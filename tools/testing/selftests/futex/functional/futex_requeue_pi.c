--- conflicted
+++ resolved
@@ -360,11 +360,7 @@
 
 int main(int argc, char *argv[])
 {
-<<<<<<< HEAD
-	const char *test_name;
-=======
 	char *test_name;
->>>>>>> 0c383648
 	int c, ret;
 
 	while ((c = getopt(argc, argv, "bchlot:v:")) != -1) {
