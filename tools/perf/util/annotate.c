--- conflicted
+++ resolved
@@ -46,10 +46,7 @@
 struct annotation_options annotation__default_options = {
 	.use_offset     = true,
 	.jump_arrows    = true,
-<<<<<<< HEAD
-=======
 	.offset_level	= ANNOTATION__OFFSET_JUMP_TARGETS,
->>>>>>> f853dcaa
 };
 
 const char 	*disassembler_style;
@@ -2516,12 +2513,8 @@
 		if (!notes->options->use_offset) {
 			printed = scnprintf(bf, sizeof(bf), "%" PRIx64 ": ", addr);
 		} else {
-<<<<<<< HEAD
-			if (al->jump_sources) {
-=======
 			if (al->jump_sources &&
 			    notes->options->offset_level >= ANNOTATION__OFFSET_JUMP_TARGETS) {
->>>>>>> f853dcaa
 				if (notes->options->show_nr_jumps) {
 					int prev;
 					printed = scnprintf(bf, sizeof(bf), "%*d ",
@@ -2532,11 +2525,6 @@
 					obj__printf(obj, bf);
 					obj__set_color(obj, prev);
 				}
-<<<<<<< HEAD
-
-				printed = scnprintf(bf, sizeof(bf), "%*" PRIx64 ": ",
-						    notes->widths.target, addr);
-=======
 print_addr:
 				printed = scnprintf(bf, sizeof(bf), "%*" PRIx64 ": ",
 						    notes->widths.target, addr);
@@ -2545,7 +2533,6 @@
 				goto print_addr;
 			} else if (notes->options->offset_level == ANNOTATION__MAX_OFFSET_LEVEL) {
 				goto print_addr;
->>>>>>> f853dcaa
 			} else {
 				printed = scnprintf(bf, sizeof(bf), "%-*s  ",
 						    notes->widths.addr, " ");
@@ -2662,18 +2649,11 @@
  */
 static struct annotation_config {
 	const char *name;
-<<<<<<< HEAD
-	bool *value;
-} annotation__configs[] = {
-	ANNOTATION__CFG(hide_src_code),
-	ANNOTATION__CFG(jump_arrows),
-=======
 	void *value;
 } annotation__configs[] = {
 	ANNOTATION__CFG(hide_src_code),
 	ANNOTATION__CFG(jump_arrows),
 	ANNOTATION__CFG(offset_level),
->>>>>>> f853dcaa
 	ANNOTATION__CFG(show_linenr),
 	ANNOTATION__CFG(show_nr_jumps),
 	ANNOTATION__CFG(show_nr_samples),
@@ -2705,10 +2685,6 @@
 
 	if (cfg == NULL)
 		pr_debug("%s variable unknown, ignoring...", var);
-<<<<<<< HEAD
-	else
-		*cfg->value = perf_config_bool(name, value);
-=======
 	else if (strcmp(var, "annotate.offset_level") == 0) {
 		perf_config_int(cfg->value, name, value);
 
@@ -2719,7 +2695,6 @@
 	} else {
 		*(bool *)cfg->value = perf_config_bool(name, value);
 	}
->>>>>>> f853dcaa
 	return 0;
 }
 
