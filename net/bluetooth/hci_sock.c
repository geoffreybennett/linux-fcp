--- conflicted
+++ resolved
@@ -133,10 +133,7 @@
 				continue;
 		}
 
-<<<<<<< HEAD
-=======
 clone:
->>>>>>> 33af8813
 		nskb = skb_clone(skb, GFP_ATOMIC);
 		if (!nskb)
 			continue;
@@ -396,13 +393,8 @@
 		goto done;
 	}
 
-<<<<<<< HEAD
-	if (haddr->hci_dev != HCI_DEV_NONE) {
-		hdev = hci_dev_get(haddr->hci_dev);
-=======
 	if (haddr.hci_dev != HCI_DEV_NONE) {
 		hdev = hci_dev_get(haddr.hci_dev);
->>>>>>> 33af8813
 		if (!hdev) {
 			err = -ENODEV;
 			goto done;
@@ -534,8 +526,6 @@
 
 	lock_sock(sk);
 
-<<<<<<< HEAD
-=======
 	switch (hci_pi(sk)->channel) {
 	case HCI_CHANNEL_RAW:
 		break;
@@ -547,7 +537,6 @@
 		goto done;
 	}
 
->>>>>>> 33af8813
 	hdev = hci_pi(sk)->hdev;
 	if (!hdev) {
 		err = -EBADFD;
