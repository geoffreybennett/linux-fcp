// SPDX-License-Identifier: GPL-2.0-or-later
/*
 *	NET3:	Implementation of the ICMP protocol layer.
 *
 *		Alan Cox, <alan@lxorguk.ukuu.org.uk>
 *
 *	Some of the function names and the icmp unreach table for this
 *	module were derived from [icmp.c 1.0.11 06/02/93] by
 *	Ross Biro, Fred N. van Kempen, Mark Evans, Alan Cox, Gerhard Koerting.
 *	Other than that this module is a complete rewrite.
 *
 *	Fixes:
 *	Clemens Fruhwirth	:	introduce global icmp rate limiting
 *					with icmp type masking ability instead
 *					of broken per type icmp timeouts.
 *		Mike Shaver	:	RFC1122 checks.
 *		Alan Cox	:	Multicast ping reply as self.
 *		Alan Cox	:	Fix atomicity lockup in ip_build_xmit
 *					call.
 *		Alan Cox	:	Added 216,128 byte paths to the MTU
 *					code.
 *		Martin Mares	:	RFC1812 checks.
 *		Martin Mares	:	Can be configured to follow redirects
 *					if acting as a router _without_ a
 *					routing protocol (RFC 1812).
 *		Martin Mares	:	Echo requests may be configured to
 *					be ignored (RFC 1812).
 *		Martin Mares	:	Limitation of ICMP error message
 *					transmit rate (RFC 1812).
 *		Martin Mares	:	TOS and Precedence set correctly
 *					(RFC 1812).
 *		Martin Mares	:	Now copying as much data from the
 *					original packet as we can without
 *					exceeding 576 bytes (RFC 1812).
 *	Willy Konynenberg	:	Transparent proxying support.
 *		Keith Owens	:	RFC1191 correction for 4.2BSD based
 *					path MTU bug.
 *		Thomas Quinot	:	ICMP Dest Unreach codes up to 15 are
 *					valid (RFC 1812).
 *		Andi Kleen	:	Check all packet lengths properly
 *					and moved all kfree_skb() up to
 *					icmp_rcv.
 *		Andi Kleen	:	Move the rate limit bookkeeping
 *					into the dest entry and use a token
 *					bucket filter (thanks to ANK). Make
 *					the rates sysctl configurable.
 *		Yu Tianli	:	Fixed two ugly bugs in icmp_send
 *					- IP option length was accounted wrongly
 *					- ICMP header length was not accounted
 *					  at all.
 *              Tristan Greaves :       Added sysctl option to ignore bogus
 *              			broadcast responses from broken routers.
 *
 * To Fix:
 *
 *	- Should use skb_pull() instead of all the manual checking.
 *	  This would also greatly simply some upper layer error handlers. --AK
 */

#define pr_fmt(fmt) KBUILD_MODNAME ": " fmt

#include <linux/module.h>
#include <linux/types.h>
#include <linux/jiffies.h>
#include <linux/kernel.h>
#include <linux/fcntl.h>
#include <linux/socket.h>
#include <linux/in.h>
#include <linux/inet.h>
#include <linux/inetdevice.h>
#include <linux/netdevice.h>
#include <linux/string.h>
#include <linux/netfilter_ipv4.h>
#include <linux/slab.h>
#include <net/snmp.h>
#include <net/ip.h>
#include <net/route.h>
#include <net/protocol.h>
#include <net/icmp.h>
#include <net/tcp.h>
#include <net/udp.h>
#include <net/raw.h>
#include <net/ping.h>
#include <linux/skbuff.h>
#include <net/sock.h>
#include <linux/errno.h>
#include <linux/timer.h>
#include <linux/init.h>
#include <linux/uaccess.h>
#include <net/checksum.h>
#include <net/xfrm.h>
#include <net/inet_common.h>
#include <net/ip_fib.h>
#include <net/l3mdev.h>

/*
 *	Build xmit assembly blocks
 */

struct icmp_bxm {
	struct sk_buff *skb;
	int offset;
	int data_len;

	struct {
		struct icmphdr icmph;
		__be32	       times[3];
	} data;
	int head_len;
	struct ip_options_data replyopts;
};

/* An array of errno for error messages from dest unreach. */
/* RFC 1122: 3.2.2.1 States that NET_UNREACH, HOST_UNREACH and SR_FAILED MUST be considered 'transient errs'. */

const struct icmp_err icmp_err_convert[] = {
	{
		.errno = ENETUNREACH,	/* ICMP_NET_UNREACH */
		.fatal = 0,
	},
	{
		.errno = EHOSTUNREACH,	/* ICMP_HOST_UNREACH */
		.fatal = 0,
	},
	{
		.errno = ENOPROTOOPT	/* ICMP_PROT_UNREACH */,
		.fatal = 1,
	},
	{
		.errno = ECONNREFUSED,	/* ICMP_PORT_UNREACH */
		.fatal = 1,
	},
	{
		.errno = EMSGSIZE,	/* ICMP_FRAG_NEEDED */
		.fatal = 0,
	},
	{
		.errno = EOPNOTSUPP,	/* ICMP_SR_FAILED */
		.fatal = 0,
	},
	{
		.errno = ENETUNREACH,	/* ICMP_NET_UNKNOWN */
		.fatal = 1,
	},
	{
		.errno = EHOSTDOWN,	/* ICMP_HOST_UNKNOWN */
		.fatal = 1,
	},
	{
		.errno = ENONET,	/* ICMP_HOST_ISOLATED */
		.fatal = 1,
	},
	{
		.errno = ENETUNREACH,	/* ICMP_NET_ANO	*/
		.fatal = 1,
	},
	{
		.errno = EHOSTUNREACH,	/* ICMP_HOST_ANO */
		.fatal = 1,
	},
	{
		.errno = ENETUNREACH,	/* ICMP_NET_UNR_TOS */
		.fatal = 0,
	},
	{
		.errno = EHOSTUNREACH,	/* ICMP_HOST_UNR_TOS */
		.fatal = 0,
	},
	{
		.errno = EHOSTUNREACH,	/* ICMP_PKT_FILTERED */
		.fatal = 1,
	},
	{
		.errno = EHOSTUNREACH,	/* ICMP_PREC_VIOLATION */
		.fatal = 1,
	},
	{
		.errno = EHOSTUNREACH,	/* ICMP_PREC_CUTOFF */
		.fatal = 1,
	},
};
EXPORT_SYMBOL(icmp_err_convert);

/*
 *	ICMP control array. This specifies what to do with each ICMP.
 */

struct icmp_control {
	bool (*handler)(struct sk_buff *skb);
	short   error;		/* This ICMP is classed as an error message */
};

static const struct icmp_control icmp_pointers[NR_ICMP_TYPES+1];

/*
 *	The ICMP socket(s). This is the most convenient way to flow control
 *	our ICMP output as well as maintain a clean interface throughout
 *	all layers. All Socketless IP sends will soon be gone.
 *
 *	On SMP we have one ICMP socket per-cpu.
 */
static struct sock *icmp_sk(struct net *net)
{
	return this_cpu_read(*net->ipv4.icmp_sk);
}

/* Called with BH disabled */
static inline struct sock *icmp_xmit_lock(struct net *net)
{
	struct sock *sk;

	sk = icmp_sk(net);

	if (unlikely(!spin_trylock(&sk->sk_lock.slock))) {
		/* This can happen if the output path signals a
		 * dst_link_failure() for an outgoing ICMP packet.
		 */
		return NULL;
	}
	return sk;
}

static inline void icmp_xmit_unlock(struct sock *sk)
{
	spin_unlock(&sk->sk_lock.slock);
}

int sysctl_icmp_msgs_per_sec __read_mostly = 1000;
int sysctl_icmp_msgs_burst __read_mostly = 50;

static struct {
	spinlock_t	lock;
	u32		credit;
	u32		stamp;
} icmp_global = {
	.lock		= __SPIN_LOCK_UNLOCKED(icmp_global.lock),
};

/**
 * icmp_global_allow - Are we allowed to send one more ICMP message ?
 *
 * Uses a token bucket to limit our ICMP messages to ~sysctl_icmp_msgs_per_sec.
 * Returns false if we reached the limit and can not send another packet.
 * Note: called with BH disabled
 */
bool icmp_global_allow(void)
{
	u32 credit, delta, incr = 0, now = (u32)jiffies;
	bool rc = false;

	/* Check if token bucket is empty and cannot be refilled
	 * without taking the spinlock. The READ_ONCE() are paired
	 * with the following WRITE_ONCE() in this same function.
	 */
	if (!READ_ONCE(icmp_global.credit)) {
		delta = min_t(u32, now - READ_ONCE(icmp_global.stamp), HZ);
		if (delta < HZ / 50)
			return false;
	}

	spin_lock(&icmp_global.lock);
	delta = min_t(u32, now - icmp_global.stamp, HZ);
	if (delta >= HZ / 50) {
		incr = sysctl_icmp_msgs_per_sec * delta / HZ ;
		if (incr)
			WRITE_ONCE(icmp_global.stamp, now);
	}
	credit = min_t(u32, icmp_global.credit + incr, sysctl_icmp_msgs_burst);
	if (credit) {
		/* We want to use a credit of one in average, but need to randomize
		 * it for security reasons.
		 */
		credit = max_t(int, credit - prandom_u32_max(3), 0);
		rc = true;
	}
	WRITE_ONCE(icmp_global.credit, credit);
	spin_unlock(&icmp_global.lock);
	return rc;
}
EXPORT_SYMBOL(icmp_global_allow);

static bool icmpv4_mask_allow(struct net *net, int type, int code)
{
	if (type > NR_ICMP_TYPES)
		return true;

	/* Don't limit PMTU discovery. */
	if (type == ICMP_DEST_UNREACH && code == ICMP_FRAG_NEEDED)
		return true;

	/* Limit if icmp type is enabled in ratemask. */
	if (!((1 << type) & net->ipv4.sysctl_icmp_ratemask))
		return true;

	return false;
}

static bool icmpv4_global_allow(struct net *net, int type, int code)
{
	if (icmpv4_mask_allow(net, type, code))
		return true;

	if (icmp_global_allow())
		return true;

	return false;
}

/*
 *	Send an ICMP frame.
 */

static bool icmpv4_xrlim_allow(struct net *net, struct rtable *rt,
			       struct flowi4 *fl4, int type, int code)
{
	struct dst_entry *dst = &rt->dst;
	struct inet_peer *peer;
	bool rc = true;
	int vif;

	if (icmpv4_mask_allow(net, type, code))
		goto out;

	/* No rate limit on loopback */
	if (dst->dev && (dst->dev->flags&IFF_LOOPBACK))
		goto out;

	vif = l3mdev_master_ifindex(dst->dev);
	peer = inet_getpeer_v4(net->ipv4.peers, fl4->daddr, vif, 1);
	rc = inet_peer_xrlim_allow(peer, net->ipv4.sysctl_icmp_ratelimit);
	if (peer)
		inet_putpeer(peer);
out:
	return rc;
}

/*
 *	Maintain the counters used in the SNMP statistics for outgoing ICMP
 */
void icmp_out_count(struct net *net, unsigned char type)
{
	ICMPMSGOUT_INC_STATS(net, type);
	ICMP_INC_STATS(net, ICMP_MIB_OUTMSGS);
}

/*
 *	Checksum each fragment, and on the first include the headers and final
 *	checksum.
 */
static int icmp_glue_bits(void *from, char *to, int offset, int len, int odd,
			  struct sk_buff *skb)
{
	struct icmp_bxm *icmp_param = (struct icmp_bxm *)from;
	__wsum csum;

	csum = skb_copy_and_csum_bits(icmp_param->skb,
				      icmp_param->offset + offset,
				      to, len);

	skb->csum = csum_block_add(skb->csum, csum, odd);
	if (icmp_pointers[icmp_param->data.icmph.type].error)
		nf_ct_attach(skb, icmp_param->skb);
	return 0;
}

static void icmp_push_reply(struct icmp_bxm *icmp_param,
			    struct flowi4 *fl4,
			    struct ipcm_cookie *ipc, struct rtable **rt)
{
	struct sock *sk;
	struct sk_buff *skb;

	sk = icmp_sk(dev_net((*rt)->dst.dev));
	if (ip_append_data(sk, fl4, icmp_glue_bits, icmp_param,
			   icmp_param->data_len+icmp_param->head_len,
			   icmp_param->head_len,
			   ipc, rt, MSG_DONTWAIT) < 0) {
		__ICMP_INC_STATS(sock_net(sk), ICMP_MIB_OUTERRORS);
		ip_flush_pending_frames(sk);
	} else if ((skb = skb_peek(&sk->sk_write_queue)) != NULL) {
		struct icmphdr *icmph = icmp_hdr(skb);
		__wsum csum;
		struct sk_buff *skb1;

		csum = csum_partial_copy_nocheck((void *)&icmp_param->data,
						 (char *)icmph,
						 icmp_param->head_len);
		skb_queue_walk(&sk->sk_write_queue, skb1) {
			csum = csum_add(csum, skb1->csum);
		}
		icmph->checksum = csum_fold(csum);
		skb->ip_summed = CHECKSUM_NONE;
		ip_push_pending_frames(sk, fl4);
	}
}

/*
 *	Driving logic for building and sending ICMP messages.
 */

static void icmp_reply(struct icmp_bxm *icmp_param, struct sk_buff *skb)
{
	struct ipcm_cookie ipc;
	struct rtable *rt = skb_rtable(skb);
	struct net *net = dev_net(rt->dst.dev);
	struct flowi4 fl4;
	struct sock *sk;
	struct inet_sock *inet;
	__be32 daddr, saddr;
	u32 mark = IP4_REPLY_MARK(net, skb->mark);
	int type = icmp_param->data.icmph.type;
	int code = icmp_param->data.icmph.code;

	if (ip_options_echo(net, &icmp_param->replyopts.opt.opt, skb))
		return;

	/* Needed by both icmp_global_allow and icmp_xmit_lock */
	local_bh_disable();

	/* global icmp_msgs_per_sec */
	if (!icmpv4_global_allow(net, type, code))
		goto out_bh_enable;

	sk = icmp_xmit_lock(net);
	if (!sk)
		goto out_bh_enable;
	inet = inet_sk(sk);

	icmp_param->data.icmph.checksum = 0;

	ipcm_init(&ipc);
	inet->tos = ip_hdr(skb)->tos;
	ipc.sockc.mark = mark;
	daddr = ipc.addr = ip_hdr(skb)->saddr;
	saddr = fib_compute_spec_dst(skb);

	if (icmp_param->replyopts.opt.opt.optlen) {
		ipc.opt = &icmp_param->replyopts.opt;
		if (ipc.opt->opt.srr)
			daddr = icmp_param->replyopts.opt.opt.faddr;
	}
	memset(&fl4, 0, sizeof(fl4));
	fl4.daddr = daddr;
	fl4.saddr = saddr;
	fl4.flowi4_mark = mark;
	fl4.flowi4_uid = sock_net_uid(net, NULL);
	fl4.flowi4_tos = RT_TOS(ip_hdr(skb)->tos);
	fl4.flowi4_proto = IPPROTO_ICMP;
	fl4.flowi4_oif = l3mdev_master_ifindex(skb->dev);
	security_skb_classify_flow(skb, flowi4_to_flowi_common(&fl4));
	rt = ip_route_output_key(net, &fl4);
	if (IS_ERR(rt))
		goto out_unlock;
	if (icmpv4_xrlim_allow(net, rt, &fl4, type, code))
		icmp_push_reply(icmp_param, &fl4, &ipc, &rt);
	ip_rt_put(rt);
out_unlock:
	icmp_xmit_unlock(sk);
out_bh_enable:
	local_bh_enable();
}

/*
 * The device used for looking up which routing table to use for sending an ICMP
 * error is preferably the source whenever it is set, which should ensure the
 * icmp error can be sent to the source host, else lookup using the routing
 * table of the destination device, else use the main routing table (index 0).
 */
static struct net_device *icmp_get_route_lookup_dev(struct sk_buff *skb)
{
	struct net_device *route_lookup_dev = NULL;

	if (skb->dev)
		route_lookup_dev = skb->dev;
	else if (skb_dst(skb))
		route_lookup_dev = skb_dst(skb)->dev;
	return route_lookup_dev;
}

static struct rtable *icmp_route_lookup(struct net *net,
					struct flowi4 *fl4,
					struct sk_buff *skb_in,
					const struct iphdr *iph,
					__be32 saddr, u8 tos, u32 mark,
					int type, int code,
					struct icmp_bxm *param)
{
	struct net_device *route_lookup_dev;
	struct rtable *rt, *rt2;
	struct flowi4 fl4_dec;
	int err;

	memset(fl4, 0, sizeof(*fl4));
	fl4->daddr = (param->replyopts.opt.opt.srr ?
		      param->replyopts.opt.opt.faddr : iph->saddr);
	fl4->saddr = saddr;
	fl4->flowi4_mark = mark;
	fl4->flowi4_uid = sock_net_uid(net, NULL);
	fl4->flowi4_tos = RT_TOS(tos);
	fl4->flowi4_proto = IPPROTO_ICMP;
	fl4->fl4_icmp_type = type;
	fl4->fl4_icmp_code = code;
	route_lookup_dev = icmp_get_route_lookup_dev(skb_in);
	fl4->flowi4_oif = l3mdev_master_ifindex(route_lookup_dev);

	security_skb_classify_flow(skb_in, flowi4_to_flowi_common(fl4));
	rt = ip_route_output_key_hash(net, fl4, skb_in);
	if (IS_ERR(rt))
		return rt;

	/* No need to clone since we're just using its address. */
	rt2 = rt;

	rt = (struct rtable *) xfrm_lookup(net, &rt->dst,
					   flowi4_to_flowi(fl4), NULL, 0);
	if (!IS_ERR(rt)) {
		if (rt != rt2)
			return rt;
	} else if (PTR_ERR(rt) == -EPERM) {
		rt = NULL;
	} else
		return rt;

	err = xfrm_decode_session_reverse(skb_in, flowi4_to_flowi(&fl4_dec), AF_INET);
	if (err)
		goto relookup_failed;

	if (inet_addr_type_dev_table(net, route_lookup_dev,
				     fl4_dec.saddr) == RTN_LOCAL) {
		rt2 = __ip_route_output_key(net, &fl4_dec);
		if (IS_ERR(rt2))
			err = PTR_ERR(rt2);
	} else {
		struct flowi4 fl4_2 = {};
		unsigned long orefdst;

		fl4_2.daddr = fl4_dec.saddr;
		rt2 = ip_route_output_key(net, &fl4_2);
		if (IS_ERR(rt2)) {
			err = PTR_ERR(rt2);
			goto relookup_failed;
		}
		/* Ugh! */
		orefdst = skb_in->_skb_refdst; /* save old refdst */
		skb_dst_set(skb_in, NULL);
		err = ip_route_input(skb_in, fl4_dec.daddr, fl4_dec.saddr,
				     RT_TOS(tos), rt2->dst.dev);

		dst_release(&rt2->dst);
		rt2 = skb_rtable(skb_in);
		skb_in->_skb_refdst = orefdst; /* restore old refdst */
	}

	if (err)
		goto relookup_failed;

	rt2 = (struct rtable *) xfrm_lookup(net, &rt2->dst,
					    flowi4_to_flowi(&fl4_dec), NULL,
					    XFRM_LOOKUP_ICMP);
	if (!IS_ERR(rt2)) {
		dst_release(&rt->dst);
		memcpy(fl4, &fl4_dec, sizeof(*fl4));
		rt = rt2;
	} else if (PTR_ERR(rt2) == -EPERM) {
		if (rt)
			dst_release(&rt->dst);
		return rt2;
	} else {
		err = PTR_ERR(rt2);
		goto relookup_failed;
	}
	return rt;

relookup_failed:
	if (rt)
		return rt;
	return ERR_PTR(err);
}

/*
 *	Send an ICMP message in response to a situation
 *
 *	RFC 1122: 3.2.2	MUST send at least the IP header and 8 bytes of header.
 *		  MAY send more (we do).
 *			MUST NOT change this header information.
 *			MUST NOT reply to a multicast/broadcast IP address.
 *			MUST NOT reply to a multicast/broadcast MAC address.
 *			MUST reply to only the first fragment.
 */

void __icmp_send(struct sk_buff *skb_in, int type, int code, __be32 info,
		 const struct ip_options *opt)
{
	struct iphdr *iph;
	int room;
	struct icmp_bxm icmp_param;
	struct rtable *rt = skb_rtable(skb_in);
	struct ipcm_cookie ipc;
	struct flowi4 fl4;
	__be32 saddr;
	u8  tos;
	u32 mark;
	struct net *net;
	struct sock *sk;

	if (!rt)
		goto out;

	if (rt->dst.dev)
		net = dev_net(rt->dst.dev);
	else if (skb_in->dev)
		net = dev_net(skb_in->dev);
	else
		goto out;

	/*
	 *	Find the original header. It is expected to be valid, of course.
	 *	Check this, icmp_send is called from the most obscure devices
	 *	sometimes.
	 */
	iph = ip_hdr(skb_in);

	if ((u8 *)iph < skb_in->head ||
	    (skb_network_header(skb_in) + sizeof(*iph)) >
	    skb_tail_pointer(skb_in))
		goto out;

	/*
	 *	No replies to physical multicast/broadcast
	 */
	if (skb_in->pkt_type != PACKET_HOST)
		goto out;

	/*
	 *	Now check at the protocol level
	 */
	if (rt->rt_flags & (RTCF_BROADCAST | RTCF_MULTICAST))
		goto out;

	/*
	 *	Only reply to fragment 0. We byte re-order the constant
	 *	mask for efficiency.
	 */
	if (iph->frag_off & htons(IP_OFFSET))
		goto out;

	/*
	 *	If we send an ICMP error to an ICMP error a mess would result..
	 */
	if (icmp_pointers[type].error) {
		/*
		 *	We are an error, check if we are replying to an
		 *	ICMP error
		 */
		if (iph->protocol == IPPROTO_ICMP) {
			u8 _inner_type, *itp;

			itp = skb_header_pointer(skb_in,
						 skb_network_header(skb_in) +
						 (iph->ihl << 2) +
						 offsetof(struct icmphdr,
							  type) -
						 skb_in->data,
						 sizeof(_inner_type),
						 &_inner_type);
			if (!itp)
				goto out;

			/*
			 *	Assume any unknown ICMP type is an error. This
			 *	isn't specified by the RFC, but think about it..
			 */
			if (*itp > NR_ICMP_TYPES ||
			    icmp_pointers[*itp].error)
				goto out;
		}
	}

	/* Needed by both icmp_global_allow and icmp_xmit_lock */
	local_bh_disable();

	/* Check global sysctl_icmp_msgs_per_sec ratelimit, unless
	 * incoming dev is loopback.  If outgoing dev change to not be
	 * loopback, then peer ratelimit still work (in icmpv4_xrlim_allow)
	 */
	if (!(skb_in->dev && (skb_in->dev->flags&IFF_LOOPBACK)) &&
	      !icmpv4_global_allow(net, type, code))
		goto out_bh_enable;

	sk = icmp_xmit_lock(net);
	if (!sk)
		goto out_bh_enable;

	/*
	 *	Construct source address and options.
	 */

	saddr = iph->daddr;
	if (!(rt->rt_flags & RTCF_LOCAL)) {
		struct net_device *dev = NULL;

		rcu_read_lock();
		if (rt_is_input_route(rt) &&
		    net->ipv4.sysctl_icmp_errors_use_inbound_ifaddr)
			dev = dev_get_by_index_rcu(net, inet_iif(skb_in));

		if (dev)
			saddr = inet_select_addr(dev, iph->saddr,
						 RT_SCOPE_LINK);
		else
			saddr = 0;
		rcu_read_unlock();
	}

	tos = icmp_pointers[type].error ? (RT_TOS(iph->tos) |
					   IPTOS_PREC_INTERNETCONTROL) :
					   iph->tos;
	mark = IP4_REPLY_MARK(net, skb_in->mark);

	if (__ip_options_echo(net, &icmp_param.replyopts.opt.opt, skb_in, opt))
		goto out_unlock;


	/*
	 *	Prepare data for ICMP header.
	 */

	icmp_param.data.icmph.type	 = type;
	icmp_param.data.icmph.code	 = code;
	icmp_param.data.icmph.un.gateway = info;
	icmp_param.data.icmph.checksum	 = 0;
	icmp_param.skb	  = skb_in;
	icmp_param.offset = skb_network_offset(skb_in);
	inet_sk(sk)->tos = tos;
	ipcm_init(&ipc);
	ipc.addr = iph->saddr;
	ipc.opt = &icmp_param.replyopts.opt;
	ipc.sockc.mark = mark;

	rt = icmp_route_lookup(net, &fl4, skb_in, iph, saddr, tos, mark,
			       type, code, &icmp_param);
	if (IS_ERR(rt))
		goto out_unlock;

	/* peer icmp_ratelimit */
	if (!icmpv4_xrlim_allow(net, rt, &fl4, type, code))
		goto ende;

	/* RFC says return as much as we can without exceeding 576 bytes. */

	room = dst_mtu(&rt->dst);
	if (room > 576)
		room = 576;
	room -= sizeof(struct iphdr) + icmp_param.replyopts.opt.opt.optlen;
	room -= sizeof(struct icmphdr);

	icmp_param.data_len = skb_in->len - icmp_param.offset;
	if (icmp_param.data_len > room)
		icmp_param.data_len = room;
	icmp_param.head_len = sizeof(struct icmphdr);

	/* if we don't have a source address at this point, fall back to the
	 * dummy address instead of sending out a packet with a source address
	 * of 0.0.0.0
	 */
	if (!fl4.saddr)
		fl4.saddr = htonl(INADDR_DUMMY);

	icmp_push_reply(&icmp_param, &fl4, &ipc, &rt);
ende:
	ip_rt_put(rt);
out_unlock:
	icmp_xmit_unlock(sk);
out_bh_enable:
	local_bh_enable();
out:;
}
EXPORT_SYMBOL(__icmp_send);

#if IS_ENABLED(CONFIG_NF_NAT)
#include <net/netfilter/nf_conntrack.h>
void icmp_ndo_send(struct sk_buff *skb_in, int type, int code, __be32 info)
{
	struct sk_buff *cloned_skb = NULL;
	struct ip_options opts = { 0 };
	enum ip_conntrack_info ctinfo;
	struct nf_conn *ct;
	__be32 orig_ip;

	ct = nf_ct_get(skb_in, &ctinfo);
	if (!ct || !(ct->status & IPS_SRC_NAT)) {
		__icmp_send(skb_in, type, code, info, &opts);
		return;
	}

	if (skb_shared(skb_in))
		skb_in = cloned_skb = skb_clone(skb_in, GFP_ATOMIC);

	if (unlikely(!skb_in || skb_network_header(skb_in) < skb_in->head ||
	    (skb_network_header(skb_in) + sizeof(struct iphdr)) >
	    skb_tail_pointer(skb_in) || skb_ensure_writable(skb_in,
	    skb_network_offset(skb_in) + sizeof(struct iphdr))))
		goto out;

	orig_ip = ip_hdr(skb_in)->saddr;
	ip_hdr(skb_in)->saddr = ct->tuplehash[0].tuple.src.u3.ip;
	__icmp_send(skb_in, type, code, info, &opts);
	ip_hdr(skb_in)->saddr = orig_ip;
out:
	consume_skb(cloned_skb);
}
EXPORT_SYMBOL(icmp_ndo_send);
#endif

static void icmp_socket_deliver(struct sk_buff *skb, u32 info)
{
	const struct iphdr *iph = (const struct iphdr *)skb->data;
	const struct net_protocol *ipprot;
	int protocol = iph->protocol;

	/* Checkin full IP header plus 8 bytes of protocol to
	 * avoid additional coding at protocol handlers.
	 */
	if (!pskb_may_pull(skb, iph->ihl * 4 + 8)) {
		__ICMP_INC_STATS(dev_net(skb->dev), ICMP_MIB_INERRORS);
		return;
	}

	raw_icmp_error(skb, protocol, info);

	ipprot = rcu_dereference(inet_protos[protocol]);
	if (ipprot && ipprot->err_handler)
		ipprot->err_handler(skb, info);
}

static bool icmp_tag_validation(int proto)
{
	bool ok;

	rcu_read_lock();
	ok = rcu_dereference(inet_protos[proto])->icmp_strict_tag_validation;
	rcu_read_unlock();
	return ok;
}

/*
 *	Handle ICMP_DEST_UNREACH, ICMP_TIME_EXCEEDED, ICMP_QUENCH, and
 *	ICMP_PARAMETERPROB.
 */

static bool icmp_unreach(struct sk_buff *skb)
{
	const struct iphdr *iph;
	struct icmphdr *icmph;
	struct net *net;
	u32 info = 0;

	net = dev_net(skb_dst(skb)->dev);

	/*
	 *	Incomplete header ?
	 * 	Only checks for the IP header, there should be an
	 *	additional check for longer headers in upper levels.
	 */

	if (!pskb_may_pull(skb, sizeof(struct iphdr)))
		goto out_err;

	icmph = icmp_hdr(skb);
	iph   = (const struct iphdr *)skb->data;

	if (iph->ihl < 5) /* Mangled header, drop. */
		goto out_err;

	switch (icmph->type) {
	case ICMP_DEST_UNREACH:
		switch (icmph->code & 15) {
		case ICMP_NET_UNREACH:
		case ICMP_HOST_UNREACH:
		case ICMP_PROT_UNREACH:
		case ICMP_PORT_UNREACH:
			break;
		case ICMP_FRAG_NEEDED:
			/* for documentation of the ip_no_pmtu_disc
			 * values please see
			 * Documentation/networking/ip-sysctl.rst
			 */
			switch (net->ipv4.sysctl_ip_no_pmtu_disc) {
			default:
				net_dbg_ratelimited("%pI4: fragmentation needed and DF set\n",
						    &iph->daddr);
				break;
			case 2:
				goto out;
			case 3:
				if (!icmp_tag_validation(iph->protocol))
					goto out;
				fallthrough;
			case 0:
				info = ntohs(icmph->un.frag.mtu);
			}
			break;
		case ICMP_SR_FAILED:
			net_dbg_ratelimited("%pI4: Source Route Failed\n",
					    &iph->daddr);
			break;
		default:
			break;
		}
		if (icmph->code > NR_ICMP_UNREACH)
			goto out;
		break;
	case ICMP_PARAMETERPROB:
		info = ntohl(icmph->un.gateway) >> 24;
		break;
	case ICMP_TIME_EXCEEDED:
		__ICMP_INC_STATS(net, ICMP_MIB_INTIMEEXCDS);
		if (icmph->code == ICMP_EXC_FRAGTIME)
			goto out;
		break;
	}

	/*
	 *	Throw it at our lower layers
	 *
	 *	RFC 1122: 3.2.2 MUST extract the protocol ID from the passed
	 *		  header.
	 *	RFC 1122: 3.2.2.1 MUST pass ICMP unreach messages to the
	 *		  transport layer.
	 *	RFC 1122: 3.2.2.2 MUST pass ICMP time expired messages to
	 *		  transport layer.
	 */

	/*
	 *	Check the other end isn't violating RFC 1122. Some routers send
	 *	bogus responses to broadcast frames. If you see this message
	 *	first check your netmask matches at both ends, if it does then
	 *	get the other vendor to fix their kit.
	 */

	if (!net->ipv4.sysctl_icmp_ignore_bogus_error_responses &&
	    inet_addr_type_dev_table(net, skb->dev, iph->daddr) == RTN_BROADCAST) {
		net_warn_ratelimited("%pI4 sent an invalid ICMP type %u, code %u error to a broadcast: %pI4 on %s\n",
				     &ip_hdr(skb)->saddr,
				     icmph->type, icmph->code,
				     &iph->daddr, skb->dev->name);
		goto out;
	}

	icmp_socket_deliver(skb, info);

out:
	return true;
out_err:
	__ICMP_INC_STATS(net, ICMP_MIB_INERRORS);
	return false;
}


/*
 *	Handle ICMP_REDIRECT.
 */

static bool icmp_redirect(struct sk_buff *skb)
{
	if (skb->len < sizeof(struct iphdr)) {
		__ICMP_INC_STATS(dev_net(skb->dev), ICMP_MIB_INERRORS);
		return false;
	}

	if (!pskb_may_pull(skb, sizeof(struct iphdr))) {
		/* there aught to be a stat */
		return false;
	}

	icmp_socket_deliver(skb, ntohl(icmp_hdr(skb)->un.gateway));
	return true;
}

/*
 *	Handle ICMP_ECHO ("ping") and ICMP_EXT_ECHO ("PROBE") requests.
 *
 *	RFC 1122: 3.2.2.6 MUST have an echo server that answers ICMP echo
 *		  requests.
 *	RFC 1122: 3.2.2.6 Data received in the ICMP_ECHO request MUST be
 *		  included in the reply.
 *	RFC 1812: 4.3.3.6 SHOULD have a config option for silently ignoring
 *		  echo requests, MUST have default=NOT.
 *	RFC 8335: 8 MUST have a config option to enable/disable ICMP
 *		  Extended Echo Functionality, MUST be disabled by default
 *	See also WRT handling of options once they are done and working.
 */

static bool icmp_echo(struct sk_buff *skb)
{
	struct icmp_ext_hdr *ext_hdr, _ext_hdr;
	struct icmp_ext_echo_iio *iio, _iio;
	struct icmp_bxm icmp_param;
	struct net_device *dev;
	char buff[IFNAMSIZ];
	struct net *net;
	u16 ident_len;
	u8 status;

	net = dev_net(skb_dst(skb)->dev);
	/* should there be an ICMP stat for ignored echos? */
	if (net->ipv4.sysctl_icmp_echo_ignore_all)
		return true;
<<<<<<< HEAD

	icmp_param.data.icmph	   = *icmp_hdr(skb);
	icmp_param.skb		   = skb;
	icmp_param.offset	   = 0;
	icmp_param.data_len	   = skb->len;
	icmp_param.head_len	   = sizeof(struct icmphdr);

=======

	icmp_param.data.icmph	   = *icmp_hdr(skb);
	icmp_param.skb		   = skb;
	icmp_param.offset	   = 0;
	icmp_param.data_len	   = skb->len;
	icmp_param.head_len	   = sizeof(struct icmphdr);

>>>>>>> 5c6d4f97
	if (icmp_param.data.icmph.type == ICMP_ECHO) {
		icmp_param.data.icmph.type = ICMP_ECHOREPLY;
		goto send_reply;
	}
	if (!net->ipv4.sysctl_icmp_echo_enable_probe)
		return true;
	/* We currently only support probing interfaces on the proxy node
	 * Check to ensure L-bit is set
	 */
	if (!(ntohs(icmp_param.data.icmph.un.echo.sequence) & 1))
		return true;
	/* Clear status bits in reply message */
	icmp_param.data.icmph.un.echo.sequence &= htons(0xFF00);
	icmp_param.data.icmph.type = ICMP_EXT_ECHOREPLY;
	ext_hdr = skb_header_pointer(skb, 0, sizeof(_ext_hdr), &_ext_hdr);
	/* Size of iio is class_type dependent.
	 * Only check header here and assign length based on ctype in the switch statement
	 */
	iio = skb_header_pointer(skb, sizeof(_ext_hdr), sizeof(iio->extobj_hdr), &_iio);
	if (!ext_hdr || !iio)
		goto send_mal_query;
	if (ntohs(iio->extobj_hdr.length) <= sizeof(iio->extobj_hdr))
		goto send_mal_query;
	ident_len = ntohs(iio->extobj_hdr.length) - sizeof(iio->extobj_hdr);
	status = 0;
	dev = NULL;
	switch (iio->extobj_hdr.class_type) {
	case ICMP_EXT_ECHO_CTYPE_NAME:
		iio = skb_header_pointer(skb, sizeof(_ext_hdr), sizeof(_iio), &_iio);
		if (ident_len >= IFNAMSIZ)
			goto send_mal_query;
		memset(buff, 0, sizeof(buff));
		memcpy(buff, &iio->ident.name, ident_len);
		dev = dev_get_by_name(net, buff);
		break;
	case ICMP_EXT_ECHO_CTYPE_INDEX:
		iio = skb_header_pointer(skb, sizeof(_ext_hdr), sizeof(iio->extobj_hdr) +
					 sizeof(iio->ident.ifindex), &_iio);
		if (ident_len != sizeof(iio->ident.ifindex))
			goto send_mal_query;
		dev = dev_get_by_index(net, ntohl(iio->ident.ifindex));
		break;
	case ICMP_EXT_ECHO_CTYPE_ADDR:
		if (ident_len != sizeof(iio->ident.addr.ctype3_hdr) +
				 iio->ident.addr.ctype3_hdr.addrlen)
			goto send_mal_query;
		switch (ntohs(iio->ident.addr.ctype3_hdr.afi)) {
		case ICMP_AFI_IP:
			iio = skb_header_pointer(skb, sizeof(_ext_hdr), sizeof(iio->extobj_hdr) +
						 sizeof(struct in_addr), &_iio);
			if (ident_len != sizeof(iio->ident.addr.ctype3_hdr) +
					 sizeof(struct in_addr))
				goto send_mal_query;
			dev = ip_dev_find(net, iio->ident.addr.ip_addr.ipv4_addr.s_addr);
			break;
#if IS_ENABLED(CONFIG_IPV6)
		case ICMP_AFI_IP6:
			iio = skb_header_pointer(skb, sizeof(_ext_hdr), sizeof(_iio), &_iio);
			if (ident_len != sizeof(iio->ident.addr.ctype3_hdr) +
					 sizeof(struct in6_addr))
				goto send_mal_query;
			dev = ipv6_stub->ipv6_dev_find(net, &iio->ident.addr.ip_addr.ipv6_addr, dev);
			if (dev)
				dev_hold(dev);
			break;
#endif
		default:
			goto send_mal_query;
		}
		break;
	default:
		goto send_mal_query;
	}
	if (!dev) {
		icmp_param.data.icmph.code = ICMP_EXT_CODE_NO_IF;
		goto send_reply;
	}
	/* Fill bits in reply message */
	if (dev->flags & IFF_UP)
		status |= ICMP_EXT_ECHOREPLY_ACTIVE;
	if (__in_dev_get_rcu(dev) && __in_dev_get_rcu(dev)->ifa_list)
		status |= ICMP_EXT_ECHOREPLY_IPV4;
	if (!list_empty(&rcu_dereference(dev->ip6_ptr)->addr_list))
		status |= ICMP_EXT_ECHOREPLY_IPV6;
	dev_put(dev);
	icmp_param.data.icmph.un.echo.sequence |= htons(status);
send_reply:
	icmp_reply(&icmp_param, skb);
		return true;
send_mal_query:
	icmp_param.data.icmph.code = ICMP_EXT_CODE_MAL_QUERY;
	goto send_reply;
}

/*
 *	Handle ICMP Timestamp requests.
 *	RFC 1122: 3.2.2.8 MAY implement ICMP timestamp requests.
 *		  SHOULD be in the kernel for minimum random latency.
 *		  MUST be accurate to a few minutes.
 *		  MUST be updated at least at 15Hz.
 */
static bool icmp_timestamp(struct sk_buff *skb)
{
	struct icmp_bxm icmp_param;
	/*
	 *	Too short.
	 */
	if (skb->len < 4)
		goto out_err;

	/*
	 *	Fill in the current time as ms since midnight UT:
	 */
	icmp_param.data.times[1] = inet_current_timestamp();
	icmp_param.data.times[2] = icmp_param.data.times[1];

	BUG_ON(skb_copy_bits(skb, 0, &icmp_param.data.times[0], 4));

	icmp_param.data.icmph	   = *icmp_hdr(skb);
	icmp_param.data.icmph.type = ICMP_TIMESTAMPREPLY;
	icmp_param.data.icmph.code = 0;
	icmp_param.skb		   = skb;
	icmp_param.offset	   = 0;
	icmp_param.data_len	   = 0;
	icmp_param.head_len	   = sizeof(struct icmphdr) + 12;
	icmp_reply(&icmp_param, skb);
	return true;

out_err:
	__ICMP_INC_STATS(dev_net(skb_dst(skb)->dev), ICMP_MIB_INERRORS);
	return false;
}

static bool icmp_discard(struct sk_buff *skb)
{
	/* pretend it was a success */
	return true;
}

/*
 *	Deal with incoming ICMP packets.
 */
int icmp_rcv(struct sk_buff *skb)
{
	struct icmphdr *icmph;
	struct rtable *rt = skb_rtable(skb);
	struct net *net = dev_net(rt->dst.dev);
	bool success;

	if (!xfrm4_policy_check(NULL, XFRM_POLICY_IN, skb)) {
		struct sec_path *sp = skb_sec_path(skb);
		int nh;

		if (!(sp && sp->xvec[sp->len - 1]->props.flags &
				 XFRM_STATE_ICMP))
			goto drop;

		if (!pskb_may_pull(skb, sizeof(*icmph) + sizeof(struct iphdr)))
			goto drop;

		nh = skb_network_offset(skb);
		skb_set_network_header(skb, sizeof(*icmph));

		if (!xfrm4_policy_check_reverse(NULL, XFRM_POLICY_IN, skb))
			goto drop;

		skb_set_network_header(skb, nh);
	}

	__ICMP_INC_STATS(net, ICMP_MIB_INMSGS);

	if (skb_checksum_simple_validate(skb))
		goto csum_error;

	if (!pskb_pull(skb, sizeof(*icmph)))
		goto error;

	icmph = icmp_hdr(skb);

	ICMPMSGIN_INC_STATS(net, icmph->type);

	/* Check for ICMP Extended Echo (PROBE) messages */
	if (icmph->type == ICMP_EXT_ECHO) {
		/* We can't use icmp_pointers[].handler() because it is an array of
		 * size NR_ICMP_TYPES + 1 (19 elements) and PROBE has code 42.
		 */
		success = icmp_echo(skb);
		goto success_check;
	}

	if (icmph->type == ICMP_EXT_ECHOREPLY) {
		success = ping_rcv(skb);
		goto success_check;
	}

	/*
	 *	18 is the highest 'known' ICMP type. Anything else is a mystery
	 *
	 *	RFC 1122: 3.2.2  Unknown ICMP messages types MUST be silently
	 *		  discarded.
	 */
	if (icmph->type > NR_ICMP_TYPES)
		goto error;

	/*
	 *	Parse the ICMP message
	 */

	if (rt->rt_flags & (RTCF_BROADCAST | RTCF_MULTICAST)) {
		/*
		 *	RFC 1122: 3.2.2.6 An ICMP_ECHO to broadcast MAY be
		 *	  silently ignored (we let user decide with a sysctl).
		 *	RFC 1122: 3.2.2.8 An ICMP_TIMESTAMP MAY be silently
		 *	  discarded if to broadcast/multicast.
		 */
		if ((icmph->type == ICMP_ECHO ||
		     icmph->type == ICMP_TIMESTAMP) &&
		    net->ipv4.sysctl_icmp_echo_ignore_broadcasts) {
			goto error;
		}
		if (icmph->type != ICMP_ECHO &&
		    icmph->type != ICMP_TIMESTAMP &&
		    icmph->type != ICMP_ADDRESS &&
		    icmph->type != ICMP_ADDRESSREPLY) {
			goto error;
		}
	}

	success = icmp_pointers[icmph->type].handler(skb);
success_check:
	if (success)  {
		consume_skb(skb);
		return NET_RX_SUCCESS;
	}

drop:
	kfree_skb(skb);
	return NET_RX_DROP;
csum_error:
	__ICMP_INC_STATS(net, ICMP_MIB_CSUMERRORS);
error:
	__ICMP_INC_STATS(net, ICMP_MIB_INERRORS);
	goto drop;
}

static bool ip_icmp_error_rfc4884_validate(const struct sk_buff *skb, int off)
{
	struct icmp_extobj_hdr *objh, _objh;
	struct icmp_ext_hdr *exth, _exth;
	u16 olen;

	exth = skb_header_pointer(skb, off, sizeof(_exth), &_exth);
	if (!exth)
		return false;
	if (exth->version != 2)
		return true;

	if (exth->checksum &&
	    csum_fold(skb_checksum(skb, off, skb->len - off, 0)))
		return false;

	off += sizeof(_exth);
	while (off < skb->len) {
		objh = skb_header_pointer(skb, off, sizeof(_objh), &_objh);
		if (!objh)
			return false;

		olen = ntohs(objh->length);
		if (olen < sizeof(_objh))
			return false;

		off += olen;
		if (off > skb->len)
			return false;
	}

	return true;
}

void ip_icmp_error_rfc4884(const struct sk_buff *skb,
			   struct sock_ee_data_rfc4884 *out,
			   int thlen, int off)
{
	int hlen;

	/* original datagram headers: end of icmph to payload (skb->data) */
	hlen = -skb_transport_offset(skb) - thlen;

	/* per rfc 4884: minimal datagram length of 128 bytes */
	if (off < 128 || off < hlen)
		return;

	/* kernel has stripped headers: return payload offset in bytes */
	off -= hlen;
	if (off + sizeof(struct icmp_ext_hdr) > skb->len)
		return;

	out->len = off;

	if (!ip_icmp_error_rfc4884_validate(skb, off))
		out->flags |= SO_EE_RFC4884_FLAG_INVALID;
}
EXPORT_SYMBOL_GPL(ip_icmp_error_rfc4884);

int icmp_err(struct sk_buff *skb, u32 info)
{
	struct iphdr *iph = (struct iphdr *)skb->data;
	int offset = iph->ihl<<2;
	struct icmphdr *icmph = (struct icmphdr *)(skb->data + offset);
	int type = icmp_hdr(skb)->type;
	int code = icmp_hdr(skb)->code;
	struct net *net = dev_net(skb->dev);

	/*
	 * Use ping_err to handle all icmp errors except those
	 * triggered by ICMP_ECHOREPLY which sent from kernel.
	 */
	if (icmph->type != ICMP_ECHOREPLY) {
		ping_err(skb, offset, info);
		return 0;
	}

	if (type == ICMP_DEST_UNREACH && code == ICMP_FRAG_NEEDED)
		ipv4_update_pmtu(skb, net, info, 0, IPPROTO_ICMP);
	else if (type == ICMP_REDIRECT)
		ipv4_redirect(skb, net, 0, IPPROTO_ICMP);

	return 0;
}

/*
 *	This table is the definition of how we handle ICMP.
 */
static const struct icmp_control icmp_pointers[NR_ICMP_TYPES + 1] = {
	[ICMP_ECHOREPLY] = {
		.handler = ping_rcv,
	},
	[1] = {
		.handler = icmp_discard,
		.error = 1,
	},
	[2] = {
		.handler = icmp_discard,
		.error = 1,
	},
	[ICMP_DEST_UNREACH] = {
		.handler = icmp_unreach,
		.error = 1,
	},
	[ICMP_SOURCE_QUENCH] = {
		.handler = icmp_unreach,
		.error = 1,
	},
	[ICMP_REDIRECT] = {
		.handler = icmp_redirect,
		.error = 1,
	},
	[6] = {
		.handler = icmp_discard,
		.error = 1,
	},
	[7] = {
		.handler = icmp_discard,
		.error = 1,
	},
	[ICMP_ECHO] = {
		.handler = icmp_echo,
	},
	[9] = {
		.handler = icmp_discard,
		.error = 1,
	},
	[10] = {
		.handler = icmp_discard,
		.error = 1,
	},
	[ICMP_TIME_EXCEEDED] = {
		.handler = icmp_unreach,
		.error = 1,
	},
	[ICMP_PARAMETERPROB] = {
		.handler = icmp_unreach,
		.error = 1,
	},
	[ICMP_TIMESTAMP] = {
		.handler = icmp_timestamp,
	},
	[ICMP_TIMESTAMPREPLY] = {
		.handler = icmp_discard,
	},
	[ICMP_INFO_REQUEST] = {
		.handler = icmp_discard,
	},
	[ICMP_INFO_REPLY] = {
		.handler = icmp_discard,
	},
	[ICMP_ADDRESS] = {
		.handler = icmp_discard,
	},
	[ICMP_ADDRESSREPLY] = {
		.handler = icmp_discard,
	},
};

static void __net_exit icmp_sk_exit(struct net *net)
{
	int i;

	for_each_possible_cpu(i)
		inet_ctl_sock_destroy(*per_cpu_ptr(net->ipv4.icmp_sk, i));
	free_percpu(net->ipv4.icmp_sk);
	net->ipv4.icmp_sk = NULL;
}

static int __net_init icmp_sk_init(struct net *net)
{
	int i, err;

	net->ipv4.icmp_sk = alloc_percpu(struct sock *);
	if (!net->ipv4.icmp_sk)
		return -ENOMEM;

	for_each_possible_cpu(i) {
		struct sock *sk;

		err = inet_ctl_sock_create(&sk, PF_INET,
					   SOCK_RAW, IPPROTO_ICMP, net);
		if (err < 0)
			goto fail;

		*per_cpu_ptr(net->ipv4.icmp_sk, i) = sk;

		/* Enough space for 2 64K ICMP packets, including
		 * sk_buff/skb_shared_info struct overhead.
		 */
		sk->sk_sndbuf =	2 * SKB_TRUESIZE(64 * 1024);

		/*
		 * Speedup sock_wfree()
		 */
		sock_set_flag(sk, SOCK_USE_WRITE_QUEUE);
		inet_sk(sk)->pmtudisc = IP_PMTUDISC_DONT;
	}

	/* Control parameters for ECHO replies. */
	net->ipv4.sysctl_icmp_echo_ignore_all = 0;
	net->ipv4.sysctl_icmp_echo_enable_probe = 0;
	net->ipv4.sysctl_icmp_echo_ignore_broadcasts = 1;

	/* Control parameter - ignore bogus broadcast responses? */
	net->ipv4.sysctl_icmp_ignore_bogus_error_responses = 1;

	/*
	 * 	Configurable global rate limit.
	 *
	 *	ratelimit defines tokens/packet consumed for dst->rate_token
	 *	bucket ratemask defines which icmp types are ratelimited by
	 *	setting	it's bit position.
	 *
	 *	default:
	 *	dest unreachable (3), source quench (4),
	 *	time exceeded (11), parameter problem (12)
	 */

	net->ipv4.sysctl_icmp_ratelimit = 1 * HZ;
	net->ipv4.sysctl_icmp_ratemask = 0x1818;
	net->ipv4.sysctl_icmp_errors_use_inbound_ifaddr = 0;

	return 0;

fail:
	icmp_sk_exit(net);
	return err;
}

static struct pernet_operations __net_initdata icmp_sk_ops = {
       .init = icmp_sk_init,
       .exit = icmp_sk_exit,
};

int __init icmp_init(void)
{
	return register_pernet_subsys(&icmp_sk_ops);
}<|MERGE_RESOLUTION|>--- conflicted
+++ resolved
@@ -1006,7 +1006,6 @@
 	/* should there be an ICMP stat for ignored echos? */
 	if (net->ipv4.sysctl_icmp_echo_ignore_all)
 		return true;
-<<<<<<< HEAD
 
 	icmp_param.data.icmph	   = *icmp_hdr(skb);
 	icmp_param.skb		   = skb;
@@ -1014,15 +1013,6 @@
 	icmp_param.data_len	   = skb->len;
 	icmp_param.head_len	   = sizeof(struct icmphdr);
 
-=======
-
-	icmp_param.data.icmph	   = *icmp_hdr(skb);
-	icmp_param.skb		   = skb;
-	icmp_param.offset	   = 0;
-	icmp_param.data_len	   = skb->len;
-	icmp_param.head_len	   = sizeof(struct icmphdr);
-
->>>>>>> 5c6d4f97
 	if (icmp_param.data.icmph.type == ICMP_ECHO) {
 		icmp_param.data.icmph.type = ICMP_ECHOREPLY;
 		goto send_reply;
