--- conflicted
+++ resolved
@@ -17,14 +17,11 @@
 #include "xfs_scrub.h"
 #include "xfs_buf_mem.h"
 #include "xfs_rmap.h"
-<<<<<<< HEAD
-=======
 #include "xfs_exchrange.h"
 #include "xfs_exchmaps.h"
 #include "xfs_dir2.h"
 #include "xfs_parent.h"
 #include "xfs_icache.h"
->>>>>>> 0c383648
 #include "scrub/scrub.h"
 #include "scrub/common.h"
 #include "scrub/trace.h"
@@ -32,11 +29,8 @@
 #include "scrub/health.h"
 #include "scrub/stats.h"
 #include "scrub/xfile.h"
-<<<<<<< HEAD
-=======
 #include "scrub/tempfile.h"
 #include "scrub/orphanage.h"
->>>>>>> 0c383648
 
 /*
  * Online Scrub and Repair
@@ -397,11 +391,7 @@
 		.type	= ST_FS,
 		.setup	= xchk_setup_rtsummary,
 		.scrub	= xchk_rtsummary,
-<<<<<<< HEAD
-		.repair	= xrep_notsupported,
-=======
 		.repair	= xrep_rtsummary,
->>>>>>> 0c383648
 	},
 	[XFS_SCRUB_TYPE_UQUOTA] = {	/* user quota */
 		.type	= ST_FS,
@@ -444,8 +434,6 @@
 		.setup	= xchk_setup_fs,
 		.scrub	= xchk_health_record,
 		.repair = xrep_notsupported,
-<<<<<<< HEAD
-=======
 	},
 	[XFS_SCRUB_TYPE_DIRTREE] = {	/* directory tree structure */
 		.type	= ST_INODE,
@@ -453,7 +441,6 @@
 		.scrub	= xchk_dirtree,
 		.has	= xfs_has_parent,
 		.repair	= xrep_dirtree,
->>>>>>> 0c383648
 	},
 };
 
