// SPDX-License-Identifier: GPL-2.0-only
/*
 *	fs/proc/vmcore.c Interface for accessing the crash
 * 				 dump from the system's previous life.
 * 	Heavily borrowed from fs/proc/kcore.c
 *	Created by: Hariprasad Nellitheertha (hari@in.ibm.com)
 *	Copyright (C) IBM Corporation, 2004. All rights reserved
 *
 */

#include <linux/mm.h>
#include <linux/kcore.h>
#include <linux/user.h>
#include <linux/elf.h>
#include <linux/elfcore.h>
#include <linux/export.h>
#include <linux/slab.h>
#include <linux/highmem.h>
#include <linux/printk.h>
#include <linux/memblock.h>
#include <linux/init.h>
#include <linux/crash_dump.h>
#include <linux/list.h>
#include <linux/moduleparam.h>
#include <linux/mutex.h>
#include <linux/vmalloc.h>
#include <linux/pagemap.h>
#include <linux/uaccess.h>
#include <linux/cc_platform.h>
#include <asm/io.h>
#include "internal.h"

/* List representing chunks of contiguous memory areas and their offsets in
 * vmcore file.
 */
static LIST_HEAD(vmcore_list);

/* Stores the pointer to the buffer containing kernel elf core headers. */
static char *elfcorebuf;
static size_t elfcorebuf_sz;
static size_t elfcorebuf_sz_orig;

static char *elfnotes_buf;
static size_t elfnotes_sz;
/* Size of all notes minus the device dump notes */
static size_t elfnotes_orig_sz;

/* Total size of vmcore file. */
static u64 vmcore_size;

static struct proc_dir_entry *proc_vmcore;

#ifdef CONFIG_PROC_VMCORE_DEVICE_DUMP
/* Device Dump list and mutex to synchronize access to list */
static LIST_HEAD(vmcoredd_list);
static DEFINE_MUTEX(vmcoredd_mutex);

static bool vmcoredd_disabled;
core_param(novmcoredd, vmcoredd_disabled, bool, 0);
#endif /* CONFIG_PROC_VMCORE_DEVICE_DUMP */

/* Device Dump Size */
static size_t vmcoredd_orig_sz;

static DECLARE_RWSEM(vmcore_cb_rwsem);
/* List of registered vmcore callbacks. */
static LIST_HEAD(vmcore_cb_list);
<<<<<<< HEAD
/* Whether we had a surprise unregistration of a callback. */
static bool vmcore_cb_unstable;
=======
>>>>>>> 754e0b0e
/* Whether the vmcore has been opened once. */
static bool vmcore_opened;

void register_vmcore_cb(struct vmcore_cb *cb)
{
	down_write(&vmcore_cb_rwsem);
	INIT_LIST_HEAD(&cb->next);
	list_add_tail(&cb->next, &vmcore_cb_list);
	/*
	 * Registering a vmcore callback after the vmcore was opened is
	 * very unusual (e.g., manual driver loading).
	 */
	if (vmcore_opened)
		pr_warn_once("Unexpected vmcore callback registration\n");
	up_write(&vmcore_cb_rwsem);
}
EXPORT_SYMBOL_GPL(register_vmcore_cb);

void unregister_vmcore_cb(struct vmcore_cb *cb)
{
	down_write(&vmcore_cb_rwsem);
	list_del(&cb->next);
	/*
	 * Unregistering a vmcore callback after the vmcore was opened is
	 * very unusual (e.g., forced driver removal), but we cannot stop
	 * unregistering.
	 */
<<<<<<< HEAD
	if (vmcore_opened) {
		pr_warn_once("Unexpected vmcore callback unregistration\n");
		vmcore_cb_unstable = true;
	}
=======
	if (vmcore_opened)
		pr_warn_once("Unexpected vmcore callback unregistration\n");
>>>>>>> 754e0b0e
	up_write(&vmcore_cb_rwsem);
}
EXPORT_SYMBOL_GPL(unregister_vmcore_cb);

static bool pfn_is_ram(unsigned long pfn)
{
	struct vmcore_cb *cb;
	bool ret = true;

	lockdep_assert_held_read(&vmcore_cb_rwsem);
<<<<<<< HEAD
	if (unlikely(vmcore_cb_unstable))
		return false;
=======
>>>>>>> 754e0b0e

	list_for_each_entry(cb, &vmcore_cb_list, next) {
		if (unlikely(!cb->pfn_is_ram))
			continue;
		ret = cb->pfn_is_ram(cb, pfn);
		if (!ret)
			break;
	}

	return ret;
}

static int open_vmcore(struct inode *inode, struct file *file)
{
	down_read(&vmcore_cb_rwsem);
	vmcore_opened = true;
	up_read(&vmcore_cb_rwsem);

	return 0;
}

/* Reads a page from the oldmem device from given offset. */
ssize_t read_from_oldmem(char *buf, size_t count,
			 u64 *ppos, int userbuf,
			 bool encrypted)
{
	unsigned long pfn, offset;
	size_t nr_bytes;
	ssize_t read = 0, tmp;

	if (!count)
		return 0;

	offset = (unsigned long)(*ppos % PAGE_SIZE);
	pfn = (unsigned long)(*ppos / PAGE_SIZE);

	down_read(&vmcore_cb_rwsem);
	do {
		if (count > (PAGE_SIZE - offset))
			nr_bytes = PAGE_SIZE - offset;
		else
			nr_bytes = count;

		/* If pfn is not ram, return zeros for sparse dump files */
		if (!pfn_is_ram(pfn)) {
			tmp = 0;
			if (!userbuf)
				memset(buf, 0, nr_bytes);
			else if (clear_user(buf, nr_bytes))
				tmp = -EFAULT;
		} else {
			if (encrypted)
				tmp = copy_oldmem_page_encrypted(pfn, buf,
								 nr_bytes,
								 offset,
								 userbuf);
			else
				tmp = copy_oldmem_page(pfn, buf, nr_bytes,
						       offset, userbuf);
		}
		if (tmp < 0) {
			up_read(&vmcore_cb_rwsem);
			return tmp;
		}

		*ppos += nr_bytes;
		count -= nr_bytes;
		buf += nr_bytes;
		read += nr_bytes;
		++pfn;
		offset = 0;
	} while (count);

	up_read(&vmcore_cb_rwsem);
	return read;
}

/*
 * Architectures may override this function to allocate ELF header in 2nd kernel
 */
int __weak elfcorehdr_alloc(unsigned long long *addr, unsigned long long *size)
{
	return 0;
}

/*
 * Architectures may override this function to free header
 */
void __weak elfcorehdr_free(unsigned long long addr)
{}

/*
 * Architectures may override this function to read from ELF header
 */
ssize_t __weak elfcorehdr_read(char *buf, size_t count, u64 *ppos)
{
	return read_from_oldmem(buf, count, ppos, 0, false);
}

/*
 * Architectures may override this function to read from notes sections
 */
ssize_t __weak elfcorehdr_read_notes(char *buf, size_t count, u64 *ppos)
{
	return read_from_oldmem(buf, count, ppos, 0, cc_platform_has(CC_ATTR_MEM_ENCRYPT));
}

/*
 * Architectures may override this function to map oldmem
 */
int __weak remap_oldmem_pfn_range(struct vm_area_struct *vma,
				  unsigned long from, unsigned long pfn,
				  unsigned long size, pgprot_t prot)
{
	prot = pgprot_encrypted(prot);
	return remap_pfn_range(vma, from, pfn, size, prot);
}

/*
 * Architectures which support memory encryption override this.
 */
ssize_t __weak
copy_oldmem_page_encrypted(unsigned long pfn, char *buf, size_t csize,
			   unsigned long offset, int userbuf)
{
	return copy_oldmem_page(pfn, buf, csize, offset, userbuf);
}

/*
 * Copy to either kernel or user space
 */
static int copy_to(void *target, void *src, size_t size, int userbuf)
{
	if (userbuf) {
		if (copy_to_user((char __user *) target, src, size))
			return -EFAULT;
	} else {
		memcpy(target, src, size);
	}
	return 0;
}

#ifdef CONFIG_PROC_VMCORE_DEVICE_DUMP
static int vmcoredd_copy_dumps(void *dst, u64 start, size_t size, int userbuf)
{
	struct vmcoredd_node *dump;
	u64 offset = 0;
	int ret = 0;
	size_t tsz;
	char *buf;

	mutex_lock(&vmcoredd_mutex);
	list_for_each_entry(dump, &vmcoredd_list, list) {
		if (start < offset + dump->size) {
			tsz = min(offset + (u64)dump->size - start, (u64)size);
			buf = dump->buf + start - offset;
			if (copy_to(dst, buf, tsz, userbuf)) {
				ret = -EFAULT;
				goto out_unlock;
			}

			size -= tsz;
			start += tsz;
			dst += tsz;

			/* Leave now if buffer filled already */
			if (!size)
				goto out_unlock;
		}
		offset += dump->size;
	}

out_unlock:
	mutex_unlock(&vmcoredd_mutex);
	return ret;
}

#ifdef CONFIG_MMU
static int vmcoredd_mmap_dumps(struct vm_area_struct *vma, unsigned long dst,
			       u64 start, size_t size)
{
	struct vmcoredd_node *dump;
	u64 offset = 0;
	int ret = 0;
	size_t tsz;
	char *buf;

	mutex_lock(&vmcoredd_mutex);
	list_for_each_entry(dump, &vmcoredd_list, list) {
		if (start < offset + dump->size) {
			tsz = min(offset + (u64)dump->size - start, (u64)size);
			buf = dump->buf + start - offset;
			if (remap_vmalloc_range_partial(vma, dst, buf, 0,
							tsz)) {
				ret = -EFAULT;
				goto out_unlock;
			}

			size -= tsz;
			start += tsz;
			dst += tsz;

			/* Leave now if buffer filled already */
			if (!size)
				goto out_unlock;
		}
		offset += dump->size;
	}

out_unlock:
	mutex_unlock(&vmcoredd_mutex);
	return ret;
}
#endif /* CONFIG_MMU */
#endif /* CONFIG_PROC_VMCORE_DEVICE_DUMP */

/* Read from the ELF header and then the crash dump. On error, negative value is
 * returned otherwise number of bytes read are returned.
 */
static ssize_t __read_vmcore(char *buffer, size_t buflen, loff_t *fpos,
			     int userbuf)
{
	ssize_t acc = 0, tmp;
	size_t tsz;
	u64 start;
	struct vmcore *m = NULL;

	if (buflen == 0 || *fpos >= vmcore_size)
		return 0;

	/* trim buflen to not go beyond EOF */
	if (buflen > vmcore_size - *fpos)
		buflen = vmcore_size - *fpos;

	/* Read ELF core header */
	if (*fpos < elfcorebuf_sz) {
		tsz = min(elfcorebuf_sz - (size_t)*fpos, buflen);
		if (copy_to(buffer, elfcorebuf + *fpos, tsz, userbuf))
			return -EFAULT;
		buflen -= tsz;
		*fpos += tsz;
		buffer += tsz;
		acc += tsz;

		/* leave now if filled buffer already */
		if (buflen == 0)
			return acc;
	}

	/* Read Elf note segment */
	if (*fpos < elfcorebuf_sz + elfnotes_sz) {
		void *kaddr;

		/* We add device dumps before other elf notes because the
		 * other elf notes may not fill the elf notes buffer
		 * completely and we will end up with zero-filled data
		 * between the elf notes and the device dumps. Tools will
		 * then try to decode this zero-filled data as valid notes
		 * and we don't want that. Hence, adding device dumps before
		 * the other elf notes ensure that zero-filled data can be
		 * avoided.
		 */
#ifdef CONFIG_PROC_VMCORE_DEVICE_DUMP
		/* Read device dumps */
		if (*fpos < elfcorebuf_sz + vmcoredd_orig_sz) {
			tsz = min(elfcorebuf_sz + vmcoredd_orig_sz -
				  (size_t)*fpos, buflen);
			start = *fpos - elfcorebuf_sz;
			if (vmcoredd_copy_dumps(buffer, start, tsz, userbuf))
				return -EFAULT;

			buflen -= tsz;
			*fpos += tsz;
			buffer += tsz;
			acc += tsz;

			/* leave now if filled buffer already */
			if (!buflen)
				return acc;
		}
#endif /* CONFIG_PROC_VMCORE_DEVICE_DUMP */

		/* Read remaining elf notes */
		tsz = min(elfcorebuf_sz + elfnotes_sz - (size_t)*fpos, buflen);
		kaddr = elfnotes_buf + *fpos - elfcorebuf_sz - vmcoredd_orig_sz;
		if (copy_to(buffer, kaddr, tsz, userbuf))
			return -EFAULT;

		buflen -= tsz;
		*fpos += tsz;
		buffer += tsz;
		acc += tsz;

		/* leave now if filled buffer already */
		if (buflen == 0)
			return acc;
	}

	list_for_each_entry(m, &vmcore_list, list) {
		if (*fpos < m->offset + m->size) {
			tsz = (size_t)min_t(unsigned long long,
					    m->offset + m->size - *fpos,
					    buflen);
			start = m->paddr + *fpos - m->offset;
			tmp = read_from_oldmem(buffer, tsz, &start,
					       userbuf, cc_platform_has(CC_ATTR_MEM_ENCRYPT));
			if (tmp < 0)
				return tmp;
			buflen -= tsz;
			*fpos += tsz;
			buffer += tsz;
			acc += tsz;

			/* leave now if filled buffer already */
			if (buflen == 0)
				return acc;
		}
	}

	return acc;
}

static ssize_t read_vmcore(struct file *file, char __user *buffer,
			   size_t buflen, loff_t *fpos)
{
	return __read_vmcore((__force char *) buffer, buflen, fpos, 1);
}

/*
 * The vmcore fault handler uses the page cache and fills data using the
 * standard __vmcore_read() function.
 *
 * On s390 the fault handler is used for memory regions that can't be mapped
 * directly with remap_pfn_range().
 */
static vm_fault_t mmap_vmcore_fault(struct vm_fault *vmf)
{
#ifdef CONFIG_S390
	struct address_space *mapping = vmf->vma->vm_file->f_mapping;
	pgoff_t index = vmf->pgoff;
	struct page *page;
	loff_t offset;
	char *buf;
	int rc;

	page = find_or_create_page(mapping, index, GFP_KERNEL);
	if (!page)
		return VM_FAULT_OOM;
	if (!PageUptodate(page)) {
		offset = (loff_t) index << PAGE_SHIFT;
		buf = __va((page_to_pfn(page) << PAGE_SHIFT));
		rc = __read_vmcore(buf, PAGE_SIZE, &offset, 0);
		if (rc < 0) {
			unlock_page(page);
			put_page(page);
			return vmf_error(rc);
		}
		SetPageUptodate(page);
	}
	unlock_page(page);
	vmf->page = page;
	return 0;
#else
	return VM_FAULT_SIGBUS;
#endif
}

static const struct vm_operations_struct vmcore_mmap_ops = {
	.fault = mmap_vmcore_fault,
};

/**
 * vmcore_alloc_buf - allocate buffer in vmalloc memory
 * @sizez: size of buffer
 *
 * If CONFIG_MMU is defined, use vmalloc_user() to allow users to mmap
 * the buffer to user-space by means of remap_vmalloc_range().
 *
 * If CONFIG_MMU is not defined, use vzalloc() since mmap_vmcore() is
 * disabled and there's no need to allow users to mmap the buffer.
 */
static inline char *vmcore_alloc_buf(size_t size)
{
#ifdef CONFIG_MMU
	return vmalloc_user(size);
#else
	return vzalloc(size);
#endif
}

/*
 * Disable mmap_vmcore() if CONFIG_MMU is not defined. MMU is
 * essential for mmap_vmcore() in order to map physically
 * non-contiguous objects (ELF header, ELF note segment and memory
 * regions in the 1st kernel pointed to by PT_LOAD entries) into
 * virtually contiguous user-space in ELF layout.
 */
#ifdef CONFIG_MMU
/*
 * remap_oldmem_pfn_checked - do remap_oldmem_pfn_range replacing all pages
 * reported as not being ram with the zero page.
 *
 * @vma: vm_area_struct describing requested mapping
 * @from: start remapping from
 * @pfn: page frame number to start remapping to
 * @size: remapping size
 * @prot: protection bits
 *
 * Returns zero on success, -EAGAIN on failure.
 */
static int remap_oldmem_pfn_checked(struct vm_area_struct *vma,
				    unsigned long from, unsigned long pfn,
				    unsigned long size, pgprot_t prot)
{
	unsigned long map_size;
	unsigned long pos_start, pos_end, pos;
	unsigned long zeropage_pfn = my_zero_pfn(0);
	size_t len = 0;

	pos_start = pfn;
	pos_end = pfn + (size >> PAGE_SHIFT);

	for (pos = pos_start; pos < pos_end; ++pos) {
		if (!pfn_is_ram(pos)) {
			/*
			 * We hit a page which is not ram. Remap the continuous
			 * region between pos_start and pos-1 and replace
			 * the non-ram page at pos with the zero page.
			 */
			if (pos > pos_start) {
				/* Remap continuous region */
				map_size = (pos - pos_start) << PAGE_SHIFT;
				if (remap_oldmem_pfn_range(vma, from + len,
							   pos_start, map_size,
							   prot))
					goto fail;
				len += map_size;
			}
			/* Remap the zero page */
			if (remap_oldmem_pfn_range(vma, from + len,
						   zeropage_pfn,
						   PAGE_SIZE, prot))
				goto fail;
			len += PAGE_SIZE;
			pos_start = pos + 1;
		}
	}
	if (pos > pos_start) {
		/* Remap the rest */
		map_size = (pos - pos_start) << PAGE_SHIFT;
		if (remap_oldmem_pfn_range(vma, from + len, pos_start,
					   map_size, prot))
			goto fail;
	}
	return 0;
fail:
	do_munmap(vma->vm_mm, from, len, NULL);
	return -EAGAIN;
}

static int vmcore_remap_oldmem_pfn(struct vm_area_struct *vma,
			    unsigned long from, unsigned long pfn,
			    unsigned long size, pgprot_t prot)
{
	int ret;

	/*
	 * Check if oldmem_pfn_is_ram was registered to avoid
	 * looping over all pages without a reason.
	 */
	down_read(&vmcore_cb_rwsem);
<<<<<<< HEAD
	if (!list_empty(&vmcore_cb_list) || vmcore_cb_unstable)
=======
	if (!list_empty(&vmcore_cb_list))
>>>>>>> 754e0b0e
		ret = remap_oldmem_pfn_checked(vma, from, pfn, size, prot);
	else
		ret = remap_oldmem_pfn_range(vma, from, pfn, size, prot);
	up_read(&vmcore_cb_rwsem);
	return ret;
}

static int mmap_vmcore(struct file *file, struct vm_area_struct *vma)
{
	size_t size = vma->vm_end - vma->vm_start;
	u64 start, end, len, tsz;
	struct vmcore *m;

	start = (u64)vma->vm_pgoff << PAGE_SHIFT;
	end = start + size;

	if (size > vmcore_size || end > vmcore_size)
		return -EINVAL;

	if (vma->vm_flags & (VM_WRITE | VM_EXEC))
		return -EPERM;

	vma->vm_flags &= ~(VM_MAYWRITE | VM_MAYEXEC);
	vma->vm_flags |= VM_MIXEDMAP;
	vma->vm_ops = &vmcore_mmap_ops;

	len = 0;

	if (start < elfcorebuf_sz) {
		u64 pfn;

		tsz = min(elfcorebuf_sz - (size_t)start, size);
		pfn = __pa(elfcorebuf + start) >> PAGE_SHIFT;
		if (remap_pfn_range(vma, vma->vm_start, pfn, tsz,
				    vma->vm_page_prot))
			return -EAGAIN;
		size -= tsz;
		start += tsz;
		len += tsz;

		if (size == 0)
			return 0;
	}

	if (start < elfcorebuf_sz + elfnotes_sz) {
		void *kaddr;

		/* We add device dumps before other elf notes because the
		 * other elf notes may not fill the elf notes buffer
		 * completely and we will end up with zero-filled data
		 * between the elf notes and the device dumps. Tools will
		 * then try to decode this zero-filled data as valid notes
		 * and we don't want that. Hence, adding device dumps before
		 * the other elf notes ensure that zero-filled data can be
		 * avoided. This also ensures that the device dumps and
		 * other elf notes can be properly mmaped at page aligned
		 * address.
		 */
#ifdef CONFIG_PROC_VMCORE_DEVICE_DUMP
		/* Read device dumps */
		if (start < elfcorebuf_sz + vmcoredd_orig_sz) {
			u64 start_off;

			tsz = min(elfcorebuf_sz + vmcoredd_orig_sz -
				  (size_t)start, size);
			start_off = start - elfcorebuf_sz;
			if (vmcoredd_mmap_dumps(vma, vma->vm_start + len,
						start_off, tsz))
				goto fail;

			size -= tsz;
			start += tsz;
			len += tsz;

			/* leave now if filled buffer already */
			if (!size)
				return 0;
		}
#endif /* CONFIG_PROC_VMCORE_DEVICE_DUMP */

		/* Read remaining elf notes */
		tsz = min(elfcorebuf_sz + elfnotes_sz - (size_t)start, size);
		kaddr = elfnotes_buf + start - elfcorebuf_sz - vmcoredd_orig_sz;
		if (remap_vmalloc_range_partial(vma, vma->vm_start + len,
						kaddr, 0, tsz))
			goto fail;

		size -= tsz;
		start += tsz;
		len += tsz;

		if (size == 0)
			return 0;
	}

	list_for_each_entry(m, &vmcore_list, list) {
		if (start < m->offset + m->size) {
			u64 paddr = 0;

			tsz = (size_t)min_t(unsigned long long,
					    m->offset + m->size - start, size);
			paddr = m->paddr + start - m->offset;
			if (vmcore_remap_oldmem_pfn(vma, vma->vm_start + len,
						    paddr >> PAGE_SHIFT, tsz,
						    vma->vm_page_prot))
				goto fail;
			size -= tsz;
			start += tsz;
			len += tsz;

			if (size == 0)
				return 0;
		}
	}

	return 0;
fail:
	do_munmap(vma->vm_mm, vma->vm_start, len, NULL);
	return -EAGAIN;
}
#else
static int mmap_vmcore(struct file *file, struct vm_area_struct *vma)
{
	return -ENOSYS;
}
#endif

static const struct proc_ops vmcore_proc_ops = {
	.proc_open	= open_vmcore,
	.proc_read	= read_vmcore,
	.proc_lseek	= default_llseek,
	.proc_mmap	= mmap_vmcore,
};

static struct vmcore* __init get_new_element(void)
{
	return kzalloc(sizeof(struct vmcore), GFP_KERNEL);
}

static u64 get_vmcore_size(size_t elfsz, size_t elfnotesegsz,
			   struct list_head *vc_list)
{
	u64 size;
	struct vmcore *m;

	size = elfsz + elfnotesegsz;
	list_for_each_entry(m, vc_list, list) {
		size += m->size;
	}
	return size;
}

/**
 * update_note_header_size_elf64 - update p_memsz member of each PT_NOTE entry
 *
 * @ehdr_ptr: ELF header
 *
 * This function updates p_memsz member of each PT_NOTE entry in the
 * program header table pointed to by @ehdr_ptr to real size of ELF
 * note segment.
 */
static int __init update_note_header_size_elf64(const Elf64_Ehdr *ehdr_ptr)
{
	int i, rc=0;
	Elf64_Phdr *phdr_ptr;
	Elf64_Nhdr *nhdr_ptr;

	phdr_ptr = (Elf64_Phdr *)(ehdr_ptr + 1);
	for (i = 0; i < ehdr_ptr->e_phnum; i++, phdr_ptr++) {
		void *notes_section;
		u64 offset, max_sz, sz, real_sz = 0;
		if (phdr_ptr->p_type != PT_NOTE)
			continue;
		max_sz = phdr_ptr->p_memsz;
		offset = phdr_ptr->p_offset;
		notes_section = kmalloc(max_sz, GFP_KERNEL);
		if (!notes_section)
			return -ENOMEM;
		rc = elfcorehdr_read_notes(notes_section, max_sz, &offset);
		if (rc < 0) {
			kfree(notes_section);
			return rc;
		}
		nhdr_ptr = notes_section;
		while (nhdr_ptr->n_namesz != 0) {
			sz = sizeof(Elf64_Nhdr) +
				(((u64)nhdr_ptr->n_namesz + 3) & ~3) +
				(((u64)nhdr_ptr->n_descsz + 3) & ~3);
			if ((real_sz + sz) > max_sz) {
				pr_warn("Warning: Exceeded p_memsz, dropping PT_NOTE entry n_namesz=0x%x, n_descsz=0x%x\n",
					nhdr_ptr->n_namesz, nhdr_ptr->n_descsz);
				break;
			}
			real_sz += sz;
			nhdr_ptr = (Elf64_Nhdr*)((char*)nhdr_ptr + sz);
		}
		kfree(notes_section);
		phdr_ptr->p_memsz = real_sz;
		if (real_sz == 0) {
			pr_warn("Warning: Zero PT_NOTE entries found\n");
		}
	}

	return 0;
}

/**
 * get_note_number_and_size_elf64 - get the number of PT_NOTE program
 * headers and sum of real size of their ELF note segment headers and
 * data.
 *
 * @ehdr_ptr: ELF header
 * @nr_ptnote: buffer for the number of PT_NOTE program headers
 * @sz_ptnote: buffer for size of unique PT_NOTE program header
 *
 * This function is used to merge multiple PT_NOTE program headers
 * into a unique single one. The resulting unique entry will have
 * @sz_ptnote in its phdr->p_mem.
 *
 * It is assumed that program headers with PT_NOTE type pointed to by
 * @ehdr_ptr has already been updated by update_note_header_size_elf64
 * and each of PT_NOTE program headers has actual ELF note segment
 * size in its p_memsz member.
 */
static int __init get_note_number_and_size_elf64(const Elf64_Ehdr *ehdr_ptr,
						 int *nr_ptnote, u64 *sz_ptnote)
{
	int i;
	Elf64_Phdr *phdr_ptr;

	*nr_ptnote = *sz_ptnote = 0;

	phdr_ptr = (Elf64_Phdr *)(ehdr_ptr + 1);
	for (i = 0; i < ehdr_ptr->e_phnum; i++, phdr_ptr++) {
		if (phdr_ptr->p_type != PT_NOTE)
			continue;
		*nr_ptnote += 1;
		*sz_ptnote += phdr_ptr->p_memsz;
	}

	return 0;
}

/**
 * copy_notes_elf64 - copy ELF note segments in a given buffer
 *
 * @ehdr_ptr: ELF header
 * @notes_buf: buffer into which ELF note segments are copied
 *
 * This function is used to copy ELF note segment in the 1st kernel
 * into the buffer @notes_buf in the 2nd kernel. It is assumed that
 * size of the buffer @notes_buf is equal to or larger than sum of the
 * real ELF note segment headers and data.
 *
 * It is assumed that program headers with PT_NOTE type pointed to by
 * @ehdr_ptr has already been updated by update_note_header_size_elf64
 * and each of PT_NOTE program headers has actual ELF note segment
 * size in its p_memsz member.
 */
static int __init copy_notes_elf64(const Elf64_Ehdr *ehdr_ptr, char *notes_buf)
{
	int i, rc=0;
	Elf64_Phdr *phdr_ptr;

	phdr_ptr = (Elf64_Phdr*)(ehdr_ptr + 1);

	for (i = 0; i < ehdr_ptr->e_phnum; i++, phdr_ptr++) {
		u64 offset;
		if (phdr_ptr->p_type != PT_NOTE)
			continue;
		offset = phdr_ptr->p_offset;
		rc = elfcorehdr_read_notes(notes_buf, phdr_ptr->p_memsz,
					   &offset);
		if (rc < 0)
			return rc;
		notes_buf += phdr_ptr->p_memsz;
	}

	return 0;
}

/* Merges all the PT_NOTE headers into one. */
static int __init merge_note_headers_elf64(char *elfptr, size_t *elfsz,
					   char **notes_buf, size_t *notes_sz)
{
	int i, nr_ptnote=0, rc=0;
	char *tmp;
	Elf64_Ehdr *ehdr_ptr;
	Elf64_Phdr phdr;
	u64 phdr_sz = 0, note_off;

	ehdr_ptr = (Elf64_Ehdr *)elfptr;

	rc = update_note_header_size_elf64(ehdr_ptr);
	if (rc < 0)
		return rc;

	rc = get_note_number_and_size_elf64(ehdr_ptr, &nr_ptnote, &phdr_sz);
	if (rc < 0)
		return rc;

	*notes_sz = roundup(phdr_sz, PAGE_SIZE);
	*notes_buf = vmcore_alloc_buf(*notes_sz);
	if (!*notes_buf)
		return -ENOMEM;

	rc = copy_notes_elf64(ehdr_ptr, *notes_buf);
	if (rc < 0)
		return rc;

	/* Prepare merged PT_NOTE program header. */
	phdr.p_type    = PT_NOTE;
	phdr.p_flags   = 0;
	note_off = sizeof(Elf64_Ehdr) +
			(ehdr_ptr->e_phnum - nr_ptnote +1) * sizeof(Elf64_Phdr);
	phdr.p_offset  = roundup(note_off, PAGE_SIZE);
	phdr.p_vaddr   = phdr.p_paddr = 0;
	phdr.p_filesz  = phdr.p_memsz = phdr_sz;
	phdr.p_align   = 0;

	/* Add merged PT_NOTE program header*/
	tmp = elfptr + sizeof(Elf64_Ehdr);
	memcpy(tmp, &phdr, sizeof(phdr));
	tmp += sizeof(phdr);

	/* Remove unwanted PT_NOTE program headers. */
	i = (nr_ptnote - 1) * sizeof(Elf64_Phdr);
	*elfsz = *elfsz - i;
	memmove(tmp, tmp+i, ((*elfsz)-sizeof(Elf64_Ehdr)-sizeof(Elf64_Phdr)));
	memset(elfptr + *elfsz, 0, i);
	*elfsz = roundup(*elfsz, PAGE_SIZE);

	/* Modify e_phnum to reflect merged headers. */
	ehdr_ptr->e_phnum = ehdr_ptr->e_phnum - nr_ptnote + 1;

	/* Store the size of all notes.  We need this to update the note
	 * header when the device dumps will be added.
	 */
	elfnotes_orig_sz = phdr.p_memsz;

	return 0;
}

/**
 * update_note_header_size_elf32 - update p_memsz member of each PT_NOTE entry
 *
 * @ehdr_ptr: ELF header
 *
 * This function updates p_memsz member of each PT_NOTE entry in the
 * program header table pointed to by @ehdr_ptr to real size of ELF
 * note segment.
 */
static int __init update_note_header_size_elf32(const Elf32_Ehdr *ehdr_ptr)
{
	int i, rc=0;
	Elf32_Phdr *phdr_ptr;
	Elf32_Nhdr *nhdr_ptr;

	phdr_ptr = (Elf32_Phdr *)(ehdr_ptr + 1);
	for (i = 0; i < ehdr_ptr->e_phnum; i++, phdr_ptr++) {
		void *notes_section;
		u64 offset, max_sz, sz, real_sz = 0;
		if (phdr_ptr->p_type != PT_NOTE)
			continue;
		max_sz = phdr_ptr->p_memsz;
		offset = phdr_ptr->p_offset;
		notes_section = kmalloc(max_sz, GFP_KERNEL);
		if (!notes_section)
			return -ENOMEM;
		rc = elfcorehdr_read_notes(notes_section, max_sz, &offset);
		if (rc < 0) {
			kfree(notes_section);
			return rc;
		}
		nhdr_ptr = notes_section;
		while (nhdr_ptr->n_namesz != 0) {
			sz = sizeof(Elf32_Nhdr) +
				(((u64)nhdr_ptr->n_namesz + 3) & ~3) +
				(((u64)nhdr_ptr->n_descsz + 3) & ~3);
			if ((real_sz + sz) > max_sz) {
				pr_warn("Warning: Exceeded p_memsz, dropping PT_NOTE entry n_namesz=0x%x, n_descsz=0x%x\n",
					nhdr_ptr->n_namesz, nhdr_ptr->n_descsz);
				break;
			}
			real_sz += sz;
			nhdr_ptr = (Elf32_Nhdr*)((char*)nhdr_ptr + sz);
		}
		kfree(notes_section);
		phdr_ptr->p_memsz = real_sz;
		if (real_sz == 0) {
			pr_warn("Warning: Zero PT_NOTE entries found\n");
		}
	}

	return 0;
}

/**
 * get_note_number_and_size_elf32 - get the number of PT_NOTE program
 * headers and sum of real size of their ELF note segment headers and
 * data.
 *
 * @ehdr_ptr: ELF header
 * @nr_ptnote: buffer for the number of PT_NOTE program headers
 * @sz_ptnote: buffer for size of unique PT_NOTE program header
 *
 * This function is used to merge multiple PT_NOTE program headers
 * into a unique single one. The resulting unique entry will have
 * @sz_ptnote in its phdr->p_mem.
 *
 * It is assumed that program headers with PT_NOTE type pointed to by
 * @ehdr_ptr has already been updated by update_note_header_size_elf32
 * and each of PT_NOTE program headers has actual ELF note segment
 * size in its p_memsz member.
 */
static int __init get_note_number_and_size_elf32(const Elf32_Ehdr *ehdr_ptr,
						 int *nr_ptnote, u64 *sz_ptnote)
{
	int i;
	Elf32_Phdr *phdr_ptr;

	*nr_ptnote = *sz_ptnote = 0;

	phdr_ptr = (Elf32_Phdr *)(ehdr_ptr + 1);
	for (i = 0; i < ehdr_ptr->e_phnum; i++, phdr_ptr++) {
		if (phdr_ptr->p_type != PT_NOTE)
			continue;
		*nr_ptnote += 1;
		*sz_ptnote += phdr_ptr->p_memsz;
	}

	return 0;
}

/**
 * copy_notes_elf32 - copy ELF note segments in a given buffer
 *
 * @ehdr_ptr: ELF header
 * @notes_buf: buffer into which ELF note segments are copied
 *
 * This function is used to copy ELF note segment in the 1st kernel
 * into the buffer @notes_buf in the 2nd kernel. It is assumed that
 * size of the buffer @notes_buf is equal to or larger than sum of the
 * real ELF note segment headers and data.
 *
 * It is assumed that program headers with PT_NOTE type pointed to by
 * @ehdr_ptr has already been updated by update_note_header_size_elf32
 * and each of PT_NOTE program headers has actual ELF note segment
 * size in its p_memsz member.
 */
static int __init copy_notes_elf32(const Elf32_Ehdr *ehdr_ptr, char *notes_buf)
{
	int i, rc=0;
	Elf32_Phdr *phdr_ptr;

	phdr_ptr = (Elf32_Phdr*)(ehdr_ptr + 1);

	for (i = 0; i < ehdr_ptr->e_phnum; i++, phdr_ptr++) {
		u64 offset;
		if (phdr_ptr->p_type != PT_NOTE)
			continue;
		offset = phdr_ptr->p_offset;
		rc = elfcorehdr_read_notes(notes_buf, phdr_ptr->p_memsz,
					   &offset);
		if (rc < 0)
			return rc;
		notes_buf += phdr_ptr->p_memsz;
	}

	return 0;
}

/* Merges all the PT_NOTE headers into one. */
static int __init merge_note_headers_elf32(char *elfptr, size_t *elfsz,
					   char **notes_buf, size_t *notes_sz)
{
	int i, nr_ptnote=0, rc=0;
	char *tmp;
	Elf32_Ehdr *ehdr_ptr;
	Elf32_Phdr phdr;
	u64 phdr_sz = 0, note_off;

	ehdr_ptr = (Elf32_Ehdr *)elfptr;

	rc = update_note_header_size_elf32(ehdr_ptr);
	if (rc < 0)
		return rc;

	rc = get_note_number_and_size_elf32(ehdr_ptr, &nr_ptnote, &phdr_sz);
	if (rc < 0)
		return rc;

	*notes_sz = roundup(phdr_sz, PAGE_SIZE);
	*notes_buf = vmcore_alloc_buf(*notes_sz);
	if (!*notes_buf)
		return -ENOMEM;

	rc = copy_notes_elf32(ehdr_ptr, *notes_buf);
	if (rc < 0)
		return rc;

	/* Prepare merged PT_NOTE program header. */
	phdr.p_type    = PT_NOTE;
	phdr.p_flags   = 0;
	note_off = sizeof(Elf32_Ehdr) +
			(ehdr_ptr->e_phnum - nr_ptnote +1) * sizeof(Elf32_Phdr);
	phdr.p_offset  = roundup(note_off, PAGE_SIZE);
	phdr.p_vaddr   = phdr.p_paddr = 0;
	phdr.p_filesz  = phdr.p_memsz = phdr_sz;
	phdr.p_align   = 0;

	/* Add merged PT_NOTE program header*/
	tmp = elfptr + sizeof(Elf32_Ehdr);
	memcpy(tmp, &phdr, sizeof(phdr));
	tmp += sizeof(phdr);

	/* Remove unwanted PT_NOTE program headers. */
	i = (nr_ptnote - 1) * sizeof(Elf32_Phdr);
	*elfsz = *elfsz - i;
	memmove(tmp, tmp+i, ((*elfsz)-sizeof(Elf32_Ehdr)-sizeof(Elf32_Phdr)));
	memset(elfptr + *elfsz, 0, i);
	*elfsz = roundup(*elfsz, PAGE_SIZE);

	/* Modify e_phnum to reflect merged headers. */
	ehdr_ptr->e_phnum = ehdr_ptr->e_phnum - nr_ptnote + 1;

	/* Store the size of all notes.  We need this to update the note
	 * header when the device dumps will be added.
	 */
	elfnotes_orig_sz = phdr.p_memsz;

	return 0;
}

/* Add memory chunks represented by program headers to vmcore list. Also update
 * the new offset fields of exported program headers. */
static int __init process_ptload_program_headers_elf64(char *elfptr,
						size_t elfsz,
						size_t elfnotes_sz,
						struct list_head *vc_list)
{
	int i;
	Elf64_Ehdr *ehdr_ptr;
	Elf64_Phdr *phdr_ptr;
	loff_t vmcore_off;
	struct vmcore *new;

	ehdr_ptr = (Elf64_Ehdr *)elfptr;
	phdr_ptr = (Elf64_Phdr*)(elfptr + sizeof(Elf64_Ehdr)); /* PT_NOTE hdr */

	/* Skip Elf header, program headers and Elf note segment. */
	vmcore_off = elfsz + elfnotes_sz;

	for (i = 0; i < ehdr_ptr->e_phnum; i++, phdr_ptr++) {
		u64 paddr, start, end, size;

		if (phdr_ptr->p_type != PT_LOAD)
			continue;

		paddr = phdr_ptr->p_offset;
		start = rounddown(paddr, PAGE_SIZE);
		end = roundup(paddr + phdr_ptr->p_memsz, PAGE_SIZE);
		size = end - start;

		/* Add this contiguous chunk of memory to vmcore list.*/
		new = get_new_element();
		if (!new)
			return -ENOMEM;
		new->paddr = start;
		new->size = size;
		list_add_tail(&new->list, vc_list);

		/* Update the program header offset. */
		phdr_ptr->p_offset = vmcore_off + (paddr - start);
		vmcore_off = vmcore_off + size;
	}
	return 0;
}

static int __init process_ptload_program_headers_elf32(char *elfptr,
						size_t elfsz,
						size_t elfnotes_sz,
						struct list_head *vc_list)
{
	int i;
	Elf32_Ehdr *ehdr_ptr;
	Elf32_Phdr *phdr_ptr;
	loff_t vmcore_off;
	struct vmcore *new;

	ehdr_ptr = (Elf32_Ehdr *)elfptr;
	phdr_ptr = (Elf32_Phdr*)(elfptr + sizeof(Elf32_Ehdr)); /* PT_NOTE hdr */

	/* Skip Elf header, program headers and Elf note segment. */
	vmcore_off = elfsz + elfnotes_sz;

	for (i = 0; i < ehdr_ptr->e_phnum; i++, phdr_ptr++) {
		u64 paddr, start, end, size;

		if (phdr_ptr->p_type != PT_LOAD)
			continue;

		paddr = phdr_ptr->p_offset;
		start = rounddown(paddr, PAGE_SIZE);
		end = roundup(paddr + phdr_ptr->p_memsz, PAGE_SIZE);
		size = end - start;

		/* Add this contiguous chunk of memory to vmcore list.*/
		new = get_new_element();
		if (!new)
			return -ENOMEM;
		new->paddr = start;
		new->size = size;
		list_add_tail(&new->list, vc_list);

		/* Update the program header offset */
		phdr_ptr->p_offset = vmcore_off + (paddr - start);
		vmcore_off = vmcore_off + size;
	}
	return 0;
}

/* Sets offset fields of vmcore elements. */
static void set_vmcore_list_offsets(size_t elfsz, size_t elfnotes_sz,
				    struct list_head *vc_list)
{
	loff_t vmcore_off;
	struct vmcore *m;

	/* Skip Elf header, program headers and Elf note segment. */
	vmcore_off = elfsz + elfnotes_sz;

	list_for_each_entry(m, vc_list, list) {
		m->offset = vmcore_off;
		vmcore_off += m->size;
	}
}

static void free_elfcorebuf(void)
{
	free_pages((unsigned long)elfcorebuf, get_order(elfcorebuf_sz_orig));
	elfcorebuf = NULL;
	vfree(elfnotes_buf);
	elfnotes_buf = NULL;
}

static int __init parse_crash_elf64_headers(void)
{
	int rc=0;
	Elf64_Ehdr ehdr;
	u64 addr;

	addr = elfcorehdr_addr;

	/* Read Elf header */
	rc = elfcorehdr_read((char *)&ehdr, sizeof(Elf64_Ehdr), &addr);
	if (rc < 0)
		return rc;

	/* Do some basic Verification. */
	if (memcmp(ehdr.e_ident, ELFMAG, SELFMAG) != 0 ||
		(ehdr.e_type != ET_CORE) ||
		!vmcore_elf64_check_arch(&ehdr) ||
		ehdr.e_ident[EI_CLASS] != ELFCLASS64 ||
		ehdr.e_ident[EI_VERSION] != EV_CURRENT ||
		ehdr.e_version != EV_CURRENT ||
		ehdr.e_ehsize != sizeof(Elf64_Ehdr) ||
		ehdr.e_phentsize != sizeof(Elf64_Phdr) ||
		ehdr.e_phnum == 0) {
		pr_warn("Warning: Core image elf header is not sane\n");
		return -EINVAL;
	}

	/* Read in all elf headers. */
	elfcorebuf_sz_orig = sizeof(Elf64_Ehdr) +
				ehdr.e_phnum * sizeof(Elf64_Phdr);
	elfcorebuf_sz = elfcorebuf_sz_orig;
	elfcorebuf = (void *)__get_free_pages(GFP_KERNEL | __GFP_ZERO,
					      get_order(elfcorebuf_sz_orig));
	if (!elfcorebuf)
		return -ENOMEM;
	addr = elfcorehdr_addr;
	rc = elfcorehdr_read(elfcorebuf, elfcorebuf_sz_orig, &addr);
	if (rc < 0)
		goto fail;

	/* Merge all PT_NOTE headers into one. */
	rc = merge_note_headers_elf64(elfcorebuf, &elfcorebuf_sz,
				      &elfnotes_buf, &elfnotes_sz);
	if (rc)
		goto fail;
	rc = process_ptload_program_headers_elf64(elfcorebuf, elfcorebuf_sz,
						  elfnotes_sz, &vmcore_list);
	if (rc)
		goto fail;
	set_vmcore_list_offsets(elfcorebuf_sz, elfnotes_sz, &vmcore_list);
	return 0;
fail:
	free_elfcorebuf();
	return rc;
}

static int __init parse_crash_elf32_headers(void)
{
	int rc=0;
	Elf32_Ehdr ehdr;
	u64 addr;

	addr = elfcorehdr_addr;

	/* Read Elf header */
	rc = elfcorehdr_read((char *)&ehdr, sizeof(Elf32_Ehdr), &addr);
	if (rc < 0)
		return rc;

	/* Do some basic Verification. */
	if (memcmp(ehdr.e_ident, ELFMAG, SELFMAG) != 0 ||
		(ehdr.e_type != ET_CORE) ||
		!vmcore_elf32_check_arch(&ehdr) ||
		ehdr.e_ident[EI_CLASS] != ELFCLASS32||
		ehdr.e_ident[EI_VERSION] != EV_CURRENT ||
		ehdr.e_version != EV_CURRENT ||
		ehdr.e_ehsize != sizeof(Elf32_Ehdr) ||
		ehdr.e_phentsize != sizeof(Elf32_Phdr) ||
		ehdr.e_phnum == 0) {
		pr_warn("Warning: Core image elf header is not sane\n");
		return -EINVAL;
	}

	/* Read in all elf headers. */
	elfcorebuf_sz_orig = sizeof(Elf32_Ehdr) + ehdr.e_phnum * sizeof(Elf32_Phdr);
	elfcorebuf_sz = elfcorebuf_sz_orig;
	elfcorebuf = (void *)__get_free_pages(GFP_KERNEL | __GFP_ZERO,
					      get_order(elfcorebuf_sz_orig));
	if (!elfcorebuf)
		return -ENOMEM;
	addr = elfcorehdr_addr;
	rc = elfcorehdr_read(elfcorebuf, elfcorebuf_sz_orig, &addr);
	if (rc < 0)
		goto fail;

	/* Merge all PT_NOTE headers into one. */
	rc = merge_note_headers_elf32(elfcorebuf, &elfcorebuf_sz,
				      &elfnotes_buf, &elfnotes_sz);
	if (rc)
		goto fail;
	rc = process_ptload_program_headers_elf32(elfcorebuf, elfcorebuf_sz,
						  elfnotes_sz, &vmcore_list);
	if (rc)
		goto fail;
	set_vmcore_list_offsets(elfcorebuf_sz, elfnotes_sz, &vmcore_list);
	return 0;
fail:
	free_elfcorebuf();
	return rc;
}

static int __init parse_crash_elf_headers(void)
{
	unsigned char e_ident[EI_NIDENT];
	u64 addr;
	int rc=0;

	addr = elfcorehdr_addr;
	rc = elfcorehdr_read(e_ident, EI_NIDENT, &addr);
	if (rc < 0)
		return rc;
	if (memcmp(e_ident, ELFMAG, SELFMAG) != 0) {
		pr_warn("Warning: Core image elf header not found\n");
		return -EINVAL;
	}

	if (e_ident[EI_CLASS] == ELFCLASS64) {
		rc = parse_crash_elf64_headers();
		if (rc)
			return rc;
	} else if (e_ident[EI_CLASS] == ELFCLASS32) {
		rc = parse_crash_elf32_headers();
		if (rc)
			return rc;
	} else {
		pr_warn("Warning: Core image elf header is not sane\n");
		return -EINVAL;
	}

	/* Determine vmcore size. */
	vmcore_size = get_vmcore_size(elfcorebuf_sz, elfnotes_sz,
				      &vmcore_list);

	return 0;
}

#ifdef CONFIG_PROC_VMCORE_DEVICE_DUMP
/**
 * vmcoredd_write_header - Write vmcore device dump header at the
 * beginning of the dump's buffer.
 * @buf: Output buffer where the note is written
 * @data: Dump info
 * @size: Size of the dump
 *
 * Fills beginning of the dump's buffer with vmcore device dump header.
 */
static void vmcoredd_write_header(void *buf, struct vmcoredd_data *data,
				  u32 size)
{
	struct vmcoredd_header *vdd_hdr = (struct vmcoredd_header *)buf;

	vdd_hdr->n_namesz = sizeof(vdd_hdr->name);
	vdd_hdr->n_descsz = size + sizeof(vdd_hdr->dump_name);
	vdd_hdr->n_type = NT_VMCOREDD;

	strncpy((char *)vdd_hdr->name, VMCOREDD_NOTE_NAME,
		sizeof(vdd_hdr->name));
	memcpy(vdd_hdr->dump_name, data->dump_name, sizeof(vdd_hdr->dump_name));
}

/**
 * vmcoredd_update_program_headers - Update all Elf program headers
 * @elfptr: Pointer to elf header
 * @elfnotesz: Size of elf notes aligned to page size
 * @vmcoreddsz: Size of device dumps to be added to elf note header
 *
 * Determine type of Elf header (Elf64 or Elf32) and update the elf note size.
 * Also update the offsets of all the program headers after the elf note header.
 */
static void vmcoredd_update_program_headers(char *elfptr, size_t elfnotesz,
					    size_t vmcoreddsz)
{
	unsigned char *e_ident = (unsigned char *)elfptr;
	u64 start, end, size;
	loff_t vmcore_off;
	u32 i;

	vmcore_off = elfcorebuf_sz + elfnotesz;

	if (e_ident[EI_CLASS] == ELFCLASS64) {
		Elf64_Ehdr *ehdr = (Elf64_Ehdr *)elfptr;
		Elf64_Phdr *phdr = (Elf64_Phdr *)(elfptr + sizeof(Elf64_Ehdr));

		/* Update all program headers */
		for (i = 0; i < ehdr->e_phnum; i++, phdr++) {
			if (phdr->p_type == PT_NOTE) {
				/* Update note size */
				phdr->p_memsz = elfnotes_orig_sz + vmcoreddsz;
				phdr->p_filesz = phdr->p_memsz;
				continue;
			}

			start = rounddown(phdr->p_offset, PAGE_SIZE);
			end = roundup(phdr->p_offset + phdr->p_memsz,
				      PAGE_SIZE);
			size = end - start;
			phdr->p_offset = vmcore_off + (phdr->p_offset - start);
			vmcore_off += size;
		}
	} else {
		Elf32_Ehdr *ehdr = (Elf32_Ehdr *)elfptr;
		Elf32_Phdr *phdr = (Elf32_Phdr *)(elfptr + sizeof(Elf32_Ehdr));

		/* Update all program headers */
		for (i = 0; i < ehdr->e_phnum; i++, phdr++) {
			if (phdr->p_type == PT_NOTE) {
				/* Update note size */
				phdr->p_memsz = elfnotes_orig_sz + vmcoreddsz;
				phdr->p_filesz = phdr->p_memsz;
				continue;
			}

			start = rounddown(phdr->p_offset, PAGE_SIZE);
			end = roundup(phdr->p_offset + phdr->p_memsz,
				      PAGE_SIZE);
			size = end - start;
			phdr->p_offset = vmcore_off + (phdr->p_offset - start);
			vmcore_off += size;
		}
	}
}

/**
 * vmcoredd_update_size - Update the total size of the device dumps and update
 * Elf header
 * @dump_size: Size of the current device dump to be added to total size
 *
 * Update the total size of all the device dumps and update the Elf program
 * headers. Calculate the new offsets for the vmcore list and update the
 * total vmcore size.
 */
static void vmcoredd_update_size(size_t dump_size)
{
	vmcoredd_orig_sz += dump_size;
	elfnotes_sz = roundup(elfnotes_orig_sz, PAGE_SIZE) + vmcoredd_orig_sz;
	vmcoredd_update_program_headers(elfcorebuf, elfnotes_sz,
					vmcoredd_orig_sz);

	/* Update vmcore list offsets */
	set_vmcore_list_offsets(elfcorebuf_sz, elfnotes_sz, &vmcore_list);

	vmcore_size = get_vmcore_size(elfcorebuf_sz, elfnotes_sz,
				      &vmcore_list);
	proc_vmcore->size = vmcore_size;
}

/**
 * vmcore_add_device_dump - Add a buffer containing device dump to vmcore
 * @data: dump info.
 *
 * Allocate a buffer and invoke the calling driver's dump collect routine.
 * Write Elf note at the beginning of the buffer to indicate vmcore device
 * dump and add the dump to global list.
 */
int vmcore_add_device_dump(struct vmcoredd_data *data)
{
	struct vmcoredd_node *dump;
	void *buf = NULL;
	size_t data_size;
	int ret;

	if (vmcoredd_disabled) {
		pr_err_once("Device dump is disabled\n");
		return -EINVAL;
	}

	if (!data || !strlen(data->dump_name) ||
	    !data->vmcoredd_callback || !data->size)
		return -EINVAL;

	dump = vzalloc(sizeof(*dump));
	if (!dump) {
		ret = -ENOMEM;
		goto out_err;
	}

	/* Keep size of the buffer page aligned so that it can be mmaped */
	data_size = roundup(sizeof(struct vmcoredd_header) + data->size,
			    PAGE_SIZE);

	/* Allocate buffer for driver's to write their dumps */
	buf = vmcore_alloc_buf(data_size);
	if (!buf) {
		ret = -ENOMEM;
		goto out_err;
	}

	vmcoredd_write_header(buf, data, data_size -
			      sizeof(struct vmcoredd_header));

	/* Invoke the driver's dump collection routing */
	ret = data->vmcoredd_callback(data, buf +
				      sizeof(struct vmcoredd_header));
	if (ret)
		goto out_err;

	dump->buf = buf;
	dump->size = data_size;

	/* Add the dump to driver sysfs list */
	mutex_lock(&vmcoredd_mutex);
	list_add_tail(&dump->list, &vmcoredd_list);
	mutex_unlock(&vmcoredd_mutex);

	vmcoredd_update_size(data_size);
	return 0;

out_err:
	vfree(buf);
	vfree(dump);

	return ret;
}
EXPORT_SYMBOL(vmcore_add_device_dump);
#endif /* CONFIG_PROC_VMCORE_DEVICE_DUMP */

/* Free all dumps in vmcore device dump list */
static void vmcore_free_device_dumps(void)
{
#ifdef CONFIG_PROC_VMCORE_DEVICE_DUMP
	mutex_lock(&vmcoredd_mutex);
	while (!list_empty(&vmcoredd_list)) {
		struct vmcoredd_node *dump;

		dump = list_first_entry(&vmcoredd_list, struct vmcoredd_node,
					list);
		list_del(&dump->list);
		vfree(dump->buf);
		vfree(dump);
	}
	mutex_unlock(&vmcoredd_mutex);
#endif /* CONFIG_PROC_VMCORE_DEVICE_DUMP */
}

/* Init function for vmcore module. */
static int __init vmcore_init(void)
{
	int rc = 0;

	/* Allow architectures to allocate ELF header in 2nd kernel */
	rc = elfcorehdr_alloc(&elfcorehdr_addr, &elfcorehdr_size);
	if (rc)
		return rc;
	/*
	 * If elfcorehdr= has been passed in cmdline or created in 2nd kernel,
	 * then capture the dump.
	 */
	if (!(is_vmcore_usable()))
		return rc;
	rc = parse_crash_elf_headers();
	if (rc) {
		pr_warn("Kdump: vmcore not initialized\n");
		return rc;
	}
	elfcorehdr_free(elfcorehdr_addr);
	elfcorehdr_addr = ELFCORE_ADDR_ERR;

	proc_vmcore = proc_create("vmcore", S_IRUSR, NULL, &vmcore_proc_ops);
	if (proc_vmcore)
		proc_vmcore->size = vmcore_size;
	return 0;
}
fs_initcall(vmcore_init);

/* Cleanup function for vmcore module. */
void vmcore_cleanup(void)
{
	if (proc_vmcore) {
		proc_remove(proc_vmcore);
		proc_vmcore = NULL;
	}

	/* clear the vmcore list. */
	while (!list_empty(&vmcore_list)) {
		struct vmcore *m;

		m = list_first_entry(&vmcore_list, struct vmcore, list);
		list_del(&m->list);
		kfree(m);
	}
	free_elfcorebuf();

	/* clear vmcore device dump list */
	vmcore_free_device_dumps();
}<|MERGE_RESOLUTION|>--- conflicted
+++ resolved
@@ -65,11 +65,6 @@
 static DECLARE_RWSEM(vmcore_cb_rwsem);
 /* List of registered vmcore callbacks. */
 static LIST_HEAD(vmcore_cb_list);
-<<<<<<< HEAD
-/* Whether we had a surprise unregistration of a callback. */
-static bool vmcore_cb_unstable;
-=======
->>>>>>> 754e0b0e
 /* Whether the vmcore has been opened once. */
 static bool vmcore_opened;
 
@@ -97,15 +92,8 @@
 	 * very unusual (e.g., forced driver removal), but we cannot stop
 	 * unregistering.
 	 */
-<<<<<<< HEAD
-	if (vmcore_opened) {
-		pr_warn_once("Unexpected vmcore callback unregistration\n");
-		vmcore_cb_unstable = true;
-	}
-=======
 	if (vmcore_opened)
 		pr_warn_once("Unexpected vmcore callback unregistration\n");
->>>>>>> 754e0b0e
 	up_write(&vmcore_cb_rwsem);
 }
 EXPORT_SYMBOL_GPL(unregister_vmcore_cb);
@@ -116,11 +104,6 @@
 	bool ret = true;
 
 	lockdep_assert_held_read(&vmcore_cb_rwsem);
-<<<<<<< HEAD
-	if (unlikely(vmcore_cb_unstable))
-		return false;
-=======
->>>>>>> 754e0b0e
 
 	list_for_each_entry(cb, &vmcore_cb_list, next) {
 		if (unlikely(!cb->pfn_is_ram))
@@ -592,11 +575,7 @@
 	 * looping over all pages without a reason.
 	 */
 	down_read(&vmcore_cb_rwsem);
-<<<<<<< HEAD
-	if (!list_empty(&vmcore_cb_list) || vmcore_cb_unstable)
-=======
 	if (!list_empty(&vmcore_cb_list))
->>>>>>> 754e0b0e
 		ret = remap_oldmem_pfn_checked(vma, from, pfn, size, prot);
 	else
 		ret = remap_oldmem_pfn_range(vma, from, pfn, size, prot);
