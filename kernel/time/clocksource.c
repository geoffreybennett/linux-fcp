// SPDX-License-Identifier: GPL-2.0+
/*
 * This file contains the functions which manage clocksource drivers.
 *
 * Copyright (C) 2004, 2005 IBM, John Stultz (johnstul@us.ibm.com)
 */

#define pr_fmt(fmt) KBUILD_MODNAME ": " fmt

#include <linux/device.h>
#include <linux/clocksource.h>
#include <linux/init.h>
#include <linux/module.h>
#include <linux/sched.h> /* for spin_unlock_irq() using preempt_count() m68k */
#include <linux/tick.h>
#include <linux/kthread.h>
#include <linux/prandom.h>
#include <linux/cpu.h>

#include "tick-internal.h"
#include "timekeeping_internal.h"

static noinline u64 cycles_to_nsec_safe(struct clocksource *cs, u64 start, u64 end)
{
	u64 delta = clocksource_delta(end, start, cs->mask);

	if (likely(delta < cs->max_cycles))
		return clocksource_cyc2ns(delta, cs->mult, cs->shift);

	return mul_u64_u32_shr(delta, cs->mult, cs->shift);
}

/**
 * clocks_calc_mult_shift - calculate mult/shift factors for scaled math of clocks
 * @mult:	pointer to mult variable
 * @shift:	pointer to shift variable
 * @from:	frequency to convert from
 * @to:		frequency to convert to
 * @maxsec:	guaranteed runtime conversion range in seconds
 *
 * The function evaluates the shift/mult pair for the scaled math
 * operations of clocksources and clockevents.
 *
 * @to and @from are frequency values in HZ. For clock sources @to is
 * NSEC_PER_SEC == 1GHz and @from is the counter frequency. For clock
 * event @to is the counter frequency and @from is NSEC_PER_SEC.
 *
 * The @maxsec conversion range argument controls the time frame in
 * seconds which must be covered by the runtime conversion with the
 * calculated mult and shift factors. This guarantees that no 64bit
 * overflow happens when the input value of the conversion is
 * multiplied with the calculated mult factor. Larger ranges may
 * reduce the conversion accuracy by choosing smaller mult and shift
 * factors.
 */
void
clocks_calc_mult_shift(u32 *mult, u32 *shift, u32 from, u32 to, u32 maxsec)
{
	u64 tmp;
	u32 sft, sftacc= 32;

	/*
	 * Calculate the shift factor which is limiting the conversion
	 * range:
	 */
	tmp = ((u64)maxsec * from) >> 32;
	while (tmp) {
		tmp >>=1;
		sftacc--;
	}

	/*
	 * Find the conversion shift/mult pair which has the best
	 * accuracy and fits the maxsec conversion range:
	 */
	for (sft = 32; sft > 0; sft--) {
		tmp = (u64) to << sft;
		tmp += from / 2;
		do_div(tmp, from);
		if ((tmp >> sftacc) == 0)
			break;
	}
	*mult = tmp;
	*shift = sft;
}
EXPORT_SYMBOL_GPL(clocks_calc_mult_shift);

/*[Clocksource internal variables]---------
 * curr_clocksource:
 *	currently selected clocksource.
 * suspend_clocksource:
 *	used to calculate the suspend time.
 * clocksource_list:
 *	linked list with the registered clocksources
 * clocksource_mutex:
 *	protects manipulations to curr_clocksource and the clocksource_list
 * override_name:
 *	Name of the user-specified clocksource.
 */
static struct clocksource *curr_clocksource;
static struct clocksource *suspend_clocksource;
static LIST_HEAD(clocksource_list);
static DEFINE_MUTEX(clocksource_mutex);
static char override_name[CS_NAME_LEN];
static int finished_booting;
static u64 suspend_start;

/*
 * Interval: 0.5sec.
 */
#define WATCHDOG_INTERVAL (HZ >> 1)
#define WATCHDOG_INTERVAL_MAX_NS ((2 * WATCHDOG_INTERVAL) * (NSEC_PER_SEC / HZ))

/*
 * Threshold: 0.0312s, when doubled: 0.0625s.
 * Also a default for cs->uncertainty_margin when registering clocks.
 */
#define WATCHDOG_THRESHOLD (NSEC_PER_SEC >> 5)

/*
 * Maximum permissible delay between two readouts of the watchdog
 * clocksource surrounding a read of the clocksource being validated.
 * This delay could be due to SMIs, NMIs, or to VCPU preemptions.  Used as
 * a lower bound for cs->uncertainty_margin values when registering clocks.
 *
 * The default of 500 parts per million is based on NTP's limits.
 * If a clocksource is good enough for NTP, it is good enough for us!
 */
#ifdef CONFIG_CLOCKSOURCE_WATCHDOG_MAX_SKEW_US
#define MAX_SKEW_USEC	CONFIG_CLOCKSOURCE_WATCHDOG_MAX_SKEW_US
#else
#define MAX_SKEW_USEC	(125 * WATCHDOG_INTERVAL / HZ)
#endif

#define WATCHDOG_MAX_SKEW (MAX_SKEW_USEC * NSEC_PER_USEC)

#ifdef CONFIG_CLOCKSOURCE_WATCHDOG
static void clocksource_watchdog_work(struct work_struct *work);
static void clocksource_select(void);

static LIST_HEAD(watchdog_list);
static struct clocksource *watchdog;
static struct timer_list watchdog_timer;
static DECLARE_WORK(watchdog_work, clocksource_watchdog_work);
static DEFINE_SPINLOCK(watchdog_lock);
static int watchdog_running;
static atomic_t watchdog_reset_pending;
static int64_t watchdog_max_interval;

static inline void clocksource_watchdog_lock(unsigned long *flags)
{
	spin_lock_irqsave(&watchdog_lock, *flags);
}

static inline void clocksource_watchdog_unlock(unsigned long *flags)
{
	spin_unlock_irqrestore(&watchdog_lock, *flags);
}

static int clocksource_watchdog_kthread(void *data);
static void __clocksource_change_rating(struct clocksource *cs, int rating);

static void clocksource_watchdog_work(struct work_struct *work)
{
	/*
	 * We cannot directly run clocksource_watchdog_kthread() here, because
	 * clocksource_select() calls timekeeping_notify() which uses
	 * stop_machine(). One cannot use stop_machine() from a workqueue() due
	 * lock inversions wrt CPU hotplug.
	 *
	 * Also, we only ever run this work once or twice during the lifetime
	 * of the kernel, so there is no point in creating a more permanent
	 * kthread for this.
	 *
	 * If kthread_run fails the next watchdog scan over the
	 * watchdog_list will find the unstable clock again.
	 */
	kthread_run(clocksource_watchdog_kthread, NULL, "kwatchdog");
}

static void __clocksource_unstable(struct clocksource *cs)
{
	cs->flags &= ~(CLOCK_SOURCE_VALID_FOR_HRES | CLOCK_SOURCE_WATCHDOG);
	cs->flags |= CLOCK_SOURCE_UNSTABLE;

	/*
	 * If the clocksource is registered clocksource_watchdog_kthread() will
	 * re-rate and re-select.
	 */
	if (list_empty(&cs->list)) {
		cs->rating = 0;
		return;
	}

	if (cs->mark_unstable)
		cs->mark_unstable(cs);

	/* kick clocksource_watchdog_kthread() */
	if (finished_booting)
		schedule_work(&watchdog_work);
}

/**
 * clocksource_mark_unstable - mark clocksource unstable via watchdog
 * @cs:		clocksource to be marked unstable
 *
 * This function is called by the x86 TSC code to mark clocksources as unstable;
 * it defers demotion and re-selection to a kthread.
 */
void clocksource_mark_unstable(struct clocksource *cs)
{
	unsigned long flags;

	spin_lock_irqsave(&watchdog_lock, flags);
	if (!(cs->flags & CLOCK_SOURCE_UNSTABLE)) {
		if (!list_empty(&cs->list) && list_empty(&cs->wd_list))
			list_add(&cs->wd_list, &watchdog_list);
		__clocksource_unstable(cs);
	}
	spin_unlock_irqrestore(&watchdog_lock, flags);
}

static int verify_n_cpus = 8;
module_param(verify_n_cpus, int, 0644);

enum wd_read_status {
	WD_READ_SUCCESS,
	WD_READ_UNSTABLE,
	WD_READ_SKIP
};

static enum wd_read_status cs_watchdog_read(struct clocksource *cs, u64 *csnow, u64 *wdnow)
{
	unsigned int nretries, max_retries;
<<<<<<< HEAD
	u64 wd_end, wd_end2, wd_delta;
=======
>>>>>>> 0c383648
	int64_t wd_delay, wd_seq_delay;
	u64 wd_end, wd_end2;

	max_retries = clocksource_get_max_watchdog_retry();
	for (nretries = 0; nretries <= max_retries; nretries++) {
		local_irq_disable();
		*wdnow = watchdog->read(watchdog);
		*csnow = cs->read(cs);
		wd_end = watchdog->read(watchdog);
		wd_end2 = watchdog->read(watchdog);
		local_irq_enable();

		wd_delay = cycles_to_nsec_safe(watchdog, *wdnow, wd_end);
		if (wd_delay <= WATCHDOG_MAX_SKEW) {
			if (nretries > 1 || nretries >= max_retries) {
				pr_warn("timekeeping watchdog on CPU%d: %s retried %d times before success\n",
					smp_processor_id(), watchdog->name, nretries);
			}
			return WD_READ_SUCCESS;
		}

		/*
		 * Now compute delay in consecutive watchdog read to see if
		 * there is too much external interferences that cause
		 * significant delay in reading both clocksource and watchdog.
		 *
		 * If consecutive WD read-back delay > WATCHDOG_MAX_SKEW/2,
		 * report system busy, reinit the watchdog and skip the current
		 * watchdog test.
		 */
		wd_seq_delay = cycles_to_nsec_safe(watchdog, wd_end, wd_end2);
		if (wd_seq_delay > WATCHDOG_MAX_SKEW/2)
			goto skip_test;
	}

	pr_warn("timekeeping watchdog on CPU%d: wd-%s-wd excessive read-back delay of %lldns vs. limit of %ldns, wd-wd read-back delay only %lldns, attempt %d, marking %s unstable\n",
		smp_processor_id(), cs->name, wd_delay, WATCHDOG_MAX_SKEW, wd_seq_delay, nretries, cs->name);
	return WD_READ_UNSTABLE;

skip_test:
	pr_info("timekeeping watchdog on CPU%d: %s wd-wd read-back delay of %lldns\n",
		smp_processor_id(), watchdog->name, wd_seq_delay);
	pr_info("wd-%s-wd read-back delay of %lldns, clock-skew test skipped!\n",
		cs->name, wd_delay);
	return WD_READ_SKIP;
}

static u64 csnow_mid;
static cpumask_t cpus_ahead;
static cpumask_t cpus_behind;
static cpumask_t cpus_chosen;

static void clocksource_verify_choose_cpus(void)
{
	int cpu, i, n = verify_n_cpus;

	if (n < 0) {
		/* Check all of the CPUs. */
		cpumask_copy(&cpus_chosen, cpu_online_mask);
		cpumask_clear_cpu(smp_processor_id(), &cpus_chosen);
		return;
	}

	/* If no checking desired, or no other CPU to check, leave. */
	cpumask_clear(&cpus_chosen);
	if (n == 0 || num_online_cpus() <= 1)
		return;

	/* Make sure to select at least one CPU other than the current CPU. */
	cpu = cpumask_first(cpu_online_mask);
	if (cpu == smp_processor_id())
		cpu = cpumask_next(cpu, cpu_online_mask);
	if (WARN_ON_ONCE(cpu >= nr_cpu_ids))
		return;
	cpumask_set_cpu(cpu, &cpus_chosen);

	/* Force a sane value for the boot parameter. */
	if (n > nr_cpu_ids)
		n = nr_cpu_ids;

	/*
	 * Randomly select the specified number of CPUs.  If the same
	 * CPU is selected multiple times, that CPU is checked only once,
	 * and no replacement CPU is selected.  This gracefully handles
	 * situations where verify_n_cpus is greater than the number of
	 * CPUs that are currently online.
	 */
	for (i = 1; i < n; i++) {
		cpu = get_random_u32_below(nr_cpu_ids);
		cpu = cpumask_next(cpu - 1, cpu_online_mask);
		if (cpu >= nr_cpu_ids)
			cpu = cpumask_first(cpu_online_mask);
		if (!WARN_ON_ONCE(cpu >= nr_cpu_ids))
			cpumask_set_cpu(cpu, &cpus_chosen);
	}

	/* Don't verify ourselves. */
	cpumask_clear_cpu(smp_processor_id(), &cpus_chosen);
}

static void clocksource_verify_one_cpu(void *csin)
{
	struct clocksource *cs = (struct clocksource *)csin;

	csnow_mid = cs->read(cs);
}

void clocksource_verify_percpu(struct clocksource *cs)
{
	int64_t cs_nsec, cs_nsec_max = 0, cs_nsec_min = LLONG_MAX;
	u64 csnow_begin, csnow_end;
	int cpu, testcpu;
	s64 delta;

	if (verify_n_cpus == 0)
		return;
	cpumask_clear(&cpus_ahead);
	cpumask_clear(&cpus_behind);
	cpus_read_lock();
	preempt_disable();
	clocksource_verify_choose_cpus();
	if (cpumask_empty(&cpus_chosen)) {
		preempt_enable();
		cpus_read_unlock();
		pr_warn("Not enough CPUs to check clocksource '%s'.\n", cs->name);
		return;
	}
	testcpu = smp_processor_id();
	pr_warn("Checking clocksource %s synchronization from CPU %d to CPUs %*pbl.\n", cs->name, testcpu, cpumask_pr_args(&cpus_chosen));
	for_each_cpu(cpu, &cpus_chosen) {
		if (cpu == testcpu)
			continue;
		csnow_begin = cs->read(cs);
		smp_call_function_single(cpu, clocksource_verify_one_cpu, cs, 1);
		csnow_end = cs->read(cs);
		delta = (s64)((csnow_mid - csnow_begin) & cs->mask);
		if (delta < 0)
			cpumask_set_cpu(cpu, &cpus_behind);
		delta = (csnow_end - csnow_mid) & cs->mask;
		if (delta < 0)
			cpumask_set_cpu(cpu, &cpus_ahead);
		cs_nsec = cycles_to_nsec_safe(cs, csnow_begin, csnow_end);
		if (cs_nsec > cs_nsec_max)
			cs_nsec_max = cs_nsec;
		if (cs_nsec < cs_nsec_min)
			cs_nsec_min = cs_nsec;
	}
	preempt_enable();
	cpus_read_unlock();
	if (!cpumask_empty(&cpus_ahead))
		pr_warn("        CPUs %*pbl ahead of CPU %d for clocksource %s.\n",
			cpumask_pr_args(&cpus_ahead), testcpu, cs->name);
	if (!cpumask_empty(&cpus_behind))
		pr_warn("        CPUs %*pbl behind CPU %d for clocksource %s.\n",
			cpumask_pr_args(&cpus_behind), testcpu, cs->name);
	if (!cpumask_empty(&cpus_ahead) || !cpumask_empty(&cpus_behind))
		pr_warn("        CPU %d check durations %lldns - %lldns for clocksource %s.\n",
			testcpu, cs_nsec_min, cs_nsec_max, cs->name);
}
EXPORT_SYMBOL_GPL(clocksource_verify_percpu);

static inline void clocksource_reset_watchdog(void)
{
	struct clocksource *cs;

	list_for_each_entry(cs, &watchdog_list, wd_list)
		cs->flags &= ~CLOCK_SOURCE_WATCHDOG;
}


static void clocksource_watchdog(struct timer_list *unused)
{
<<<<<<< HEAD
	u64 csnow, wdnow, cslast, wdlast, delta;
	int64_t wd_nsec, cs_nsec, interval;
=======
	int64_t wd_nsec, cs_nsec, interval;
	u64 csnow, wdnow, cslast, wdlast;
>>>>>>> 0c383648
	int next_cpu, reset_pending;
	struct clocksource *cs;
	enum wd_read_status read_ret;
	unsigned long extra_wait = 0;
	u32 md;

	spin_lock(&watchdog_lock);
	if (!watchdog_running)
		goto out;

	reset_pending = atomic_read(&watchdog_reset_pending);

	list_for_each_entry(cs, &watchdog_list, wd_list) {

		/* Clocksource already marked unstable? */
		if (cs->flags & CLOCK_SOURCE_UNSTABLE) {
			if (finished_booting)
				schedule_work(&watchdog_work);
			continue;
		}

		read_ret = cs_watchdog_read(cs, &csnow, &wdnow);

		if (read_ret == WD_READ_UNSTABLE) {
			/* Clock readout unreliable, so give it up. */
			__clocksource_unstable(cs);
			continue;
		}

		/*
		 * When WD_READ_SKIP is returned, it means the system is likely
		 * under very heavy load, where the latency of reading
		 * watchdog/clocksource is very big, and affect the accuracy of
		 * watchdog check. So give system some space and suspend the
		 * watchdog check for 5 minutes.
		 */
		if (read_ret == WD_READ_SKIP) {
			/*
			 * As the watchdog timer will be suspended, and
			 * cs->last could keep unchanged for 5 minutes, reset
			 * the counters.
			 */
			clocksource_reset_watchdog();
			extra_wait = HZ * 300;
			break;
		}

		/* Clocksource initialized ? */
		if (!(cs->flags & CLOCK_SOURCE_WATCHDOG) ||
		    atomic_read(&watchdog_reset_pending)) {
			cs->flags |= CLOCK_SOURCE_WATCHDOG;
			cs->wd_last = wdnow;
			cs->cs_last = csnow;
			continue;
		}

		wd_nsec = cycles_to_nsec_safe(watchdog, cs->wd_last, wdnow);
		cs_nsec = cycles_to_nsec_safe(cs, cs->cs_last, csnow);
		wdlast = cs->wd_last; /* save these in case we print them */
		cslast = cs->cs_last;
		cs->cs_last = csnow;
		cs->wd_last = wdnow;

		if (atomic_read(&watchdog_reset_pending))
			continue;

		/*
		 * The processing of timer softirqs can get delayed (usually
		 * on account of ksoftirqd not getting to run in a timely
		 * manner), which causes the watchdog interval to stretch.
		 * Skew detection may fail for longer watchdog intervals
		 * on account of fixed margins being used.
		 * Some clocksources, e.g. acpi_pm, cannot tolerate
		 * watchdog intervals longer than a few seconds.
		 */
		interval = max(cs_nsec, wd_nsec);
		if (unlikely(interval > WATCHDOG_INTERVAL_MAX_NS)) {
			if (system_state > SYSTEM_SCHEDULING &&
			    interval > 2 * watchdog_max_interval) {
				watchdog_max_interval = interval;
				pr_warn("Long readout interval, skipping watchdog check: cs_nsec: %lld wd_nsec: %lld\n",
					cs_nsec, wd_nsec);
			}
			watchdog_timer.expires = jiffies;
			continue;
		}

		/* Check the deviation from the watchdog clocksource. */
		md = cs->uncertainty_margin + watchdog->uncertainty_margin;
		if (abs(cs_nsec - wd_nsec) > md) {
			s64 cs_wd_msec;
			s64 wd_msec;
			u32 wd_rem;

			pr_warn("timekeeping watchdog on CPU%d: Marking clocksource '%s' as unstable because the skew is too large:\n",
				smp_processor_id(), cs->name);
			pr_warn("                      '%s' wd_nsec: %lld wd_now: %llx wd_last: %llx mask: %llx\n",
				watchdog->name, wd_nsec, wdnow, wdlast, watchdog->mask);
			pr_warn("                      '%s' cs_nsec: %lld cs_now: %llx cs_last: %llx mask: %llx\n",
				cs->name, cs_nsec, csnow, cslast, cs->mask);
			cs_wd_msec = div_s64_rem(cs_nsec - wd_nsec, 1000 * 1000, &wd_rem);
			wd_msec = div_s64_rem(wd_nsec, 1000 * 1000, &wd_rem);
			pr_warn("                      Clocksource '%s' skewed %lld ns (%lld ms) over watchdog '%s' interval of %lld ns (%lld ms)\n",
				cs->name, cs_nsec - wd_nsec, cs_wd_msec, watchdog->name, wd_nsec, wd_msec);
			if (curr_clocksource == cs)
				pr_warn("                      '%s' is current clocksource.\n", cs->name);
			else if (curr_clocksource)
				pr_warn("                      '%s' (not '%s') is current clocksource.\n", curr_clocksource->name, cs->name);
			else
				pr_warn("                      No current clocksource.\n");
			__clocksource_unstable(cs);
			continue;
		}

		if (cs == curr_clocksource && cs->tick_stable)
			cs->tick_stable(cs);

		if (!(cs->flags & CLOCK_SOURCE_VALID_FOR_HRES) &&
		    (cs->flags & CLOCK_SOURCE_IS_CONTINUOUS) &&
		    (watchdog->flags & CLOCK_SOURCE_IS_CONTINUOUS)) {
			/* Mark it valid for high-res. */
			cs->flags |= CLOCK_SOURCE_VALID_FOR_HRES;

			/*
			 * clocksource_done_booting() will sort it if
			 * finished_booting is not set yet.
			 */
			if (!finished_booting)
				continue;

			/*
			 * If this is not the current clocksource let
			 * the watchdog thread reselect it. Due to the
			 * change to high res this clocksource might
			 * be preferred now. If it is the current
			 * clocksource let the tick code know about
			 * that change.
			 */
			if (cs != curr_clocksource) {
				cs->flags |= CLOCK_SOURCE_RESELECT;
				schedule_work(&watchdog_work);
			} else {
				tick_clock_notify();
			}
		}
	}

	/*
	 * We only clear the watchdog_reset_pending, when we did a
	 * full cycle through all clocksources.
	 */
	if (reset_pending)
		atomic_dec(&watchdog_reset_pending);

	/*
	 * Cycle through CPUs to check if the CPUs stay synchronized
	 * to each other.
	 */
	next_cpu = cpumask_next(raw_smp_processor_id(), cpu_online_mask);
	if (next_cpu >= nr_cpu_ids)
		next_cpu = cpumask_first(cpu_online_mask);

	/*
	 * Arm timer if not already pending: could race with concurrent
	 * pair clocksource_stop_watchdog() clocksource_start_watchdog().
	 */
	if (!timer_pending(&watchdog_timer)) {
		watchdog_timer.expires += WATCHDOG_INTERVAL + extra_wait;
		add_timer_on(&watchdog_timer, next_cpu);
	}
out:
	spin_unlock(&watchdog_lock);
}

static inline void clocksource_start_watchdog(void)
{
	if (watchdog_running || !watchdog || list_empty(&watchdog_list))
		return;
	timer_setup(&watchdog_timer, clocksource_watchdog, 0);
	watchdog_timer.expires = jiffies + WATCHDOG_INTERVAL;
	add_timer_on(&watchdog_timer, cpumask_first(cpu_online_mask));
	watchdog_running = 1;
}

static inline void clocksource_stop_watchdog(void)
{
	if (!watchdog_running || (watchdog && !list_empty(&watchdog_list)))
		return;
	del_timer(&watchdog_timer);
	watchdog_running = 0;
}

static void clocksource_resume_watchdog(void)
{
	atomic_inc(&watchdog_reset_pending);
}

static void clocksource_enqueue_watchdog(struct clocksource *cs)
{
	INIT_LIST_HEAD(&cs->wd_list);

	if (cs->flags & CLOCK_SOURCE_MUST_VERIFY) {
		/* cs is a clocksource to be watched. */
		list_add(&cs->wd_list, &watchdog_list);
		cs->flags &= ~CLOCK_SOURCE_WATCHDOG;
	} else {
		/* cs is a watchdog. */
		if (cs->flags & CLOCK_SOURCE_IS_CONTINUOUS)
			cs->flags |= CLOCK_SOURCE_VALID_FOR_HRES;
	}
}

static void clocksource_select_watchdog(bool fallback)
{
	struct clocksource *cs, *old_wd;
	unsigned long flags;

	spin_lock_irqsave(&watchdog_lock, flags);
	/* save current watchdog */
	old_wd = watchdog;
	if (fallback)
		watchdog = NULL;

	list_for_each_entry(cs, &clocksource_list, list) {
		/* cs is a clocksource to be watched. */
		if (cs->flags & CLOCK_SOURCE_MUST_VERIFY)
			continue;

		/* Skip current if we were requested for a fallback. */
		if (fallback && cs == old_wd)
			continue;

		/* Pick the best watchdog. */
		if (!watchdog || cs->rating > watchdog->rating)
			watchdog = cs;
	}
	/* If we failed to find a fallback restore the old one. */
	if (!watchdog)
		watchdog = old_wd;

	/* If we changed the watchdog we need to reset cycles. */
	if (watchdog != old_wd)
		clocksource_reset_watchdog();

	/* Check if the watchdog timer needs to be started. */
	clocksource_start_watchdog();
	spin_unlock_irqrestore(&watchdog_lock, flags);
}

static void clocksource_dequeue_watchdog(struct clocksource *cs)
{
	if (cs != watchdog) {
		if (cs->flags & CLOCK_SOURCE_MUST_VERIFY) {
			/* cs is a watched clocksource. */
			list_del_init(&cs->wd_list);
			/* Check if the watchdog timer needs to be stopped. */
			clocksource_stop_watchdog();
		}
	}
}

static int __clocksource_watchdog_kthread(void)
{
	struct clocksource *cs, *tmp;
	unsigned long flags;
	int select = 0;

	/* Do any required per-CPU skew verification. */
	if (curr_clocksource &&
	    curr_clocksource->flags & CLOCK_SOURCE_UNSTABLE &&
	    curr_clocksource->flags & CLOCK_SOURCE_VERIFY_PERCPU)
		clocksource_verify_percpu(curr_clocksource);

	spin_lock_irqsave(&watchdog_lock, flags);
	list_for_each_entry_safe(cs, tmp, &watchdog_list, wd_list) {
		if (cs->flags & CLOCK_SOURCE_UNSTABLE) {
			list_del_init(&cs->wd_list);
			__clocksource_change_rating(cs, 0);
			select = 1;
		}
		if (cs->flags & CLOCK_SOURCE_RESELECT) {
			cs->flags &= ~CLOCK_SOURCE_RESELECT;
			select = 1;
		}
	}
	/* Check if the watchdog timer needs to be stopped. */
	clocksource_stop_watchdog();
	spin_unlock_irqrestore(&watchdog_lock, flags);

	return select;
}

static int clocksource_watchdog_kthread(void *data)
{
	mutex_lock(&clocksource_mutex);
	if (__clocksource_watchdog_kthread())
		clocksource_select();
	mutex_unlock(&clocksource_mutex);
	return 0;
}

static bool clocksource_is_watchdog(struct clocksource *cs)
{
	return cs == watchdog;
}

#else /* CONFIG_CLOCKSOURCE_WATCHDOG */

static void clocksource_enqueue_watchdog(struct clocksource *cs)
{
	if (cs->flags & CLOCK_SOURCE_IS_CONTINUOUS)
		cs->flags |= CLOCK_SOURCE_VALID_FOR_HRES;
}

static void clocksource_select_watchdog(bool fallback) { }
static inline void clocksource_dequeue_watchdog(struct clocksource *cs) { }
static inline void clocksource_resume_watchdog(void) { }
static inline int __clocksource_watchdog_kthread(void) { return 0; }
static bool clocksource_is_watchdog(struct clocksource *cs) { return false; }
void clocksource_mark_unstable(struct clocksource *cs) { }

static inline void clocksource_watchdog_lock(unsigned long *flags) { }
static inline void clocksource_watchdog_unlock(unsigned long *flags) { }

#endif /* CONFIG_CLOCKSOURCE_WATCHDOG */

static bool clocksource_is_suspend(struct clocksource *cs)
{
	return cs == suspend_clocksource;
}

static void __clocksource_suspend_select(struct clocksource *cs)
{
	/*
	 * Skip the clocksource which will be stopped in suspend state.
	 */
	if (!(cs->flags & CLOCK_SOURCE_SUSPEND_NONSTOP))
		return;

	/*
	 * The nonstop clocksource can be selected as the suspend clocksource to
	 * calculate the suspend time, so it should not supply suspend/resume
	 * interfaces to suspend the nonstop clocksource when system suspends.
	 */
	if (cs->suspend || cs->resume) {
		pr_warn("Nonstop clocksource %s should not supply suspend/resume interfaces\n",
			cs->name);
	}

	/* Pick the best rating. */
	if (!suspend_clocksource || cs->rating > suspend_clocksource->rating)
		suspend_clocksource = cs;
}

/**
 * clocksource_suspend_select - Select the best clocksource for suspend timing
 * @fallback:	if select a fallback clocksource
 */
static void clocksource_suspend_select(bool fallback)
{
	struct clocksource *cs, *old_suspend;

	old_suspend = suspend_clocksource;
	if (fallback)
		suspend_clocksource = NULL;

	list_for_each_entry(cs, &clocksource_list, list) {
		/* Skip current if we were requested for a fallback. */
		if (fallback && cs == old_suspend)
			continue;

		__clocksource_suspend_select(cs);
	}
}

/**
 * clocksource_start_suspend_timing - Start measuring the suspend timing
 * @cs:			current clocksource from timekeeping
 * @start_cycles:	current cycles from timekeeping
 *
 * This function will save the start cycle values of suspend timer to calculate
 * the suspend time when resuming system.
 *
 * This function is called late in the suspend process from timekeeping_suspend(),
 * that means processes are frozen, non-boot cpus and interrupts are disabled
 * now. It is therefore possible to start the suspend timer without taking the
 * clocksource mutex.
 */
void clocksource_start_suspend_timing(struct clocksource *cs, u64 start_cycles)
{
	if (!suspend_clocksource)
		return;

	/*
	 * If current clocksource is the suspend timer, we should use the
	 * tkr_mono.cycle_last value as suspend_start to avoid same reading
	 * from suspend timer.
	 */
	if (clocksource_is_suspend(cs)) {
		suspend_start = start_cycles;
		return;
	}

	if (suspend_clocksource->enable &&
	    suspend_clocksource->enable(suspend_clocksource)) {
		pr_warn_once("Failed to enable the non-suspend-able clocksource.\n");
		return;
	}

	suspend_start = suspend_clocksource->read(suspend_clocksource);
}

/**
 * clocksource_stop_suspend_timing - Stop measuring the suspend timing
 * @cs:		current clocksource from timekeeping
 * @cycle_now:	current cycles from timekeeping
 *
 * This function will calculate the suspend time from suspend timer.
 *
 * Returns nanoseconds since suspend started, 0 if no usable suspend clocksource.
 *
 * This function is called early in the resume process from timekeeping_resume(),
 * that means there is only one cpu, no processes are running and the interrupts
 * are disabled. It is therefore possible to stop the suspend timer without
 * taking the clocksource mutex.
 */
u64 clocksource_stop_suspend_timing(struct clocksource *cs, u64 cycle_now)
{
	u64 now, nsec = 0;

	if (!suspend_clocksource)
		return 0;

	/*
	 * If current clocksource is the suspend timer, we should use the
	 * tkr_mono.cycle_last value from timekeeping as current cycle to
	 * avoid same reading from suspend timer.
	 */
	if (clocksource_is_suspend(cs))
		now = cycle_now;
	else
		now = suspend_clocksource->read(suspend_clocksource);

	if (now > suspend_start)
		nsec = cycles_to_nsec_safe(suspend_clocksource, suspend_start, now);

	/*
	 * Disable the suspend timer to save power if current clocksource is
	 * not the suspend timer.
	 */
	if (!clocksource_is_suspend(cs) && suspend_clocksource->disable)
		suspend_clocksource->disable(suspend_clocksource);

	return nsec;
}

/**
 * clocksource_suspend - suspend the clocksource(s)
 */
void clocksource_suspend(void)
{
	struct clocksource *cs;

	list_for_each_entry_reverse(cs, &clocksource_list, list)
		if (cs->suspend)
			cs->suspend(cs);
}

/**
 * clocksource_resume - resume the clocksource(s)
 */
void clocksource_resume(void)
{
	struct clocksource *cs;

	list_for_each_entry(cs, &clocksource_list, list)
		if (cs->resume)
			cs->resume(cs);

	clocksource_resume_watchdog();
}

/**
 * clocksource_touch_watchdog - Update watchdog
 *
 * Update the watchdog after exception contexts such as kgdb so as not
 * to incorrectly trip the watchdog. This might fail when the kernel
 * was stopped in code which holds watchdog_lock.
 */
void clocksource_touch_watchdog(void)
{
	clocksource_resume_watchdog();
}

/**
 * clocksource_max_adjustment- Returns max adjustment amount
 * @cs:         Pointer to clocksource
 *
 */
static u32 clocksource_max_adjustment(struct clocksource *cs)
{
	u64 ret;
	/*
	 * We won't try to correct for more than 11% adjustments (110,000 ppm),
	 */
	ret = (u64)cs->mult * 11;
	do_div(ret,100);
	return (u32)ret;
}

/**
 * clocks_calc_max_nsecs - Returns maximum nanoseconds that can be converted
 * @mult:	cycle to nanosecond multiplier
 * @shift:	cycle to nanosecond divisor (power of two)
 * @maxadj:	maximum adjustment value to mult (~11%)
 * @mask:	bitmask for two's complement subtraction of non 64 bit counters
 * @max_cyc:	maximum cycle value before potential overflow (does not include
 *		any safety margin)
 *
 * NOTE: This function includes a safety margin of 50%, in other words, we
 * return half the number of nanoseconds the hardware counter can technically
 * cover. This is done so that we can potentially detect problems caused by
 * delayed timers or bad hardware, which might result in time intervals that
 * are larger than what the math used can handle without overflows.
 */
u64 clocks_calc_max_nsecs(u32 mult, u32 shift, u32 maxadj, u64 mask, u64 *max_cyc)
{
	u64 max_nsecs, max_cycles;

	/*
	 * Calculate the maximum number of cycles that we can pass to the
	 * cyc2ns() function without overflowing a 64-bit result.
	 */
	max_cycles = ULLONG_MAX;
	do_div(max_cycles, mult+maxadj);

	/*
	 * The actual maximum number of cycles we can defer the clocksource is
	 * determined by the minimum of max_cycles and mask.
	 * Note: Here we subtract the maxadj to make sure we don't sleep for
	 * too long if there's a large negative adjustment.
	 */
	max_cycles = min(max_cycles, mask);
	max_nsecs = clocksource_cyc2ns(max_cycles, mult - maxadj, shift);

	/* return the max_cycles value as well if requested */
	if (max_cyc)
		*max_cyc = max_cycles;

	/* Return 50% of the actual maximum, so we can detect bad values */
	max_nsecs >>= 1;

	return max_nsecs;
}

/**
 * clocksource_update_max_deferment - Updates the clocksource max_idle_ns & max_cycles
 * @cs:         Pointer to clocksource to be updated
 *
 */
static inline void clocksource_update_max_deferment(struct clocksource *cs)
{
	cs->max_idle_ns = clocks_calc_max_nsecs(cs->mult, cs->shift,
						cs->maxadj, cs->mask,
						&cs->max_cycles);
}

static struct clocksource *clocksource_find_best(bool oneshot, bool skipcur)
{
	struct clocksource *cs;

	if (!finished_booting || list_empty(&clocksource_list))
		return NULL;

	/*
	 * We pick the clocksource with the highest rating. If oneshot
	 * mode is active, we pick the highres valid clocksource with
	 * the best rating.
	 */
	list_for_each_entry(cs, &clocksource_list, list) {
		if (skipcur && cs == curr_clocksource)
			continue;
		if (oneshot && !(cs->flags & CLOCK_SOURCE_VALID_FOR_HRES))
			continue;
		return cs;
	}
	return NULL;
}

static void __clocksource_select(bool skipcur)
{
	bool oneshot = tick_oneshot_mode_active();
	struct clocksource *best, *cs;

	/* Find the best suitable clocksource */
	best = clocksource_find_best(oneshot, skipcur);
	if (!best)
		return;

	if (!strlen(override_name))
		goto found;

	/* Check for the override clocksource. */
	list_for_each_entry(cs, &clocksource_list, list) {
		if (skipcur && cs == curr_clocksource)
			continue;
		if (strcmp(cs->name, override_name) != 0)
			continue;
		/*
		 * Check to make sure we don't switch to a non-highres
		 * capable clocksource if the tick code is in oneshot
		 * mode (highres or nohz)
		 */
		if (!(cs->flags & CLOCK_SOURCE_VALID_FOR_HRES) && oneshot) {
			/* Override clocksource cannot be used. */
			if (cs->flags & CLOCK_SOURCE_UNSTABLE) {
				pr_warn("Override clocksource %s is unstable and not HRT compatible - cannot switch while in HRT/NOHZ mode\n",
					cs->name);
				override_name[0] = 0;
			} else {
				/*
				 * The override cannot be currently verified.
				 * Deferring to let the watchdog check.
				 */
				pr_info("Override clocksource %s is not currently HRT compatible - deferring\n",
					cs->name);
			}
		} else
			/* Override clocksource can be used. */
			best = cs;
		break;
	}

found:
	if (curr_clocksource != best && !timekeeping_notify(best)) {
		pr_info("Switched to clocksource %s\n", best->name);
		curr_clocksource = best;
	}
}

/**
 * clocksource_select - Select the best clocksource available
 *
 * Private function. Must hold clocksource_mutex when called.
 *
 * Select the clocksource with the best rating, or the clocksource,
 * which is selected by userspace override.
 */
static void clocksource_select(void)
{
	__clocksource_select(false);
}

static void clocksource_select_fallback(void)
{
	__clocksource_select(true);
}

/*
 * clocksource_done_booting - Called near the end of core bootup
 *
 * Hack to avoid lots of clocksource churn at boot time.
 * We use fs_initcall because we want this to start before
 * device_initcall but after subsys_initcall.
 */
static int __init clocksource_done_booting(void)
{
	mutex_lock(&clocksource_mutex);
	curr_clocksource = clocksource_default_clock();
	finished_booting = 1;
	/*
	 * Run the watchdog first to eliminate unstable clock sources
	 */
	__clocksource_watchdog_kthread();
	clocksource_select();
	mutex_unlock(&clocksource_mutex);
	return 0;
}
fs_initcall(clocksource_done_booting);

/*
 * Enqueue the clocksource sorted by rating
 */
static void clocksource_enqueue(struct clocksource *cs)
{
	struct list_head *entry = &clocksource_list;
	struct clocksource *tmp;

	list_for_each_entry(tmp, &clocksource_list, list) {
		/* Keep track of the place, where to insert */
		if (tmp->rating < cs->rating)
			break;
		entry = &tmp->list;
	}
	list_add(&cs->list, entry);
}

/**
 * __clocksource_update_freq_scale - Used update clocksource with new freq
 * @cs:		clocksource to be registered
 * @scale:	Scale factor multiplied against freq to get clocksource hz
 * @freq:	clocksource frequency (cycles per second) divided by scale
 *
 * This should only be called from the clocksource->enable() method.
 *
 * This *SHOULD NOT* be called directly! Please use the
 * __clocksource_update_freq_hz() or __clocksource_update_freq_khz() helper
 * functions.
 */
void __clocksource_update_freq_scale(struct clocksource *cs, u32 scale, u32 freq)
{
	u64 sec;

	/*
	 * Default clocksources are *special* and self-define their mult/shift.
	 * But, you're not special, so you should specify a freq value.
	 */
	if (freq) {
		/*
		 * Calc the maximum number of seconds which we can run before
		 * wrapping around. For clocksources which have a mask > 32-bit
		 * we need to limit the max sleep time to have a good
		 * conversion precision. 10 minutes is still a reasonable
		 * amount. That results in a shift value of 24 for a
		 * clocksource with mask >= 40-bit and f >= 4GHz. That maps to
		 * ~ 0.06ppm granularity for NTP.
		 */
		sec = cs->mask;
		do_div(sec, freq);
		do_div(sec, scale);
		if (!sec)
			sec = 1;
		else if (sec > 600 && cs->mask > UINT_MAX)
			sec = 600;

		clocks_calc_mult_shift(&cs->mult, &cs->shift, freq,
				       NSEC_PER_SEC / scale, sec * scale);
	}

	/*
	 * If the uncertainty margin is not specified, calculate it.
	 * If both scale and freq are non-zero, calculate the clock
	 * period, but bound below at 2*WATCHDOG_MAX_SKEW.  However,
	 * if either of scale or freq is zero, be very conservative and
	 * take the tens-of-milliseconds WATCHDOG_THRESHOLD value for the
	 * uncertainty margin.  Allow stupidly small uncertainty margins
	 * to be specified by the caller for testing purposes, but warn
	 * to discourage production use of this capability.
	 */
	if (scale && freq && !cs->uncertainty_margin) {
		cs->uncertainty_margin = NSEC_PER_SEC / (scale * freq);
		if (cs->uncertainty_margin < 2 * WATCHDOG_MAX_SKEW)
			cs->uncertainty_margin = 2 * WATCHDOG_MAX_SKEW;
	} else if (!cs->uncertainty_margin) {
		cs->uncertainty_margin = WATCHDOG_THRESHOLD;
	}
	WARN_ON_ONCE(cs->uncertainty_margin < 2 * WATCHDOG_MAX_SKEW);

	/*
	 * Ensure clocksources that have large 'mult' values don't overflow
	 * when adjusted.
	 */
	cs->maxadj = clocksource_max_adjustment(cs);
	while (freq && ((cs->mult + cs->maxadj < cs->mult)
		|| (cs->mult - cs->maxadj > cs->mult))) {
		cs->mult >>= 1;
		cs->shift--;
		cs->maxadj = clocksource_max_adjustment(cs);
	}

	/*
	 * Only warn for *special* clocksources that self-define
	 * their mult/shift values and don't specify a freq.
	 */
	WARN_ONCE(cs->mult + cs->maxadj < cs->mult,
		"timekeeping: Clocksource %s might overflow on 11%% adjustment\n",
		cs->name);

	clocksource_update_max_deferment(cs);

	pr_info("%s: mask: 0x%llx max_cycles: 0x%llx, max_idle_ns: %lld ns\n",
		cs->name, cs->mask, cs->max_cycles, cs->max_idle_ns);
}
EXPORT_SYMBOL_GPL(__clocksource_update_freq_scale);

/**
 * __clocksource_register_scale - Used to install new clocksources
 * @cs:		clocksource to be registered
 * @scale:	Scale factor multiplied against freq to get clocksource hz
 * @freq:	clocksource frequency (cycles per second) divided by scale
 *
 * Returns -EBUSY if registration fails, zero otherwise.
 *
 * This *SHOULD NOT* be called directly! Please use the
 * clocksource_register_hz() or clocksource_register_khz helper functions.
 */
int __clocksource_register_scale(struct clocksource *cs, u32 scale, u32 freq)
{
	unsigned long flags;

	clocksource_arch_init(cs);

	if (WARN_ON_ONCE((unsigned int)cs->id >= CSID_MAX))
		cs->id = CSID_GENERIC;
	if (cs->vdso_clock_mode < 0 ||
	    cs->vdso_clock_mode >= VDSO_CLOCKMODE_MAX) {
		pr_warn("clocksource %s registered with invalid VDSO mode %d. Disabling VDSO support.\n",
			cs->name, cs->vdso_clock_mode);
		cs->vdso_clock_mode = VDSO_CLOCKMODE_NONE;
	}

	/* Initialize mult/shift and max_idle_ns */
	__clocksource_update_freq_scale(cs, scale, freq);

	/* Add clocksource to the clocksource list */
	mutex_lock(&clocksource_mutex);

	clocksource_watchdog_lock(&flags);
	clocksource_enqueue(cs);
	clocksource_enqueue_watchdog(cs);
	clocksource_watchdog_unlock(&flags);

	clocksource_select();
	clocksource_select_watchdog(false);
	__clocksource_suspend_select(cs);
	mutex_unlock(&clocksource_mutex);
	return 0;
}
EXPORT_SYMBOL_GPL(__clocksource_register_scale);

static void __clocksource_change_rating(struct clocksource *cs, int rating)
{
	list_del(&cs->list);
	cs->rating = rating;
	clocksource_enqueue(cs);
}

/**
 * clocksource_change_rating - Change the rating of a registered clocksource
 * @cs:		clocksource to be changed
 * @rating:	new rating
 */
void clocksource_change_rating(struct clocksource *cs, int rating)
{
	unsigned long flags;

	mutex_lock(&clocksource_mutex);
	clocksource_watchdog_lock(&flags);
	__clocksource_change_rating(cs, rating);
	clocksource_watchdog_unlock(&flags);

	clocksource_select();
	clocksource_select_watchdog(false);
	clocksource_suspend_select(false);
	mutex_unlock(&clocksource_mutex);
}
EXPORT_SYMBOL(clocksource_change_rating);

/*
 * Unbind clocksource @cs. Called with clocksource_mutex held
 */
static int clocksource_unbind(struct clocksource *cs)
{
	unsigned long flags;

	if (clocksource_is_watchdog(cs)) {
		/* Select and try to install a replacement watchdog. */
		clocksource_select_watchdog(true);
		if (clocksource_is_watchdog(cs))
			return -EBUSY;
	}

	if (cs == curr_clocksource) {
		/* Select and try to install a replacement clock source */
		clocksource_select_fallback();
		if (curr_clocksource == cs)
			return -EBUSY;
	}

	if (clocksource_is_suspend(cs)) {
		/*
		 * Select and try to install a replacement suspend clocksource.
		 * If no replacement suspend clocksource, we will just let the
		 * clocksource go and have no suspend clocksource.
		 */
		clocksource_suspend_select(true);
	}

	clocksource_watchdog_lock(&flags);
	clocksource_dequeue_watchdog(cs);
	list_del_init(&cs->list);
	clocksource_watchdog_unlock(&flags);

	return 0;
}

/**
 * clocksource_unregister - remove a registered clocksource
 * @cs:	clocksource to be unregistered
 */
int clocksource_unregister(struct clocksource *cs)
{
	int ret = 0;

	mutex_lock(&clocksource_mutex);
	if (!list_empty(&cs->list))
		ret = clocksource_unbind(cs);
	mutex_unlock(&clocksource_mutex);
	return ret;
}
EXPORT_SYMBOL(clocksource_unregister);

#ifdef CONFIG_SYSFS
/**
 * current_clocksource_show - sysfs interface for current clocksource
 * @dev:	unused
 * @attr:	unused
 * @buf:	char buffer to be filled with clocksource list
 *
 * Provides sysfs interface for listing current clocksource.
 */
static ssize_t current_clocksource_show(struct device *dev,
					struct device_attribute *attr,
					char *buf)
{
	ssize_t count = 0;

	mutex_lock(&clocksource_mutex);
	count = sysfs_emit(buf, "%s\n", curr_clocksource->name);
	mutex_unlock(&clocksource_mutex);

	return count;
}

ssize_t sysfs_get_uname(const char *buf, char *dst, size_t cnt)
{
	size_t ret = cnt;

	/* strings from sysfs write are not 0 terminated! */
	if (!cnt || cnt >= CS_NAME_LEN)
		return -EINVAL;

	/* strip of \n: */
	if (buf[cnt-1] == '\n')
		cnt--;
	if (cnt > 0)
		memcpy(dst, buf, cnt);
	dst[cnt] = 0;
	return ret;
}

/**
 * current_clocksource_store - interface for manually overriding clocksource
 * @dev:	unused
 * @attr:	unused
 * @buf:	name of override clocksource
 * @count:	length of buffer
 *
 * Takes input from sysfs interface for manually overriding the default
 * clocksource selection.
 */
static ssize_t current_clocksource_store(struct device *dev,
					 struct device_attribute *attr,
					 const char *buf, size_t count)
{
	ssize_t ret;

	mutex_lock(&clocksource_mutex);

	ret = sysfs_get_uname(buf, override_name, count);
	if (ret >= 0)
		clocksource_select();

	mutex_unlock(&clocksource_mutex);

	return ret;
}
static DEVICE_ATTR_RW(current_clocksource);

/**
 * unbind_clocksource_store - interface for manually unbinding clocksource
 * @dev:	unused
 * @attr:	unused
 * @buf:	unused
 * @count:	length of buffer
 *
 * Takes input from sysfs interface for manually unbinding a clocksource.
 */
static ssize_t unbind_clocksource_store(struct device *dev,
					struct device_attribute *attr,
					const char *buf, size_t count)
{
	struct clocksource *cs;
	char name[CS_NAME_LEN];
	ssize_t ret;

	ret = sysfs_get_uname(buf, name, count);
	if (ret < 0)
		return ret;

	ret = -ENODEV;
	mutex_lock(&clocksource_mutex);
	list_for_each_entry(cs, &clocksource_list, list) {
		if (strcmp(cs->name, name))
			continue;
		ret = clocksource_unbind(cs);
		break;
	}
	mutex_unlock(&clocksource_mutex);

	return ret ? ret : count;
}
static DEVICE_ATTR_WO(unbind_clocksource);

/**
 * available_clocksource_show - sysfs interface for listing clocksource
 * @dev:	unused
 * @attr:	unused
 * @buf:	char buffer to be filled with clocksource list
 *
 * Provides sysfs interface for listing registered clocksources
 */
static ssize_t available_clocksource_show(struct device *dev,
					  struct device_attribute *attr,
					  char *buf)
{
	struct clocksource *src;
	ssize_t count = 0;

	mutex_lock(&clocksource_mutex);
	list_for_each_entry(src, &clocksource_list, list) {
		/*
		 * Don't show non-HRES clocksource if the tick code is
		 * in one shot mode (highres=on or nohz=on)
		 */
		if (!tick_oneshot_mode_active() ||
		    (src->flags & CLOCK_SOURCE_VALID_FOR_HRES))
			count += snprintf(buf + count,
				  max((ssize_t)PAGE_SIZE - count, (ssize_t)0),
				  "%s ", src->name);
	}
	mutex_unlock(&clocksource_mutex);

	count += snprintf(buf + count,
			  max((ssize_t)PAGE_SIZE - count, (ssize_t)0), "\n");

	return count;
}
static DEVICE_ATTR_RO(available_clocksource);

static struct attribute *clocksource_attrs[] = {
	&dev_attr_current_clocksource.attr,
	&dev_attr_unbind_clocksource.attr,
	&dev_attr_available_clocksource.attr,
	NULL
};
ATTRIBUTE_GROUPS(clocksource);

static const struct bus_type clocksource_subsys = {
	.name = "clocksource",
	.dev_name = "clocksource",
};

static struct device device_clocksource = {
	.id	= 0,
	.bus	= &clocksource_subsys,
	.groups	= clocksource_groups,
};

static int __init init_clocksource_sysfs(void)
{
	int error = subsys_system_register(&clocksource_subsys, NULL);

	if (!error)
		error = device_register(&device_clocksource);

	return error;
}

device_initcall(init_clocksource_sysfs);
#endif /* CONFIG_SYSFS */

/**
 * boot_override_clocksource - boot clock override
 * @str:	override name
 *
 * Takes a clocksource= boot argument and uses it
 * as the clocksource override name.
 */
static int __init boot_override_clocksource(char* str)
{
	mutex_lock(&clocksource_mutex);
	if (str)
		strscpy(override_name, str, sizeof(override_name));
	mutex_unlock(&clocksource_mutex);
	return 1;
}

__setup("clocksource=", boot_override_clocksource);

/**
 * boot_override_clock - Compatibility layer for deprecated boot option
 * @str:	override name
 *
 * DEPRECATED! Takes a clock= boot argument and uses it
 * as the clocksource override name
 */
static int __init boot_override_clock(char* str)
{
	if (!strcmp(str, "pmtmr")) {
		pr_warn("clock=pmtmr is deprecated - use clocksource=acpi_pm\n");
		return boot_override_clocksource("acpi_pm");
	}
	pr_warn("clock= boot option is deprecated - use clocksource=xyz\n");
	return boot_override_clocksource(str);
}

__setup("clock=", boot_override_clock);<|MERGE_RESOLUTION|>--- conflicted
+++ resolved
@@ -232,10 +232,6 @@
 static enum wd_read_status cs_watchdog_read(struct clocksource *cs, u64 *csnow, u64 *wdnow)
 {
 	unsigned int nretries, max_retries;
-<<<<<<< HEAD
-	u64 wd_end, wd_end2, wd_delta;
-=======
->>>>>>> 0c383648
 	int64_t wd_delay, wd_seq_delay;
 	u64 wd_end, wd_end2;
 
@@ -408,13 +404,8 @@
 
 static void clocksource_watchdog(struct timer_list *unused)
 {
-<<<<<<< HEAD
-	u64 csnow, wdnow, cslast, wdlast, delta;
-	int64_t wd_nsec, cs_nsec, interval;
-=======
 	int64_t wd_nsec, cs_nsec, interval;
 	u64 csnow, wdnow, cslast, wdlast;
->>>>>>> 0c383648
 	int next_cpu, reset_pending;
 	struct clocksource *cs;
 	enum wd_read_status read_ret;
