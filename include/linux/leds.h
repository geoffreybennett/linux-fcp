/* SPDX-License-Identifier: GPL-2.0-only */
/*
 * Driver model for leds and led triggers
 *
 * Copyright (C) 2005 John Lenz <lenz@cs.wisc.edu>
 * Copyright (C) 2005 Richard Purdie <rpurdie@openedhand.com>
 */
#ifndef __LINUX_LEDS_H_INCLUDED
#define __LINUX_LEDS_H_INCLUDED

#include <dt-bindings/leds/common.h>
#include <linux/device.h>
#include <linux/mutex.h>
#include <linux/rwsem.h>
#include <linux/spinlock.h>
#include <linux/timer.h>
#include <linux/types.h>
#include <linux/workqueue.h>

struct attribute_group;
struct device_node;
struct fwnode_handle;
struct gpio_desc;
struct kernfs_node;
struct led_pattern;
struct platform_device;

/*
 * LED Core
 */

/* This is obsolete/useless. We now support variable maximum brightness. */
enum led_brightness {
	LED_OFF		= 0,
	LED_ON		= 1,
	LED_HALF	= 127,
	LED_FULL	= 255,
};

enum led_default_state {
	LEDS_DEFSTATE_OFF	= 0,
	LEDS_DEFSTATE_ON	= 1,
	LEDS_DEFSTATE_KEEP	= 2,
};

/**
 * struct led_lookup_data - represents a single LED lookup entry
 *
 * @list: internal list of all LED lookup entries
 * @provider: name of led_classdev providing the LED
 * @dev_id: name of the device associated with this LED
 * @con_id: name of the LED from the device's point of view
 */
struct led_lookup_data {
	struct list_head list;
	const char *provider;
	const char *dev_id;
	const char *con_id;
};

struct led_init_data {
	/* device fwnode handle */
	struct fwnode_handle *fwnode;
	/*
	 * default <color:function> tuple, for backward compatibility
	 * with in-driver hard-coded LED names used as a fallback when
	 * DT "label" property is absent; it should be set to NULL
	 * in new LED class drivers.
	 */
	const char *default_label;
	/*
	 * string to be used for devicename section of LED class device
	 * either for label based LED name composition path or for fwnode
	 * based when devname_mandatory is true
	 */
	const char *devicename;
	/*
	 * indicates if LED name should always comprise devicename section;
	 * only LEDs exposed by drivers of hot-pluggable devices should
	 * set it to true
	 */
	bool devname_mandatory;
};

enum led_default_state led_init_default_state_get(struct fwnode_handle *fwnode);

struct led_hw_trigger_type {
	int dummy;
};

struct led_classdev {
	const char		*name;
	unsigned int brightness;
	unsigned int max_brightness;
	unsigned int color;
	int			 flags;

	/* Lower 16 bits reflect status */
#define LED_SUSPENDED		BIT(0)
#define LED_UNREGISTERING	BIT(1)
	/* Upper 16 bits reflect control information */
#define LED_CORE_SUSPENDRESUME	BIT(16)
#define LED_SYSFS_DISABLE	BIT(17)
#define LED_DEV_CAP_FLASH	BIT(18)
#define LED_HW_PLUGGABLE	BIT(19)
#define LED_PANIC_INDICATOR	BIT(20)
#define LED_BRIGHT_HW_CHANGED	BIT(21)
#define LED_RETAIN_AT_SHUTDOWN	BIT(22)
#define LED_INIT_DEFAULT_TRIGGER BIT(23)
#define LED_REJECT_NAME_CONFLICT BIT(24)
<<<<<<< HEAD
=======
#define LED_MULTI_COLOR		BIT(25)
>>>>>>> b0eed397

	/* set_brightness_work / blink_timer flags, atomic, private. */
	unsigned long		work_flags;

#define LED_BLINK_SW			0
#define LED_BLINK_ONESHOT		1
#define LED_BLINK_ONESHOT_STOP		2
#define LED_BLINK_INVERT		3
#define LED_BLINK_BRIGHTNESS_CHANGE 	4
#define LED_BLINK_DISABLE		5
	/* Brightness off also disables hw-blinking so it is a separate action */
#define LED_SET_BRIGHTNESS_OFF		6
#define LED_SET_BRIGHTNESS		7
#define LED_SET_BLINK			8

	/* Set LED brightness level
	 * Must not sleep. Use brightness_set_blocking for drivers
	 * that can sleep while setting brightness.
	 */
	void		(*brightness_set)(struct led_classdev *led_cdev,
					  enum led_brightness brightness);
	/*
	 * Set LED brightness level immediately - it can block the caller for
	 * the time required for accessing a LED device register.
	 */
	int (*brightness_set_blocking)(struct led_classdev *led_cdev,
				       enum led_brightness brightness);
	/* Get LED brightness level */
	enum led_brightness (*brightness_get)(struct led_classdev *led_cdev);

	/*
	 * Activate hardware accelerated blink, delays are in milliseconds
	 * and if both are zero then a sensible default should be chosen.
	 * The call should adjust the timings in that case and if it can't
	 * match the values specified exactly.
	 * Deactivate blinking again when the brightness is set to LED_OFF
	 * via the brightness_set() callback.
	 * For led_blink_set_nosleep() the LED core assumes that blink_set
	 * implementations, of drivers which do not use brightness_set_blocking,
	 * will not sleep. Therefor if brightness_set_blocking is not set
	 * this function must not sleep!
	 */
	int		(*blink_set)(struct led_classdev *led_cdev,
				     unsigned long *delay_on,
				     unsigned long *delay_off);

	int (*pattern_set)(struct led_classdev *led_cdev,
			   struct led_pattern *pattern, u32 len, int repeat);
	int (*pattern_clear)(struct led_classdev *led_cdev);

	struct device		*dev;
	const struct attribute_group	**groups;

	struct list_head	 node;			/* LED Device list */
	const char		*default_trigger;	/* Trigger to use */

	unsigned long		 blink_delay_on, blink_delay_off;
	struct timer_list	 blink_timer;
	int			 blink_brightness;
	int			 new_blink_brightness;
	void			(*flash_resume)(struct led_classdev *led_cdev);

	struct work_struct	set_brightness_work;
	int			delayed_set_value;
	unsigned long		delayed_delay_on;
	unsigned long		delayed_delay_off;

#ifdef CONFIG_LEDS_TRIGGERS
	/* Protects the trigger data below */
	struct rw_semaphore	 trigger_lock;

	struct led_trigger	*trigger;
	struct list_head	 trig_list;
	void			*trigger_data;
	/* true if activated - deactivate routine uses it to do cleanup */
	bool			activated;

	/* LEDs that have private triggers have this set */
	struct led_hw_trigger_type	*trigger_type;

	/* Unique trigger name supported by LED set in hw control mode */
	const char		*hw_control_trigger;
	/*
	 * Check if the LED driver supports the requested mode provided by the
	 * defined supported trigger to setup the LED to hw control mode.
	 *
	 * Return 0 on success. Return -EOPNOTSUPP when the passed flags are not
	 * supported and software fallback needs to be used.
	 * Return a negative error number on any other case  for check fail due
	 * to various reason like device not ready or timeouts.
	 */
	int			(*hw_control_is_supported)(struct led_classdev *led_cdev,
							   unsigned long flags);
	/*
	 * Activate hardware control, LED driver will use the provided flags
	 * from the supported trigger and setup the LED to be driven by hardware
	 * following the requested mode from the trigger flags.
	 * Deactivate hardware blink control by setting brightness to LED_OFF via
	 * the brightness_set() callback.
	 *
	 * Return 0 on success, a negative error number on flags apply fail.
	 */
	int			(*hw_control_set)(struct led_classdev *led_cdev,
						  unsigned long flags);
	/*
	 * Get from the LED driver the current mode that the LED is set in hw
	 * control mode and put them in flags.
	 * Trigger can use this to get the initial state of a LED already set in
	 * hardware blink control.
	 *
	 * Return 0 on success, a negative error number on failing parsing the
	 * initial mode. Error from this function is NOT FATAL as the device
	 * may be in a not supported initial state by the attached LED trigger.
	 */
	int			(*hw_control_get)(struct led_classdev *led_cdev,
						  unsigned long *flags);
	/*
	 * Get the device this LED blinks in response to.
	 * e.g. for a PHY LED, it is the network device. If the LED is
	 * not yet associated to a device, return NULL.
	 */
	struct device		*(*hw_control_get_device)(struct led_classdev *led_cdev);
#endif

#ifdef CONFIG_LEDS_BRIGHTNESS_HW_CHANGED
	int			 brightness_hw_changed;
	struct kernfs_node	*brightness_hw_changed_kn;
#endif

	/* Ensures consistent access to the LED Flash Class device */
	struct mutex		led_access;
};

/**
 * led_classdev_register_ext - register a new object of LED class with
 *			       init data
 * @parent: LED controller device this LED is driven by
 * @led_cdev: the led_classdev structure for this device
 * @init_data: the LED class device initialization data
 *
 * Register a new object of LED class, with name derived from init_data.
 *
 * Returns: 0 on success or negative error value on failure
 */
int led_classdev_register_ext(struct device *parent,
				     struct led_classdev *led_cdev,
				     struct led_init_data *init_data);

/**
 * led_classdev_register - register a new object of LED class
 * @parent: LED controller device this LED is driven by
 * @led_cdev: the led_classdev structure for this device
 *
 * Register a new object of LED class, with name derived from the name property
 * of passed led_cdev argument.
 *
 * Returns: 0 on success or negative error value on failure
 */
static inline int led_classdev_register(struct device *parent,
					struct led_classdev *led_cdev)
{
	return led_classdev_register_ext(parent, led_cdev, NULL);
}

int devm_led_classdev_register_ext(struct device *parent,
					  struct led_classdev *led_cdev,
					  struct led_init_data *init_data);
static inline int devm_led_classdev_register(struct device *parent,
					     struct led_classdev *led_cdev)
{
	return devm_led_classdev_register_ext(parent, led_cdev, NULL);
}
void led_classdev_unregister(struct led_classdev *led_cdev);
void devm_led_classdev_unregister(struct device *parent,
				  struct led_classdev *led_cdev);
void led_classdev_suspend(struct led_classdev *led_cdev);
void led_classdev_resume(struct led_classdev *led_cdev);

void led_add_lookup(struct led_lookup_data *led_lookup);
void led_remove_lookup(struct led_lookup_data *led_lookup);

struct led_classdev *__must_check led_get(struct device *dev, char *con_id);
struct led_classdev *__must_check devm_led_get(struct device *dev, char *con_id);

extern struct led_classdev *of_led_get(struct device_node *np, int index);
extern void led_put(struct led_classdev *led_cdev);
struct led_classdev *__must_check devm_of_led_get(struct device *dev,
						  int index);
struct led_classdev *__must_check devm_of_led_get_optional(struct device *dev,
						  int index);

/**
 * led_blink_set - set blinking with software fallback
 * @led_cdev: the LED to start blinking
 * @delay_on: the time it should be on (in ms)
 * @delay_off: the time it should ble off (in ms)
 *
 * This function makes the LED blink, attempting to use the
 * hardware acceleration if possible, but falling back to
 * software blinking if there is no hardware blinking or if
 * the LED refuses the passed values.
 *
 * This function may sleep!
 *
 * Note that if software blinking is active, simply calling
 * led_cdev->brightness_set() will not stop the blinking,
 * use led_set_brightness() instead.
 */
void led_blink_set(struct led_classdev *led_cdev, unsigned long *delay_on,
		   unsigned long *delay_off);

/**
 * led_blink_set_nosleep - set blinking, guaranteed to not sleep
 * @led_cdev: the LED to start blinking
 * @delay_on: the time it should be on (in ms)
 * @delay_off: the time it should ble off (in ms)
 *
 * This function makes the LED blink and is guaranteed to not sleep. Otherwise
 * this is the same as led_blink_set(), see led_blink_set() for details.
 */
void led_blink_set_nosleep(struct led_classdev *led_cdev, unsigned long delay_on,
			   unsigned long delay_off);

/**
 * led_blink_set_oneshot - do a oneshot software blink
 * @led_cdev: the LED to start blinking
 * @delay_on: the time it should be on (in ms)
 * @delay_off: the time it should ble off (in ms)
 * @invert: blink off, then on, leaving the led on
 *
 * This function makes the LED blink one time for delay_on +
 * delay_off time, ignoring the request if another one-shot
 * blink is already in progress.
 *
 * If invert is set, led blinks for delay_off first, then for
 * delay_on and leave the led on after the on-off cycle.
 *
 * This function is guaranteed not to sleep.
 */
void led_blink_set_oneshot(struct led_classdev *led_cdev,
			   unsigned long *delay_on, unsigned long *delay_off,
			   int invert);
/**
 * led_set_brightness - set LED brightness
 * @led_cdev: the LED to set
 * @brightness: the brightness to set it to
 *
 * Set an LED's brightness, and, if necessary, cancel the
 * software blink timer that implements blinking when the
 * hardware doesn't. This function is guaranteed not to sleep.
 */
void led_set_brightness(struct led_classdev *led_cdev, unsigned int brightness);

/**
 * led_set_brightness_sync - set LED brightness synchronously
 * @led_cdev: the LED to set
 * @value: the brightness to set it to
 *
 * Set an LED's brightness immediately. This function will block
 * the caller for the time required for accessing device registers,
 * and it can sleep.
 *
 * Returns: 0 on success or negative error value on failure
 */
int led_set_brightness_sync(struct led_classdev *led_cdev, unsigned int value);

/**
 * led_mc_set_brightness - set mc LED color intensity values and brightness
 * @led_cdev: the LED to set
 * @intensity_value: array of per color intensity values to set
 * @num_colors: amount of entries in intensity_value array
 * @brightness: the brightness to set the LED to
 *
 * Set a multi-color LED's per color intensity values and brightness.
 * If necessary, this cancels the software blink timer. This function is
 * guaranteed not to sleep.
 *
 * Calling this function on a non multi-color led_classdev or with the wrong
 * num_colors value is an error. In this case an error will be logged once
 * and the call will do nothing.
 */
void led_mc_set_brightness(struct led_classdev *led_cdev,
			   unsigned int *intensity_value, unsigned int num_colors,
			   unsigned int brightness);

/**
 * led_update_brightness - update LED brightness
 * @led_cdev: the LED to query
 *
 * Get an LED's current brightness and update led_cdev->brightness
 * member with the obtained value.
 *
 * Returns: 0 on success or negative error value on failure
 */
int led_update_brightness(struct led_classdev *led_cdev);

/**
 * led_get_default_pattern - return default pattern
 *
 * @led_cdev: the LED to get default pattern for
 * @size:     pointer for storing the number of elements in returned array,
 *            modified only if return != NULL
 *
 * Return:    Allocated array of integers with default pattern from device tree
 *            or NULL.  Caller is responsible for kfree().
 */
u32 *led_get_default_pattern(struct led_classdev *led_cdev, unsigned int *size);

/**
 * led_sysfs_disable - disable LED sysfs interface
 * @led_cdev: the LED to set
 *
 * Disable the led_cdev's sysfs interface.
 */
void led_sysfs_disable(struct led_classdev *led_cdev);

/**
 * led_sysfs_enable - enable LED sysfs interface
 * @led_cdev: the LED to set
 *
 * Enable the led_cdev's sysfs interface.
 */
void led_sysfs_enable(struct led_classdev *led_cdev);

/**
 * led_compose_name - compose LED class device name
 * @dev: LED controller device object
 * @init_data: the LED class device initialization data
 * @led_classdev_name: composed LED class device name
 *
 * Create LED class device name basing on the provided init_data argument.
 * The name can have <devicename:color:function> or <color:function>.
 * form, depending on the init_data configuration.
 *
 * Returns: 0 on success or negative error value on failure
 */
int led_compose_name(struct device *dev, struct led_init_data *init_data,
		     char *led_classdev_name);

/**
 * led_get_color_name - get string representation of color ID
 * @color_id: The LED_COLOR_ID_* constant
 *
 * Get the string name of a LED_COLOR_ID_* constant.
 *
 * Returns: A string constant or NULL on an invalid ID.
 */
const char *led_get_color_name(u8 color_id);

/**
 * led_sysfs_is_disabled - check if LED sysfs interface is disabled
 * @led_cdev: the LED to query
 *
 * Returns: true if the led_cdev's sysfs interface is disabled.
 */
static inline bool led_sysfs_is_disabled(struct led_classdev *led_cdev)
{
	return led_cdev->flags & LED_SYSFS_DISABLE;
}

/*
 * LED Triggers
 */
/* Registration functions for simple triggers */
#define DEFINE_LED_TRIGGER(x)		static struct led_trigger *x;
#define DEFINE_LED_TRIGGER_GLOBAL(x)	struct led_trigger *x;

#ifdef CONFIG_LEDS_TRIGGERS

#define TRIG_NAME_MAX 50

struct led_trigger {
	/* Trigger Properties */
	const char	 *name;
	int		(*activate)(struct led_classdev *led_cdev);
	void		(*deactivate)(struct led_classdev *led_cdev);

	/* Brightness set by led_trigger_event */
	enum led_brightness brightness;

	/* LED-private triggers have this set */
	struct led_hw_trigger_type *trigger_type;

	/* LEDs under control by this trigger (for simple triggers) */
	spinlock_t	  leddev_list_lock;
	struct list_head  led_cdevs;

	/* Link to next registered trigger */
	struct list_head  next_trig;

	const struct attribute_group **groups;
};

/*
 * Currently the attributes in struct led_trigger::groups are added directly to
 * the LED device. As this might change in the future, the following
 * macros abstract getting the LED device and its trigger_data from the dev
 * parameter passed to the attribute accessor functions.
 */
#define led_trigger_get_led(dev)	((struct led_classdev *)dev_get_drvdata((dev)))
#define led_trigger_get_drvdata(dev)	(led_get_trigger_data(led_trigger_get_led(dev)))

/* Registration functions for complex triggers */
int led_trigger_register(struct led_trigger *trigger);
void led_trigger_unregister(struct led_trigger *trigger);
int devm_led_trigger_register(struct device *dev,
				     struct led_trigger *trigger);

void led_trigger_register_simple(const char *name,
				struct led_trigger **trigger);
void led_trigger_unregister_simple(struct led_trigger *trigger);
void led_trigger_event(struct led_trigger *trigger,  enum led_brightness event);
void led_mc_trigger_event(struct led_trigger *trig,
			  unsigned int *intensity_value, unsigned int num_colors,
			  enum led_brightness brightness);
void led_trigger_blink(struct led_trigger *trigger, unsigned long delay_on,
		       unsigned long delay_off);
void led_trigger_blink_oneshot(struct led_trigger *trigger,
			       unsigned long delay_on,
			       unsigned long delay_off,
			       int invert);
void led_trigger_set_default(struct led_classdev *led_cdev);
int led_trigger_set(struct led_classdev *led_cdev, struct led_trigger *trigger);
void led_trigger_remove(struct led_classdev *led_cdev);

static inline void led_set_trigger_data(struct led_classdev *led_cdev,
					void *trigger_data)
{
	led_cdev->trigger_data = trigger_data;
}

static inline void *led_get_trigger_data(struct led_classdev *led_cdev)
{
	return led_cdev->trigger_data;
}

static inline enum led_brightness
led_trigger_get_brightness(const struct led_trigger *trigger)
{
	return trigger ? trigger->brightness : LED_OFF;
}

#define module_led_trigger(__led_trigger) \
	module_driver(__led_trigger, led_trigger_register, \
		      led_trigger_unregister)

#else

/* Trigger has no members */
struct led_trigger {};

/* Trigger inline empty functions */
static inline void led_trigger_register_simple(const char *name,
					struct led_trigger **trigger) {}
static inline void led_trigger_unregister_simple(struct led_trigger *trigger) {}
static inline void led_trigger_event(struct led_trigger *trigger,
				enum led_brightness event) {}
static inline void led_mc_trigger_event(struct led_trigger *trig,
				unsigned int *intensity_value, unsigned int num_colors,
				enum led_brightness brightness) {}
static inline void led_trigger_blink(struct led_trigger *trigger,
				      unsigned long delay_on,
				      unsigned long delay_off) {}
static inline void led_trigger_blink_oneshot(struct led_trigger *trigger,
				      unsigned long delay_on,
				      unsigned long delay_off,
				      int invert) {}
static inline void led_trigger_set_default(struct led_classdev *led_cdev) {}
static inline int led_trigger_set(struct led_classdev *led_cdev,
				  struct led_trigger *trigger)
{
	return 0;
}

static inline void led_trigger_remove(struct led_classdev *led_cdev) {}
static inline void led_set_trigger_data(struct led_classdev *led_cdev) {}
static inline void *led_get_trigger_data(struct led_classdev *led_cdev)
{
	return NULL;
}

static inline enum led_brightness
led_trigger_get_brightness(const struct led_trigger *trigger)
{
	return LED_OFF;
}

#endif /* CONFIG_LEDS_TRIGGERS */

/* Trigger specific enum */
enum led_trigger_netdev_modes {
	TRIGGER_NETDEV_LINK = 0,
	TRIGGER_NETDEV_LINK_10,
	TRIGGER_NETDEV_LINK_100,
	TRIGGER_NETDEV_LINK_1000,
	TRIGGER_NETDEV_LINK_2500,
	TRIGGER_NETDEV_LINK_5000,
	TRIGGER_NETDEV_LINK_10000,
	TRIGGER_NETDEV_HALF_DUPLEX,
	TRIGGER_NETDEV_FULL_DUPLEX,
	TRIGGER_NETDEV_TX,
	TRIGGER_NETDEV_RX,

	/* Keep last */
	__TRIGGER_NETDEV_MAX,
};

/* Trigger specific functions */
#ifdef CONFIG_LEDS_TRIGGER_DISK
void ledtrig_disk_activity(bool write);
#else
static inline void ledtrig_disk_activity(bool write) {}
#endif

#ifdef CONFIG_LEDS_TRIGGER_MTD
void ledtrig_mtd_activity(void);
#else
static inline void ledtrig_mtd_activity(void) {}
#endif

#if defined(CONFIG_LEDS_TRIGGER_CAMERA) || defined(CONFIG_LEDS_TRIGGER_CAMERA_MODULE)
void ledtrig_flash_ctrl(bool on);
void ledtrig_torch_ctrl(bool on);
#else
static inline void ledtrig_flash_ctrl(bool on) {}
static inline void ledtrig_torch_ctrl(bool on) {}
#endif

/*
 * Generic LED platform data for describing LED names and default triggers.
 */
struct led_info {
	const char	*name;
	const char	*default_trigger;
	int		flags;
};

struct led_platform_data {
	int		num_leds;
	struct led_info	*leds;
};

struct led_properties {
	u32		color;
	bool		color_present;
	const char	*function;
	u32		func_enum;
	bool		func_enum_present;
	const char	*label;
};

typedef int (*gpio_blink_set_t)(struct gpio_desc *desc, int state,
				unsigned long *delay_on,
				unsigned long *delay_off);

/* For the leds-gpio driver */
struct gpio_led {
	const char *name;
	const char *default_trigger;
	unsigned 	gpio;
	unsigned	active_low : 1;
	unsigned	retain_state_suspended : 1;
	unsigned	panic_indicator : 1;
	unsigned	default_state : 2;
	unsigned	retain_state_shutdown : 1;
	/* default_state should be one of LEDS_GPIO_DEFSTATE_(ON|OFF|KEEP) */
	struct gpio_desc *gpiod;
};
#define LEDS_GPIO_DEFSTATE_OFF		LEDS_DEFSTATE_OFF
#define LEDS_GPIO_DEFSTATE_ON		LEDS_DEFSTATE_ON
#define LEDS_GPIO_DEFSTATE_KEEP		LEDS_DEFSTATE_KEEP

struct gpio_led_platform_data {
	int 		num_leds;
	const struct gpio_led *leds;

#define GPIO_LED_NO_BLINK_LOW	0	/* No blink GPIO state low */
#define GPIO_LED_NO_BLINK_HIGH	1	/* No blink GPIO state high */
#define GPIO_LED_BLINK		2	/* Please, blink */
	gpio_blink_set_t	gpio_blink_set;
};

#ifdef CONFIG_LEDS_GPIO_REGISTER
struct platform_device *gpio_led_register_device(
		int id, const struct gpio_led_platform_data *pdata);
#else
static inline struct platform_device *gpio_led_register_device(
		int id, const struct gpio_led_platform_data *pdata)
{
	return 0;
}
#endif

enum cpu_led_event {
	CPU_LED_IDLE_START,	/* CPU enters idle */
	CPU_LED_IDLE_END,	/* CPU idle ends */
	CPU_LED_START,		/* Machine starts, especially resume */
	CPU_LED_STOP,		/* Machine stops, especially suspend */
	CPU_LED_HALTED,		/* Machine shutdown */
};
#ifdef CONFIG_LEDS_TRIGGER_CPU
void ledtrig_cpu(enum cpu_led_event evt);
#else
static inline void ledtrig_cpu(enum cpu_led_event evt)
{
	return;
}
#endif

#ifdef CONFIG_LEDS_BRIGHTNESS_HW_CHANGED
void led_classdev_notify_brightness_hw_changed(
	struct led_classdev *led_cdev, unsigned int brightness);
#else
static inline void led_classdev_notify_brightness_hw_changed(
	struct led_classdev *led_cdev, enum led_brightness brightness) { }
#endif

/**
 * struct led_pattern - pattern interval settings
 * @delta_t: pattern interval delay, in milliseconds
 * @brightness: pattern interval brightness
 */
struct led_pattern {
	u32 delta_t;
	int brightness;
};

enum led_audio {
	LED_AUDIO_MUTE,		/* master mute LED */
	LED_AUDIO_MICMUTE,	/* mic mute LED */
	NUM_AUDIO_LEDS
};

#endif		/* __LINUX_LEDS_H_INCLUDED */<|MERGE_RESOLUTION|>--- conflicted
+++ resolved
@@ -108,10 +108,7 @@
 #define LED_RETAIN_AT_SHUTDOWN	BIT(22)
 #define LED_INIT_DEFAULT_TRIGGER BIT(23)
 #define LED_REJECT_NAME_CONFLICT BIT(24)
-<<<<<<< HEAD
-=======
 #define LED_MULTI_COLOR		BIT(25)
->>>>>>> b0eed397
 
 	/* set_brightness_work / blink_timer flags, atomic, private. */
 	unsigned long		work_flags;
