// SPDX-License-Identifier: GPL-2.0-only
/*
 * Copied from arch/arm64/kernel/cpufeature.c
 *
 * Copyright (C) 2015 ARM Ltd.
 * Copyright (C) 2017 SiFive
 */

#include <linux/acpi.h>
#include <linux/bitmap.h>
#include <linux/ctype.h>
#include <linux/log2.h>
#include <linux/memory.h>
#include <linux/module.h>
#include <linux/of.h>
#include <linux/of_device.h>
#include <asm/acpi.h>
#include <asm/alternative.h>
#include <asm/cacheflush.h>
#include <asm/cpufeature.h>
#include <asm/hwcap.h>
#include <asm/patch.h>
#include <asm/processor.h>
#include <asm/vector.h>

#define NUM_ALPHA_EXTS ('z' - 'a' + 1)

unsigned long elf_hwcap __read_mostly;

/* Host ISA bitmap */
static DECLARE_BITMAP(riscv_isa, RISCV_ISA_EXT_MAX) __read_mostly;

/* Per-cpu ISA extensions. */
struct riscv_isainfo hart_isa[NR_CPUS];

/* Performance information */
DEFINE_PER_CPU(long, misaligned_access_speed);

/**
 * riscv_isa_extension_base() - Get base extension word
 *
 * @isa_bitmap: ISA bitmap to use
 * Return: base extension word as unsigned long value
 *
 * NOTE: If isa_bitmap is NULL then Host ISA bitmap will be used.
 */
unsigned long riscv_isa_extension_base(const unsigned long *isa_bitmap)
{
	if (!isa_bitmap)
		return riscv_isa[0];
	return isa_bitmap[0];
}
EXPORT_SYMBOL_GPL(riscv_isa_extension_base);

/**
 * __riscv_isa_extension_available() - Check whether given extension
 * is available or not
 *
 * @isa_bitmap: ISA bitmap to use
 * @bit: bit position of the desired extension
 * Return: true or false
 *
 * NOTE: If isa_bitmap is NULL then Host ISA bitmap will be used.
 */
bool __riscv_isa_extension_available(const unsigned long *isa_bitmap, int bit)
{
	const unsigned long *bmap = (isa_bitmap) ? isa_bitmap : riscv_isa;

	if (bit >= RISCV_ISA_EXT_MAX)
		return false;

	return test_bit(bit, bmap) ? true : false;
}
EXPORT_SYMBOL_GPL(__riscv_isa_extension_available);

static bool riscv_isa_extension_check(int id)
{
	switch (id) {
	case RISCV_ISA_EXT_ZICBOM:
		if (!riscv_cbom_block_size) {
			pr_err("Zicbom detected in ISA string, disabling as no cbom-block-size found\n");
			return false;
		} else if (!is_power_of_2(riscv_cbom_block_size)) {
			pr_err("Zicbom disabled as cbom-block-size present, but is not a power-of-2\n");
			return false;
		}
		return true;
	case RISCV_ISA_EXT_ZICBOZ:
		if (!riscv_cboz_block_size) {
			pr_err("Zicboz detected in ISA string, but no cboz-block-size found\n");
			return false;
		} else if (!is_power_of_2(riscv_cboz_block_size)) {
			pr_err("cboz-block-size present, but is not a power-of-2\n");
			return false;
		}
		return true;
	}

	return true;
}

void __init riscv_fill_hwcap(void)
{
	struct device_node *node;
	const char *isa;
	char print_str[NUM_ALPHA_EXTS + 1];
	int i, j, rc;
	unsigned long isa2hwcap[26] = {0};
	struct acpi_table_header *rhct;
	acpi_status status;
	unsigned int cpu;

	isa2hwcap['i' - 'a'] = COMPAT_HWCAP_ISA_I;
	isa2hwcap['m' - 'a'] = COMPAT_HWCAP_ISA_M;
	isa2hwcap['a' - 'a'] = COMPAT_HWCAP_ISA_A;
	isa2hwcap['f' - 'a'] = COMPAT_HWCAP_ISA_F;
	isa2hwcap['d' - 'a'] = COMPAT_HWCAP_ISA_D;
	isa2hwcap['c' - 'a'] = COMPAT_HWCAP_ISA_C;
	isa2hwcap['v' - 'a'] = COMPAT_HWCAP_ISA_V;

	elf_hwcap = 0;

	bitmap_zero(riscv_isa, RISCV_ISA_EXT_MAX);

	if (!acpi_disabled) {
		status = acpi_get_table(ACPI_SIG_RHCT, 0, &rhct);
		if (ACPI_FAILURE(status))
			return;
	}

	for_each_possible_cpu(cpu) {
		struct riscv_isainfo *isainfo = &hart_isa[cpu];
		unsigned long this_hwcap = 0;

		if (acpi_disabled) {
			node = of_cpu_device_node_get(cpu);
			if (!node) {
				pr_warn("Unable to find cpu node\n");
				continue;
			}

			rc = of_property_read_string(node, "riscv,isa", &isa);
			of_node_put(node);
			if (rc) {
				pr_warn("Unable to find \"riscv,isa\" devicetree entry\n");
				continue;
			}
		} else {
			rc = acpi_get_riscv_isa(rhct, cpu, &isa);
			if (rc < 0) {
				pr_warn("Unable to get ISA for the hart - %d\n", cpu);
				continue;
			}
		}

		/*
		 * For all possible cpus, we have already validated in
		 * the boot process that they at least contain "rv" and
		 * whichever of "32"/"64" this kernel supports, and so this
		 * section can be skipped.
		 */
		isa += 4;

		while (*isa) {
			const char *ext = isa++;
			const char *ext_end = isa;
			bool ext_long = false, ext_err = false;

			switch (*ext) {
			case 's':
				/*
				 * Workaround for invalid single-letter 's' & 'u'(QEMU).
				 * No need to set the bit in riscv_isa as 's' & 'u' are
				 * not valid ISA extensions. It works until multi-letter
				 * extension starting with "Su" appears.
				 */
				if (ext[-1] != '_' && ext[1] == 'u') {
					++isa;
					ext_err = true;
					break;
				}
				fallthrough;
			case 'S':
			case 'x':
			case 'X':
			case 'z':
			case 'Z':
				/*
				 * Before attempting to parse the extension itself, we find its end.
				 * As multi-letter extensions must be split from other multi-letter
				 * extensions with an "_", the end of a multi-letter extension will
				 * either be the null character or the "_" at the start of the next
				 * multi-letter extension.
				 *
				 * Next, as the extensions version is currently ignored, we
				 * eliminate that portion. This is done by parsing backwards from
				 * the end of the extension, removing any numbers. This may be a
				 * major or minor number however, so the process is repeated if a
				 * minor number was found.
				 *
				 * ext_end is intended to represent the first character *after* the
				 * name portion of an extension, but will be decremented to the last
				 * character itself while eliminating the extensions version number.
				 * A simple re-increment solves this problem.
				 */
				ext_long = true;
				for (; *isa && *isa != '_'; ++isa)
					if (unlikely(!isalnum(*isa)))
						ext_err = true;

				ext_end = isa;
				if (unlikely(ext_err))
					break;

				if (!isdigit(ext_end[-1]))
					break;

				while (isdigit(*--ext_end))
					;

				if (tolower(ext_end[0]) != 'p' || !isdigit(ext_end[-1])) {
					++ext_end;
					break;
				}

				while (isdigit(*--ext_end))
					;

				++ext_end;
				break;
			default:
				/*
				 * Things are a little easier for single-letter extensions, as they
				 * are parsed forwards.
				 *
				 * After checking that our starting position is valid, we need to
				 * ensure that, when isa was incremented at the start of the loop,
				 * that it arrived at the start of the next extension.
				 *
				 * If we are already on a non-digit, there is nothing to do. Either
				 * we have a multi-letter extension's _, or the start of an
				 * extension.
				 *
				 * Otherwise we have found the current extension's major version
				 * number. Parse past it, and a subsequent p/minor version number
				 * if present. The `p` extension must not appear immediately after
				 * a number, so there is no fear of missing it.
				 *
				 */
				if (unlikely(!isalpha(*ext))) {
					ext_err = true;
					break;
				}

				if (!isdigit(*isa))
					break;

				while (isdigit(*++isa))
					;

				if (tolower(*isa) != 'p')
					break;

				if (!isdigit(*++isa)) {
					--isa;
					break;
				}

				while (isdigit(*++isa))
					;

				break;
			}

			/*
			 * The parser expects that at the start of an iteration isa points to the
			 * first character of the next extension. As we stop parsing an extension
			 * on meeting a non-alphanumeric character, an extra increment is needed
			 * where the succeeding extension is a multi-letter prefixed with an "_".
			 */
			if (*isa == '_')
				++isa;

#define SET_ISA_EXT_MAP(name, bit)							\
			do {								\
				if ((ext_end - ext == sizeof(name) - 1) &&		\
				     !strncasecmp(ext, name, sizeof(name) - 1) &&	\
				     riscv_isa_extension_check(bit))			\
					set_bit(bit, isainfo->isa);			\
			} while (false)							\

			if (unlikely(ext_err))
				continue;
			if (!ext_long) {
				int nr = tolower(*ext) - 'a';

				if (riscv_isa_extension_check(nr)) {
					this_hwcap |= isa2hwcap[nr];
					set_bit(nr, isainfo->isa);
				}
			} else {
				/* sorted alphabetically */
				SET_ISA_EXT_MAP("smaia", RISCV_ISA_EXT_SMAIA);
				SET_ISA_EXT_MAP("ssaia", RISCV_ISA_EXT_SSAIA);
				SET_ISA_EXT_MAP("sscofpmf", RISCV_ISA_EXT_SSCOFPMF);
				SET_ISA_EXT_MAP("sstc", RISCV_ISA_EXT_SSTC);
				SET_ISA_EXT_MAP("svinval", RISCV_ISA_EXT_SVINVAL);
				SET_ISA_EXT_MAP("svnapot", RISCV_ISA_EXT_SVNAPOT);
				SET_ISA_EXT_MAP("svpbmt", RISCV_ISA_EXT_SVPBMT);
				SET_ISA_EXT_MAP("zba", RISCV_ISA_EXT_ZBA);
				SET_ISA_EXT_MAP("zbb", RISCV_ISA_EXT_ZBB);
				SET_ISA_EXT_MAP("zbs", RISCV_ISA_EXT_ZBS);
				SET_ISA_EXT_MAP("zicbom", RISCV_ISA_EXT_ZICBOM);
				SET_ISA_EXT_MAP("zicboz", RISCV_ISA_EXT_ZICBOZ);
				SET_ISA_EXT_MAP("zihintpause", RISCV_ISA_EXT_ZIHINTPAUSE);
			}
#undef SET_ISA_EXT_MAP
		}

		/*
<<<<<<< HEAD
		 * Linux requires the following extensions, so we may as well
		 * always set them.
		 */
		set_bit(RISCV_ISA_EXT_ZICSR, isainfo->isa);
		set_bit(RISCV_ISA_EXT_ZIFENCEI, isainfo->isa);

		/*
=======
>>>>>>> 269f399d
		 * These ones were as they were part of the base ISA when the
		 * port & dt-bindings were upstreamed, and so can be set
		 * unconditionally where `i` is in riscv,isa on DT systems.
		 */
		if (acpi_disabled) {
<<<<<<< HEAD
=======
			set_bit(RISCV_ISA_EXT_ZICSR, isainfo->isa);
			set_bit(RISCV_ISA_EXT_ZIFENCEI, isainfo->isa);
>>>>>>> 269f399d
			set_bit(RISCV_ISA_EXT_ZICNTR, isainfo->isa);
			set_bit(RISCV_ISA_EXT_ZIHPM, isainfo->isa);
		}

		/*
		 * All "okay" hart should have same isa. Set HWCAP based on
		 * common capabilities of every "okay" hart, in case they don't
		 * have.
		 */
		if (elf_hwcap)
			elf_hwcap &= this_hwcap;
		else
			elf_hwcap = this_hwcap;

		if (bitmap_empty(riscv_isa, RISCV_ISA_EXT_MAX))
			bitmap_copy(riscv_isa, isainfo->isa, RISCV_ISA_EXT_MAX);
		else
			bitmap_and(riscv_isa, riscv_isa, isainfo->isa, RISCV_ISA_EXT_MAX);
	}

	if (!acpi_disabled && rhct)
		acpi_put_table((struct acpi_table_header *)rhct);

	/* We don't support systems with F but without D, so mask those out
	 * here. */
	if ((elf_hwcap & COMPAT_HWCAP_ISA_F) && !(elf_hwcap & COMPAT_HWCAP_ISA_D)) {
		pr_info("This kernel does not support systems with F but not D\n");
		elf_hwcap &= ~COMPAT_HWCAP_ISA_F;
	}

	if (elf_hwcap & COMPAT_HWCAP_ISA_V) {
		riscv_v_setup_vsize();
		/*
		 * ISA string in device tree might have 'v' flag, but
		 * CONFIG_RISCV_ISA_V is disabled in kernel.
		 * Clear V flag in elf_hwcap if CONFIG_RISCV_ISA_V is disabled.
		 */
		if (!IS_ENABLED(CONFIG_RISCV_ISA_V))
			elf_hwcap &= ~COMPAT_HWCAP_ISA_V;
	}

	memset(print_str, 0, sizeof(print_str));
	for (i = 0, j = 0; i < NUM_ALPHA_EXTS; i++)
		if (riscv_isa[0] & BIT_MASK(i))
			print_str[j++] = (char)('a' + i);
	pr_info("riscv: base ISA extensions %s\n", print_str);

	memset(print_str, 0, sizeof(print_str));
	for (i = 0, j = 0; i < NUM_ALPHA_EXTS; i++)
		if (elf_hwcap & BIT_MASK(i))
			print_str[j++] = (char)('a' + i);
	pr_info("riscv: ELF capabilities %s\n", print_str);
}

unsigned long riscv_get_elf_hwcap(void)
{
	unsigned long hwcap;

	hwcap = (elf_hwcap & ((1UL << RISCV_ISA_EXT_BASE) - 1));

	if (!riscv_v_vstate_ctrl_user_allowed())
		hwcap &= ~COMPAT_HWCAP_ISA_V;

	return hwcap;
}

#ifdef CONFIG_RISCV_ALTERNATIVE
/*
 * Alternative patch sites consider 48 bits when determining when to patch
 * the old instruction sequence with the new. These bits are broken into a
 * 16-bit vendor ID and a 32-bit patch ID. A non-zero vendor ID means the
 * patch site is for an erratum, identified by the 32-bit patch ID. When
 * the vendor ID is zero, the patch site is for a cpufeature. cpufeatures
 * further break down patch ID into two 16-bit numbers. The lower 16 bits
 * are the cpufeature ID and the upper 16 bits are used for a value specific
 * to the cpufeature and patch site. If the upper 16 bits are zero, then it
 * implies no specific value is specified. cpufeatures that want to control
 * patching on a per-site basis will provide non-zero values and implement
 * checks here. The checks return true when patching should be done, and
 * false otherwise.
 */
static bool riscv_cpufeature_patch_check(u16 id, u16 value)
{
	if (!value)
		return true;

	switch (id) {
	case RISCV_ISA_EXT_ZICBOZ:
		/*
		 * Zicboz alternative applications provide the maximum
		 * supported block size order, or zero when it doesn't
		 * matter. If the current block size exceeds the maximum,
		 * then the alternative cannot be applied.
		 */
		return riscv_cboz_block_size <= (1U << value);
	}

	return false;
}

void __init_or_module riscv_cpufeature_patch_func(struct alt_entry *begin,
						  struct alt_entry *end,
						  unsigned int stage)
{
	struct alt_entry *alt;
	void *oldptr, *altptr;
	u16 id, value;

	if (stage == RISCV_ALTERNATIVES_EARLY_BOOT)
		return;

	for (alt = begin; alt < end; alt++) {
		if (alt->vendor_id != 0)
			continue;

		id = PATCH_ID_CPUFEATURE_ID(alt->patch_id);

		if (id >= RISCV_ISA_EXT_MAX) {
			WARN(1, "This extension id:%d is not in ISA extension list", id);
			continue;
		}

		if (!__riscv_isa_extension_available(NULL, id))
			continue;

		value = PATCH_ID_CPUFEATURE_VALUE(alt->patch_id);
		if (!riscv_cpufeature_patch_check(id, value))
			continue;

		oldptr = ALT_OLD_PTR(alt);
		altptr = ALT_ALT_PTR(alt);

		mutex_lock(&text_mutex);
		patch_text_nosync(oldptr, altptr, alt->alt_len);
		riscv_alternative_fix_offsets(oldptr, alt->alt_len, oldptr - altptr);
		mutex_unlock(&text_mutex);
	}
}
#endif<|MERGE_RESOLUTION|>--- conflicted
+++ resolved
@@ -318,26 +318,13 @@
 		}
 
 		/*
-<<<<<<< HEAD
-		 * Linux requires the following extensions, so we may as well
-		 * always set them.
-		 */
-		set_bit(RISCV_ISA_EXT_ZICSR, isainfo->isa);
-		set_bit(RISCV_ISA_EXT_ZIFENCEI, isainfo->isa);
-
-		/*
-=======
->>>>>>> 269f399d
 		 * These ones were as they were part of the base ISA when the
 		 * port & dt-bindings were upstreamed, and so can be set
 		 * unconditionally where `i` is in riscv,isa on DT systems.
 		 */
 		if (acpi_disabled) {
-<<<<<<< HEAD
-=======
 			set_bit(RISCV_ISA_EXT_ZICSR, isainfo->isa);
 			set_bit(RISCV_ISA_EXT_ZIFENCEI, isainfo->isa);
->>>>>>> 269f399d
 			set_bit(RISCV_ISA_EXT_ZICNTR, isainfo->isa);
 			set_bit(RISCV_ISA_EXT_ZIHPM, isainfo->isa);
 		}
