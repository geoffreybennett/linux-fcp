--- conflicted
+++ resolved
@@ -23,10 +23,6 @@
 #include <asm/sched_clock.h>
 
 #include <plat/common.h>
-<<<<<<< HEAD
-
-=======
->>>>>>> 68cb700c
 #include <plat/clock.h>
 
 /* OMAP2_32KSYNCNT_CR_OFF: offset of 32ksync counter register */
