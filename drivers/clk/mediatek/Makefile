# SPDX-License-Identifier: GPL-2.0
obj-$(CONFIG_COMMON_CLK_MEDIATEK) += clk-mtk.o clk-pll.o clk-gate.o clk-apmixed.o clk-cpumux.o reset.o clk-mux.o

obj-$(CONFIG_COMMON_CLK_MT6765) += clk-mt6765.o
obj-$(CONFIG_COMMON_CLK_MT6765_AUDIOSYS) += clk-mt6765-audio.o
obj-$(CONFIG_COMMON_CLK_MT6765_CAMSYS) += clk-mt6765-cam.o
obj-$(CONFIG_COMMON_CLK_MT6765_IMGSYS) += clk-mt6765-img.o
obj-$(CONFIG_COMMON_CLK_MT6765_MIPI0ASYS) += clk-mt6765-mipi0a.o
obj-$(CONFIG_COMMON_CLK_MT6765_MMSYS) += clk-mt6765-mm.o
obj-$(CONFIG_COMMON_CLK_MT6765_VCODECSYS) += clk-mt6765-vcodec.o
obj-$(CONFIG_COMMON_CLK_MT6779) += clk-mt6779.o
obj-$(CONFIG_COMMON_CLK_MT6779_MMSYS) += clk-mt6779-mm.o
obj-$(CONFIG_COMMON_CLK_MT6779_IMGSYS) += clk-mt6779-img.o
obj-$(CONFIG_COMMON_CLK_MT6779_IPESYS) += clk-mt6779-ipe.o
obj-$(CONFIG_COMMON_CLK_MT6779_CAMSYS) += clk-mt6779-cam.o
obj-$(CONFIG_COMMON_CLK_MT6779_VDECSYS) += clk-mt6779-vdec.o
obj-$(CONFIG_COMMON_CLK_MT6779_VENCSYS) += clk-mt6779-venc.o
obj-$(CONFIG_COMMON_CLK_MT6779_MFGCFG) += clk-mt6779-mfg.o
obj-$(CONFIG_COMMON_CLK_MT6779_AUDSYS) += clk-mt6779-aud.o
obj-$(CONFIG_COMMON_CLK_MT6797) += clk-mt6797.o
obj-$(CONFIG_COMMON_CLK_MT6797_IMGSYS) += clk-mt6797-img.o
obj-$(CONFIG_COMMON_CLK_MT6797_MMSYS) += clk-mt6797-mm.o
obj-$(CONFIG_COMMON_CLK_MT6797_VDECSYS) += clk-mt6797-vdec.o
obj-$(CONFIG_COMMON_CLK_MT6797_VENCSYS) += clk-mt6797-venc.o
obj-$(CONFIG_COMMON_CLK_MT2701) += clk-mt2701.o
obj-$(CONFIG_COMMON_CLK_MT2701_AUDSYS) += clk-mt2701-aud.o
obj-$(CONFIG_COMMON_CLK_MT2701_BDPSYS) += clk-mt2701-bdp.o
obj-$(CONFIG_COMMON_CLK_MT2701_ETHSYS) += clk-mt2701-eth.o
obj-$(CONFIG_COMMON_CLK_MT2701_G3DSYS) += clk-mt2701-g3d.o
obj-$(CONFIG_COMMON_CLK_MT2701_HIFSYS) += clk-mt2701-hif.o
obj-$(CONFIG_COMMON_CLK_MT2701_IMGSYS) += clk-mt2701-img.o
obj-$(CONFIG_COMMON_CLK_MT2701_MMSYS) += clk-mt2701-mm.o
obj-$(CONFIG_COMMON_CLK_MT2701_VDECSYS) += clk-mt2701-vdec.o
obj-$(CONFIG_COMMON_CLK_MT2712) += clk-mt2712.o
obj-$(CONFIG_COMMON_CLK_MT2712_BDPSYS) += clk-mt2712-bdp.o
obj-$(CONFIG_COMMON_CLK_MT2712_IMGSYS) += clk-mt2712-img.o
obj-$(CONFIG_COMMON_CLK_MT2712_JPGDECSYS) += clk-mt2712-jpgdec.o
obj-$(CONFIG_COMMON_CLK_MT2712_MFGCFG) += clk-mt2712-mfg.o
obj-$(CONFIG_COMMON_CLK_MT2712_MMSYS) += clk-mt2712-mm.o
obj-$(CONFIG_COMMON_CLK_MT2712_VDECSYS) += clk-mt2712-vdec.o
obj-$(CONFIG_COMMON_CLK_MT2712_VENCSYS) += clk-mt2712-venc.o
obj-$(CONFIG_COMMON_CLK_MT7622) += clk-mt7622.o
obj-$(CONFIG_COMMON_CLK_MT7622_ETHSYS) += clk-mt7622-eth.o
obj-$(CONFIG_COMMON_CLK_MT7622_HIFSYS) += clk-mt7622-hif.o
obj-$(CONFIG_COMMON_CLK_MT7622_AUDSYS) += clk-mt7622-aud.o
obj-$(CONFIG_COMMON_CLK_MT7629) += clk-mt7629.o
obj-$(CONFIG_COMMON_CLK_MT7629_ETHSYS) += clk-mt7629-eth.o
obj-$(CONFIG_COMMON_CLK_MT7629_HIFSYS) += clk-mt7629-hif.o
obj-$(CONFIG_COMMON_CLK_MT8135) += clk-mt8135.o
obj-$(CONFIG_COMMON_CLK_MT8167) += clk-mt8167.o
obj-$(CONFIG_COMMON_CLK_MT8167_AUDSYS) += clk-mt8167-aud.o
obj-$(CONFIG_COMMON_CLK_MT8167_IMGSYS) += clk-mt8167-img.o
obj-$(CONFIG_COMMON_CLK_MT8167_MFGCFG) += clk-mt8167-mfgcfg.o
obj-$(CONFIG_COMMON_CLK_MT8167_MMSYS) += clk-mt8167-mm.o
obj-$(CONFIG_COMMON_CLK_MT8167_VDECSYS) += clk-mt8167-vdec.o
obj-$(CONFIG_COMMON_CLK_MT8173) += clk-mt8173.o
obj-$(CONFIG_COMMON_CLK_MT8173_MMSYS) += clk-mt8173-mm.o
obj-$(CONFIG_COMMON_CLK_MT8183) += clk-mt8183.o
obj-$(CONFIG_COMMON_CLK_MT8183_AUDIOSYS) += clk-mt8183-audio.o
obj-$(CONFIG_COMMON_CLK_MT8183_CAMSYS) += clk-mt8183-cam.o
obj-$(CONFIG_COMMON_CLK_MT8183_IMGSYS) += clk-mt8183-img.o
obj-$(CONFIG_COMMON_CLK_MT8183_IPU_CORE0) += clk-mt8183-ipu0.o
obj-$(CONFIG_COMMON_CLK_MT8183_IPU_CORE1) += clk-mt8183-ipu1.o
obj-$(CONFIG_COMMON_CLK_MT8183_IPU_ADL) += clk-mt8183-ipu_adl.o
obj-$(CONFIG_COMMON_CLK_MT8183_IPU_CONN) += clk-mt8183-ipu_conn.o
obj-$(CONFIG_COMMON_CLK_MT8183_MFGCFG) += clk-mt8183-mfgcfg.o
obj-$(CONFIG_COMMON_CLK_MT8183_MMSYS) += clk-mt8183-mm.o
obj-$(CONFIG_COMMON_CLK_MT8183_VDECSYS) += clk-mt8183-vdec.o
obj-$(CONFIG_COMMON_CLK_MT8183_VENCSYS) += clk-mt8183-venc.o
obj-$(CONFIG_COMMON_CLK_MT8192) += clk-mt8192.o
obj-$(CONFIG_COMMON_CLK_MT8192_AUDSYS) += clk-mt8192-aud.o
obj-$(CONFIG_COMMON_CLK_MT8192_CAMSYS) += clk-mt8192-cam.o
obj-$(CONFIG_COMMON_CLK_MT8192_IMGSYS) += clk-mt8192-img.o
obj-$(CONFIG_COMMON_CLK_MT8192_IMP_IIC_WRAP) += clk-mt8192-imp_iic_wrap.o
obj-$(CONFIG_COMMON_CLK_MT8192_IPESYS) += clk-mt8192-ipe.o
obj-$(CONFIG_COMMON_CLK_MT8192_MDPSYS) += clk-mt8192-mdp.o
obj-$(CONFIG_COMMON_CLK_MT8192_MFGCFG) += clk-mt8192-mfg.o
obj-$(CONFIG_COMMON_CLK_MT8192_MMSYS) += clk-mt8192-mm.o
obj-$(CONFIG_COMMON_CLK_MT8192_MSDC) += clk-mt8192-msdc.o
obj-$(CONFIG_COMMON_CLK_MT8192_SCP_ADSP) += clk-mt8192-scp_adsp.o
obj-$(CONFIG_COMMON_CLK_MT8192_VDECSYS) += clk-mt8192-vdec.o
obj-$(CONFIG_COMMON_CLK_MT8192_VENCSYS) += clk-mt8192-venc.o
<<<<<<< HEAD
=======
obj-$(CONFIG_COMMON_CLK_MT8195) += clk-mt8195-apmixedsys.o clk-mt8195-topckgen.o \
				   clk-mt8195-peri_ao.o clk-mt8195-infra_ao.o \
				   clk-mt8195-cam.o clk-mt8195-ccu.o clk-mt8195-img.o \
				   clk-mt8195-ipe.o clk-mt8195-mfg.o clk-mt8195-scp_adsp.o \
				   clk-mt8195-vdec.o clk-mt8195-vdo0.o clk-mt8195-vdo1.o \
				   clk-mt8195-venc.o clk-mt8195-vpp0.o clk-mt8195-vpp1.o \
				   clk-mt8195-wpe.o clk-mt8195-imp_iic_wrap.o \
				   clk-mt8195-apusys_pll.o
>>>>>>> df0cc57e
obj-$(CONFIG_COMMON_CLK_MT8516) += clk-mt8516.o
obj-$(CONFIG_COMMON_CLK_MT8516_AUDSYS) += clk-mt8516-aud.o<|MERGE_RESOLUTION|>--- conflicted
+++ resolved
@@ -80,8 +80,6 @@
 obj-$(CONFIG_COMMON_CLK_MT8192_SCP_ADSP) += clk-mt8192-scp_adsp.o
 obj-$(CONFIG_COMMON_CLK_MT8192_VDECSYS) += clk-mt8192-vdec.o
 obj-$(CONFIG_COMMON_CLK_MT8192_VENCSYS) += clk-mt8192-venc.o
-<<<<<<< HEAD
-=======
 obj-$(CONFIG_COMMON_CLK_MT8195) += clk-mt8195-apmixedsys.o clk-mt8195-topckgen.o \
 				   clk-mt8195-peri_ao.o clk-mt8195-infra_ao.o \
 				   clk-mt8195-cam.o clk-mt8195-ccu.o clk-mt8195-img.o \
@@ -90,6 +88,5 @@
 				   clk-mt8195-venc.o clk-mt8195-vpp0.o clk-mt8195-vpp1.o \
 				   clk-mt8195-wpe.o clk-mt8195-imp_iic_wrap.o \
 				   clk-mt8195-apusys_pll.o
->>>>>>> df0cc57e
 obj-$(CONFIG_COMMON_CLK_MT8516) += clk-mt8516.o
 obj-$(CONFIG_COMMON_CLK_MT8516_AUDSYS) += clk-mt8516-aud.o