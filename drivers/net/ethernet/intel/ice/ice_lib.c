--- conflicted
+++ resolved
@@ -2991,19 +2991,11 @@
 			rc->itr_setting = coalesce[0].itr_tx;
 			ice_write_itr(rc, rc->itr_setting);
 		}
-<<<<<<< HEAD
 
 		vsi->q_vectors[i]->intrl = coalesce[i].intrl;
 		ice_write_intrl(vsi->q_vectors[i], coalesce[i].intrl);
 	}
 
-=======
-
-		vsi->q_vectors[i]->intrl = coalesce[i].intrl;
-		ice_write_intrl(vsi->q_vectors[i], coalesce[i].intrl);
-	}
-
->>>>>>> 5c6d4f97
 	/* the number of queue vectors increased so write whatever is in
 	 * the first element
 	 */
