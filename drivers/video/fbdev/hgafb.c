/*
 * linux/drivers/video/hgafb.c -- Hercules graphics adaptor frame buffer device
 * 
 *      Created 25 Nov 1999 by Ferenc Bakonyi (fero@drama.obuda.kando.hu)
 *      Based on skeletonfb.c by Geert Uytterhoeven and
 *               mdacon.c by Andrew Apted
 *
 * History:
 *
 * - Revision 0.1.8 (23 Oct 2002): Ported to new framebuffer api.
 * 
 * - Revision 0.1.7 (23 Jan 2001): fix crash resulting from MDA only cards 
 *				   being detected as Hercules.	 (Paul G.)
 * - Revision 0.1.6 (17 Aug 2000): new style structs
 *                                 documentation
 * - Revision 0.1.5 (13 Mar 2000): spinlocks instead of saveflags();cli();etc
 *                                 minor fixes
 * - Revision 0.1.4 (24 Jan 2000): fixed a bug in hga_card_detect() for 
 *                                  HGA-only systems
 * - Revision 0.1.3 (22 Jan 2000): modified for the new fb_info structure
 *                                 screen is cleared after rmmod
 *                                 virtual resolutions
 *                                 module parameter 'nologo={0|1}'
 *                                 the most important: boot logo :)
 * - Revision 0.1.0  (6 Dec 1999): faster scrolling and minor fixes
 * - First release  (25 Nov 1999)
 *
 * This file is subject to the terms and conditions of the GNU General Public
 * License.  See the file COPYING in the main directory of this archive
 * for more details.
 */

#include <linux/module.h>
#include <linux/kernel.h>
#include <linux/errno.h>
#include <linux/spinlock.h>
#include <linux/string.h>
#include <linux/mm.h>
#include <linux/delay.h>
#include <linux/fb.h>
#include <linux/init.h>
#include <linux/ioport.h>
#include <linux/platform_device.h>
#include <asm/io.h>
#include <asm/vga.h>

#if 0
#define DPRINTK(args...) printk(KERN_DEBUG __FILE__": " ##args)
#else
#define DPRINTK(args...)
#endif

#if 0
#define CHKINFO(ret) if (info != &fb_info) { printk(KERN_DEBUG __FILE__": This should never happen, line:%d \n", __LINE__); return ret; }
#else
#define CHKINFO(ret)
#endif

/* Description of the hardware layout */

static void __iomem *hga_vram;			/* Base of video memory */
static unsigned long hga_vram_len;		/* Size of video memory */

#define HGA_ROWADDR(row) ((row%4)*8192 + (row>>2)*90)
#define HGA_TXT			0
#define HGA_GFX			1

static inline u8 __iomem * rowaddr(struct fb_info *info, u_int row)
{
	return info->screen_base + HGA_ROWADDR(row);
}

static int hga_mode = -1;			/* 0 = txt, 1 = gfx mode */

static enum { TYPE_HERC, TYPE_HERCPLUS, TYPE_HERCCOLOR } hga_type;
static char *hga_type_name;

#define HGA_INDEX_PORT		0x3b4		/* Register select port */
#define HGA_VALUE_PORT		0x3b5		/* Register value port */
#define HGA_MODE_PORT		0x3b8		/* Mode control port */
#define HGA_STATUS_PORT		0x3ba		/* Status and Config port */
#define HGA_GFX_PORT		0x3bf		/* Graphics control port */

/* HGA register values */

#define HGA_CURSOR_BLINKING	0x00
#define HGA_CURSOR_OFF		0x20
#define HGA_CURSOR_SLOWBLINK	0x60

#define HGA_MODE_GRAPHICS	0x02
#define HGA_MODE_VIDEO_EN	0x08
#define HGA_MODE_BLINK_EN	0x20
#define HGA_MODE_GFX_PAGE1	0x80

#define HGA_STATUS_HSYNC	0x01
#define HGA_STATUS_VSYNC	0x80
#define HGA_STATUS_VIDEO	0x08

#define HGA_CONFIG_COL132	0x08
#define HGA_GFX_MODE_EN		0x01
#define HGA_GFX_PAGE_EN		0x02

/* Global locks */

static DEFINE_SPINLOCK(hga_reg_lock);

/* Framebuffer driver structures */

static const struct fb_var_screeninfo hga_default_var = {
	.xres		= 720,
	.yres 		= 348,
	.xres_virtual 	= 720,
	.yres_virtual	= 348,
	.bits_per_pixel = 1,
	.red 		= {0, 1, 0},
	.green 		= {0, 1, 0},
	.blue 		= {0, 1, 0},
	.transp 	= {0, 0, 0},
	.height 	= -1,
	.width 		= -1,
};

static struct fb_fix_screeninfo hga_fix = {
	.id 		= "HGA",
	.type 		= FB_TYPE_PACKED_PIXELS,	/* (not sure) */
	.visual 	= FB_VISUAL_MONO10,
	.xpanstep 	= 8,
	.ypanstep 	= 8,
	.line_length 	= 90,
	.accel 		= FB_ACCEL_NONE
};

/* Don't assume that tty1 will be the initial current console. */
static int release_io_port = 0;
static int release_io_ports = 0;
static bool nologo = 0;

/* -------------------------------------------------------------------------
 *
 * Low level hardware functions
 *
 * ------------------------------------------------------------------------- */

static void write_hga_b(unsigned int val, unsigned char reg)
{
	outb_p(reg, HGA_INDEX_PORT); 
	outb_p(val, HGA_VALUE_PORT);
}

static void write_hga_w(unsigned int val, unsigned char reg)
{
	outb_p(reg,   HGA_INDEX_PORT); outb_p(val >> 8,   HGA_VALUE_PORT);
	outb_p(reg+1, HGA_INDEX_PORT); outb_p(val & 0xff, HGA_VALUE_PORT);
}

static int test_hga_b(unsigned char val, unsigned char reg)
{
	outb_p(reg, HGA_INDEX_PORT); 
	outb  (val, HGA_VALUE_PORT);
	udelay(20); val = (inb_p(HGA_VALUE_PORT) == val);
	return val;
}

static void hga_clear_screen(void)
{
	unsigned char fillchar = 0xbf; /* magic */
	unsigned long flags;

	spin_lock_irqsave(&hga_reg_lock, flags);
	if (hga_mode == HGA_TXT)
		fillchar = ' ';
	else if (hga_mode == HGA_GFX)
		fillchar = 0x00;
	spin_unlock_irqrestore(&hga_reg_lock, flags);
	if (fillchar != 0xbf)
		memset_io(hga_vram, fillchar, hga_vram_len);
}

static void hga_txt_mode(void)
{
	unsigned long flags;

	spin_lock_irqsave(&hga_reg_lock, flags);
	outb_p(HGA_MODE_VIDEO_EN | HGA_MODE_BLINK_EN, HGA_MODE_PORT);
	outb_p(0x00, HGA_GFX_PORT);
	outb_p(0x00, HGA_STATUS_PORT);

	write_hga_b(0x61, 0x00);	/* horizontal total */
	write_hga_b(0x50, 0x01);	/* horizontal displayed */
	write_hga_b(0x52, 0x02);	/* horizontal sync pos */
	write_hga_b(0x0f, 0x03);	/* horizontal sync width */

	write_hga_b(0x19, 0x04);	/* vertical total */
	write_hga_b(0x06, 0x05);	/* vertical total adjust */
	write_hga_b(0x19, 0x06);	/* vertical displayed */
	write_hga_b(0x19, 0x07);	/* vertical sync pos */

	write_hga_b(0x02, 0x08);	/* interlace mode */
	write_hga_b(0x0d, 0x09);	/* maximum scanline */
	write_hga_b(0x0c, 0x0a);	/* cursor start */
	write_hga_b(0x0d, 0x0b);	/* cursor end */

	write_hga_w(0x0000, 0x0c);	/* start address */
	write_hga_w(0x0000, 0x0e);	/* cursor location */

	hga_mode = HGA_TXT;
	spin_unlock_irqrestore(&hga_reg_lock, flags);
}

static void hga_gfx_mode(void)
{
	unsigned long flags;

	spin_lock_irqsave(&hga_reg_lock, flags);
	outb_p(0x00, HGA_STATUS_PORT);
	outb_p(HGA_GFX_MODE_EN, HGA_GFX_PORT);
	outb_p(HGA_MODE_VIDEO_EN | HGA_MODE_GRAPHICS, HGA_MODE_PORT);

	write_hga_b(0x35, 0x00);	/* horizontal total */
	write_hga_b(0x2d, 0x01);	/* horizontal displayed */
	write_hga_b(0x2e, 0x02);	/* horizontal sync pos */
	write_hga_b(0x07, 0x03);	/* horizontal sync width */

	write_hga_b(0x5b, 0x04);	/* vertical total */
	write_hga_b(0x02, 0x05);	/* vertical total adjust */
	write_hga_b(0x57, 0x06);	/* vertical displayed */
	write_hga_b(0x57, 0x07);	/* vertical sync pos */

	write_hga_b(0x02, 0x08);	/* interlace mode */
	write_hga_b(0x03, 0x09);	/* maximum scanline */
	write_hga_b(0x00, 0x0a);	/* cursor start */
	write_hga_b(0x00, 0x0b);	/* cursor end */

	write_hga_w(0x0000, 0x0c);	/* start address */
	write_hga_w(0x0000, 0x0e);	/* cursor location */

	hga_mode = HGA_GFX;
	spin_unlock_irqrestore(&hga_reg_lock, flags);
}

static void hga_show_logo(struct fb_info *info)
{
/*
	void __iomem *dest = hga_vram;
	char *logo = linux_logo_bw;
	int x, y;
	
	for (y = 134; y < 134 + 80 ; y++) * this needs some cleanup *
		for (x = 0; x < 10 ; x++)
			writeb(~*(logo++),(dest + HGA_ROWADDR(y) + x + 40));
*/
}

static void hga_pan(unsigned int xoffset, unsigned int yoffset)
{
	unsigned int base;
	unsigned long flags;
	
	base = (yoffset / 8) * 90 + xoffset;
	spin_lock_irqsave(&hga_reg_lock, flags);
	write_hga_w(base, 0x0c);	/* start address */
	spin_unlock_irqrestore(&hga_reg_lock, flags);
	DPRINTK("hga_pan: base:%d\n", base);
}

static void hga_blank(int blank_mode)
{
	unsigned long flags;

	spin_lock_irqsave(&hga_reg_lock, flags);
	if (blank_mode) {
		outb_p(0x00, HGA_MODE_PORT);	/* disable video */
	} else {
		outb_p(HGA_MODE_VIDEO_EN | HGA_MODE_GRAPHICS, HGA_MODE_PORT);
	}
	spin_unlock_irqrestore(&hga_reg_lock, flags);
}

static int hga_card_detect(void)
{
	int count = 0;
	void __iomem *p, *q;
	unsigned short p_save, q_save;

	hga_vram_len  = 0x08000;

	hga_vram = ioremap(0xb0000, hga_vram_len);
	if (!hga_vram)
		return -ENOMEM;

	if (request_region(0x3b0, 12, "hgafb"))
		release_io_ports = 1;
	if (request_region(0x3bf, 1, "hgafb"))
		release_io_port = 1;

	/* do a memory check */

	p = hga_vram;
	q = hga_vram + 0x01000;

	p_save = readw(p); q_save = readw(q);

	writew(0xaa55, p); if (readw(p) == 0xaa55) count++;
	writew(0x55aa, p); if (readw(p) == 0x55aa) count++;
	writew(p_save, p);

	if (count != 2)
		goto error;

	/* Ok, there is definitely a card registering at the correct
	 * memory location, so now we do an I/O port test.
	 */
	
	if (!test_hga_b(0x66, 0x0f))	    /* cursor low register */
		goto error;

	if (!test_hga_b(0x99, 0x0f))     /* cursor low register */
		goto error;

	/* See if the card is a Hercules, by checking whether the vsync
	 * bit of the status register is changing.  This test lasts for
	 * approximately 1/10th of a second.
	 */
	
	p_save = q_save = inb_p(HGA_STATUS_PORT) & HGA_STATUS_VSYNC;

	for (count=0; count < 50000 && p_save == q_save; count++) {
		q_save = inb(HGA_STATUS_PORT) & HGA_STATUS_VSYNC;
		udelay(2);
	}

	if (p_save == q_save) 
		goto error;

	switch (inb_p(HGA_STATUS_PORT) & 0x70) {
		case 0x10:
			hga_type = TYPE_HERCPLUS;
			hga_type_name = "HerculesPlus";
			break;
		case 0x50:
			hga_type = TYPE_HERCCOLOR;
			hga_type_name = "HerculesColor";
			break;
		default:
			hga_type = TYPE_HERC;
			hga_type_name = "Hercules";
			break;
	}
	return 0;
error:
	if (release_io_ports)
		release_region(0x3b0, 12);
	if (release_io_port)
		release_region(0x3bf, 1);

	iounmap(hga_vram);

	pr_err("hgafb: HGA card not detected.\n");

	return -EINVAL;
}

/**
 *	hgafb_open - open the framebuffer device
 *	@info: pointer to fb_info object containing info for current hga board
 *	@init: open by console system or userland.
 */

static int hgafb_open(struct fb_info *info, int init)
{
	hga_gfx_mode();
	hga_clear_screen();
	if (!nologo) hga_show_logo(info);
	return 0;
}

/**
 *	hgafb_release - open the framebuffer device
 *	@info: pointer to fb_info object containing info for current hga board
 *	@init: open by console system or userland.
 */

static int hgafb_release(struct fb_info *info, int init)
{
	hga_txt_mode();
	hga_clear_screen();
	return 0;
}

/**
 *	hgafb_setcolreg - set color registers
 *	@regno:register index to set
 *	@red:red value, unused
 *	@green:green value, unused
 *	@blue:blue value, unused
 *	@transp:transparency value, unused
 *	@info:unused
 *
 *	This callback function is used to set the color registers of a HGA
 *	board. Since we have only two fixed colors only @regno is checked.
 *	A zero is returned on success and 1 for failure.
 */

static int hgafb_setcolreg(u_int regno, u_int red, u_int green, u_int blue,
			   u_int transp, struct fb_info *info)
{
	if (regno > 1)
		return 1;
	return 0;
}

/**
 *	hga_pan_display - pan or wrap the display
 *	@var:contains new xoffset, yoffset and vmode values
 *	@info:pointer to fb_info object containing info for current hga board
 *
 *	This function looks only at xoffset, yoffset and the %FB_VMODE_YWRAP
 *	flag in @var. If input parameters are correct it calls hga_pan() to 
 *	program the hardware. @info->var is updated to the new values.
 *	A zero is returned on success and %-EINVAL for failure.
 */

static int hgafb_pan_display(struct fb_var_screeninfo *var,
			     struct fb_info *info)
{
	if (var->vmode & FB_VMODE_YWRAP) {
		if (var->yoffset >= info->var.yres_virtual ||
		    var->xoffset)
			return -EINVAL;
	} else {
		if (var->xoffset + info->var.xres > info->var.xres_virtual
		 || var->yoffset + info->var.yres > info->var.yres_virtual
		 || var->yoffset % 8)
			return -EINVAL;
	}

	hga_pan(var->xoffset, var->yoffset);
	return 0;
}

/**
 *	hgafb_blank - (un)blank the screen
 *	@blank_mode:blanking method to use
 *	@info:unused
 *	
 *	Blank the screen if blank_mode != 0, else unblank. 
 *	Implements VESA suspend and powerdown modes on hardware that supports 
 *	disabling hsync/vsync:
 *		@blank_mode == 2 means suspend vsync,
 *		@blank_mode == 3 means suspend hsync,
 *		@blank_mode == 4 means powerdown.
 */

static int hgafb_blank(int blank_mode, struct fb_info *info)
{
	hga_blank(blank_mode);
	return 0;
}

/*
 * Accel functions
 */
static void hgafb_fillrect(struct fb_info *info, const struct fb_fillrect *rect)
{
	u_int rows, y;
	u8 __iomem *dest;

	y = rect->dy;

	for (rows = rect->height; rows--; y++) {
		dest = rowaddr(info, y) + (rect->dx >> 3);
		switch (rect->rop) {
		case ROP_COPY:
			memset_io(dest, rect->color, (rect->width >> 3));
			break;
		case ROP_XOR:
			fb_writeb(~(fb_readb(dest)), dest);
			break;
		}
	}
}

static void hgafb_copyarea(struct fb_info *info, const struct fb_copyarea *area)
{
	u_int rows, y1, y2;
	u8 __iomem *src;
	u8 __iomem *dest;

	if (area->dy <= area->sy) {
		y1 = area->sy;
		y2 = area->dy;

		for (rows = area->height; rows--; ) {
			src = rowaddr(info, y1) + (area->sx >> 3);
			dest = rowaddr(info, y2) + (area->dx >> 3);
			memmove(dest, src, (area->width >> 3));
			y1++;
			y2++;
		}
	} else {
		y1 = area->sy + area->height - 1;
		y2 = area->dy + area->height - 1;

		for (rows = area->height; rows--;) {
			src = rowaddr(info, y1) + (area->sx >> 3);
			dest = rowaddr(info, y2) + (area->dx >> 3);
			memmove(dest, src, (area->width >> 3));
			y1--;
			y2--;
		}
	}
}

static void hgafb_imageblit(struct fb_info *info, const struct fb_image *image)
{
	u8 __iomem *dest;
	u8 *cdat = (u8 *) image->data;
	u_int rows, y = image->dy;
	u_int x;
	u8 d;

	for (rows = image->height; rows--; y++) {
		for (x = 0; x < image->width; x+= 8) {
			d = *cdat++;
			dest = rowaddr(info, y) + ((image->dx + x)>> 3);
			fb_writeb(d, dest);
		}
	}
}

static const struct fb_ops hgafb_ops = {
	.owner		= THIS_MODULE,
	.fb_open	= hgafb_open,
	.fb_release	= hgafb_release,
	.fb_setcolreg	= hgafb_setcolreg,
	.fb_pan_display	= hgafb_pan_display,
	.fb_blank	= hgafb_blank,
	.fb_fillrect	= hgafb_fillrect,
	.fb_copyarea	= hgafb_copyarea,
	.fb_imageblit	= hgafb_imageblit,
};
		
/* ------------------------------------------------------------------------- *
 *
 * Functions in fb_info
 * 
 * ------------------------------------------------------------------------- */

/* ------------------------------------------------------------------------- */
    
	/*
	 *  Initialization
	 */

static int hgafb_probe(struct platform_device *pdev)
{
	struct fb_info *info;
	int ret;

	ret = hga_card_detect();
<<<<<<< HEAD
	if (!ret)
=======
	if (ret)
>>>>>>> 5c6d4f97
		return ret;

	printk(KERN_INFO "hgafb: %s with %ldK of memory detected.\n",
		hga_type_name, hga_vram_len/1024);

	info = framebuffer_alloc(0, &pdev->dev);
	if (!info) {
		iounmap(hga_vram);
		return -ENOMEM;
	}

	hga_fix.smem_start = (unsigned long)hga_vram;
	hga_fix.smem_len = hga_vram_len;

	info->flags = FBINFO_DEFAULT | FBINFO_HWACCEL_YPAN;
	info->var = hga_default_var;
	info->fix = hga_fix;
	info->monspecs.hfmin = 0;
	info->monspecs.hfmax = 0;
	info->monspecs.vfmin = 10000;
	info->monspecs.vfmax = 10000;
	info->monspecs.dpms = 0;
	info->fbops = &hgafb_ops;
	info->screen_base = hga_vram;

        if (register_framebuffer(info) < 0) {
		framebuffer_release(info);
		iounmap(hga_vram);
		return -EINVAL;
	}

	fb_info(info, "%s frame buffer device\n", info->fix.id);
	platform_set_drvdata(pdev, info);
	return 0;
}

static int hgafb_remove(struct platform_device *pdev)
{
	struct fb_info *info = platform_get_drvdata(pdev);

	hga_txt_mode();
	hga_clear_screen();

	if (info) {
		unregister_framebuffer(info);
		framebuffer_release(info);
	}

	iounmap(hga_vram);

	if (release_io_ports)
		release_region(0x3b0, 12);

	if (release_io_port)
		release_region(0x3bf, 1);

	return 0;
}

static struct platform_driver hgafb_driver = {
	.probe = hgafb_probe,
	.remove = hgafb_remove,
	.driver = {
		.name = "hgafb",
	},
};

static struct platform_device *hgafb_device;

static int __init hgafb_init(void)
{
	int ret;

	if (fb_get_options("hgafb", NULL))
		return -ENODEV;

	ret = platform_driver_register(&hgafb_driver);

	if (!ret) {
		hgafb_device = platform_device_register_simple("hgafb", 0, NULL, 0);

		if (IS_ERR(hgafb_device)) {
			platform_driver_unregister(&hgafb_driver);
			ret = PTR_ERR(hgafb_device);
		}
	}

	return ret;
}

static void __exit hgafb_exit(void)
{
	platform_device_unregister(hgafb_device);
	platform_driver_unregister(&hgafb_driver);
}

/* -------------------------------------------------------------------------
 *
 *  Modularization
 *
 * ------------------------------------------------------------------------- */

MODULE_AUTHOR("Ferenc Bakonyi (fero@drama.obuda.kando.hu)");
MODULE_DESCRIPTION("FBDev driver for Hercules Graphics Adaptor");
MODULE_LICENSE("GPL");

module_param(nologo, bool, 0);
MODULE_PARM_DESC(nologo, "Disables startup logo if != 0 (default=0)");
module_init(hgafb_init);
module_exit(hgafb_exit);<|MERGE_RESOLUTION|>--- conflicted
+++ resolved
@@ -558,11 +558,7 @@
 	int ret;
 
 	ret = hga_card_detect();
-<<<<<<< HEAD
-	if (!ret)
-=======
 	if (ret)
->>>>>>> 5c6d4f97
 		return ret;
 
 	printk(KERN_INFO "hgafb: %s with %ldK of memory detected.\n",
