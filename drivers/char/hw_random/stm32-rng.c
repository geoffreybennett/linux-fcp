--- conflicted
+++ resolved
@@ -220,12 +220,8 @@
 				if (err && i > RNG_NB_RECOVER_TRIES) {
 					dev_err((struct device *)priv->rng.priv,
 						"Couldn't recover from seed error\n");
-<<<<<<< HEAD
-					return -ENOTRECOVERABLE;
-=======
 					retval = -ENOTRECOVERABLE;
 					goto exit_rpm;
->>>>>>> 0c383648
 				}
 
 				continue;
@@ -243,14 +239,6 @@
 			if (err && i > RNG_NB_RECOVER_TRIES) {
 				dev_err((struct device *)priv->rng.priv,
 					"Couldn't recover from seed error");
-<<<<<<< HEAD
-				return -ENOTRECOVERABLE;
-			}
-
-			continue;
-		}
-
-=======
 				retval = -ENOTRECOVERABLE;
 				goto exit_rpm;
 			}
@@ -258,7 +246,6 @@
 			continue;
 		}
 
->>>>>>> 0c383648
 		i = 0;
 		retval += sizeof(u32);
 		data += sizeof(u32);
@@ -369,22 +356,15 @@
 	err = readl_relaxed_poll_timeout_atomic(priv->base + RNG_SR, reg,
 						reg & RNG_SR_DRDY,
 						10, 100000);
-<<<<<<< HEAD
-	if (err | (reg & ~RNG_SR_DRDY)) {
-=======
 	if (err || (reg & ~RNG_SR_DRDY)) {
->>>>>>> 0c383648
 		clk_disable_unprepare(priv->clk);
 		dev_err((struct device *)priv->rng.priv,
 			"%s: timeout:%x SR: %x!\n", __func__, err, reg);
 		return -EINVAL;
 	}
 
-<<<<<<< HEAD
-=======
 	clk_disable_unprepare(priv->clk);
 
->>>>>>> 0c383648
 	return 0;
 }
 
@@ -392,17 +372,6 @@
 {
 	pm_runtime_disable(&ofdev->dev);
 }
-<<<<<<< HEAD
-
-static int __maybe_unused stm32_rng_runtime_suspend(struct device *dev)
-{
-	struct stm32_rng_private *priv = dev_get_drvdata(dev);
-	u32 reg;
-
-	reg = readl_relaxed(priv->base + RNG_CR);
-	reg &= ~RNG_CR_RNGEN;
-	writel_relaxed(reg, priv->base + RNG_CR);
-=======
 
 static int __maybe_unused stm32_rng_runtime_suspend(struct device *dev)
 {
@@ -506,102 +475,11 @@
 		writel_relaxed(reg, priv->base + RNG_CR);
 	}
 
->>>>>>> 0c383648
 	clk_disable_unprepare(priv->clk);
 
 	return 0;
 }
 
-<<<<<<< HEAD
-static int __maybe_unused stm32_rng_suspend(struct device *dev)
-{
-	struct stm32_rng_private *priv = dev_get_drvdata(dev);
-
-	if (priv->data->has_cond_reset) {
-		priv->pm_conf.nscr = readl_relaxed(priv->base + RNG_NSCR);
-		priv->pm_conf.htcr = readl_relaxed(priv->base + RNG_HTCR);
-	}
-
-	/* Do not save that RNG is enabled as it will be handled at resume */
-	priv->pm_conf.cr = readl_relaxed(priv->base + RNG_CR) & ~RNG_CR_RNGEN;
-
-	writel_relaxed(priv->pm_conf.cr, priv->base + RNG_CR);
-
-	clk_disable_unprepare(priv->clk);
-
-	return 0;
-}
-
-static int __maybe_unused stm32_rng_runtime_resume(struct device *dev)
-{
-	struct stm32_rng_private *priv = dev_get_drvdata(dev);
-	int err;
-	u32 reg;
-
-	err = clk_prepare_enable(priv->clk);
-	if (err)
-		return err;
-
-	/* Clean error indications */
-	writel_relaxed(0, priv->base + RNG_SR);
-
-	reg = readl_relaxed(priv->base + RNG_CR);
-	reg |= RNG_CR_RNGEN;
-	writel_relaxed(reg, priv->base + RNG_CR);
-
-	return 0;
-}
-
-static int __maybe_unused stm32_rng_resume(struct device *dev)
-{
-	struct stm32_rng_private *priv = dev_get_drvdata(dev);
-	int err;
-	u32 reg;
-
-	err = clk_prepare_enable(priv->clk);
-	if (err)
-		return err;
-
-	/* Clean error indications */
-	writel_relaxed(0, priv->base + RNG_SR);
-
-	if (priv->data->has_cond_reset) {
-		/*
-		 * Correct configuration in bits [29:4] must be set in the same
-		 * access that set RNG_CR_CONDRST bit. Else config setting is
-		 * not taken into account. CONFIGLOCK bit must also be unset but
-		 * it is not handled at the moment.
-		 */
-		writel_relaxed(priv->pm_conf.cr | RNG_CR_CONDRST, priv->base + RNG_CR);
-
-		writel_relaxed(priv->pm_conf.nscr, priv->base + RNG_NSCR);
-		writel_relaxed(priv->pm_conf.htcr, priv->base + RNG_HTCR);
-
-		reg = readl_relaxed(priv->base + RNG_CR);
-		reg |= RNG_CR_RNGEN;
-		reg &= ~RNG_CR_CONDRST;
-		writel_relaxed(reg, priv->base + RNG_CR);
-
-		err = readl_relaxed_poll_timeout_atomic(priv->base + RNG_CR, reg,
-							reg & ~RNG_CR_CONDRST, 10, 100000);
-
-		if (err) {
-			clk_disable_unprepare(priv->clk);
-			dev_err((struct device *)priv->rng.priv,
-				"%s: timeout:%x CR: %x!\n", __func__, err, reg);
-			return -EINVAL;
-		}
-	} else {
-		reg = priv->pm_conf.cr;
-		reg |= RNG_CR_RNGEN;
-		writel_relaxed(reg, priv->base + RNG_CR);
-	}
-
-	return 0;
-}
-
-=======
->>>>>>> 0c383648
 static const struct dev_pm_ops __maybe_unused stm32_rng_pm_ops = {
 	SET_RUNTIME_PM_OPS(stm32_rng_runtime_suspend,
 			   stm32_rng_runtime_resume, NULL)
