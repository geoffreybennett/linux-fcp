// SPDX-License-Identifier: GPL-2.0 OR Linux-OpenIB
/*
 * Copyright (c) 2018, Mellanox Technologies inc.  All rights reserved.
 */

#include <rdma/ib_user_verbs.h>
#include <rdma/ib_verbs.h>
#include <rdma/uverbs_types.h>
#include <rdma/uverbs_ioctl.h>
#include <rdma/mlx5_user_ioctl_cmds.h>
#include <rdma/mlx5_user_ioctl_verbs.h>
#include <rdma/ib_umem.h>
#include <rdma/uverbs_std_types.h>
#include <linux/mlx5/driver.h>
#include <linux/mlx5/fs.h>
#include "mlx5_ib.h"
#include <linux/xarray.h>

#define UVERBS_MODULE_NAME mlx5_ib
#include <rdma/uverbs_named_ioctl.h>

static void dispatch_event_fd(struct list_head *fd_list, const void *data);

enum devx_obj_flags {
	DEVX_OBJ_FLAGS_INDIRECT_MKEY = 1 << 0,
	DEVX_OBJ_FLAGS_DCT = 1 << 1,
	DEVX_OBJ_FLAGS_CQ = 1 << 2,
};

struct devx_async_data {
	struct mlx5_ib_dev *mdev;
	struct list_head list;
	struct ib_uobject *fd_uobj;
	struct mlx5_async_work cb_work;
	u16 cmd_out_len;
	/* must be last field in this structure */
	struct mlx5_ib_uapi_devx_async_cmd_hdr hdr;
};

struct devx_async_event_data {
	struct list_head list; /* headed in ev_file->event_list */
	struct mlx5_ib_uapi_devx_async_event_hdr hdr;
};

/* first level XA value data structure */
struct devx_event {
	struct xarray object_ids; /* second XA level, Key = object id */
	struct list_head unaffiliated_list;
};

/* second level XA value data structure */
struct devx_obj_event {
	struct rcu_head rcu;
	struct list_head obj_sub_list;
};

struct devx_event_subscription {
	struct list_head file_list; /* headed in ev_file->
				     * subscribed_events_list
				     */
	struct list_head xa_list; /* headed in devx_event->unaffiliated_list or
				   * devx_obj_event->obj_sub_list
				   */
	struct list_head obj_list; /* headed in devx_object */
	struct list_head event_list; /* headed in ev_file->event_list or in
				      * temp list via subscription
				      */

	u8 is_cleaned:1;
	u32 xa_key_level1;
	u32 xa_key_level2;
	struct rcu_head	rcu;
	u64 cookie;
	struct devx_async_event_file *ev_file;
	struct file *filp; /* Upon hot unplug we need a direct access to */
	struct eventfd_ctx *eventfd;
};

struct devx_async_event_file {
	struct ib_uobject uobj;
	/* Head of events that are subscribed to this FD */
	struct list_head subscribed_events_list;
	spinlock_t lock;
	wait_queue_head_t poll_wait;
	struct list_head event_list;
	struct mlx5_ib_dev *dev;
	u8 omit_data:1;
	u8 is_overflow_err:1;
	u8 is_destroyed:1;
};

#define MLX5_MAX_DESTROY_INBOX_SIZE_DW MLX5_ST_SZ_DW(delete_fte_in)
struct devx_obj {
	struct mlx5_ib_dev	*ib_dev;
	u64			obj_id;
	u32			dinlen; /* destroy inbox length */
	u32			dinbox[MLX5_MAX_DESTROY_INBOX_SIZE_DW];
	u32			flags;
	union {
		struct mlx5_ib_devx_mr	devx_mr;
		struct mlx5_core_dct	core_dct;
		struct mlx5_core_cq	core_cq;
	};
	struct list_head event_sub; /* holds devx_event_subscription entries */
};

struct devx_umem {
	struct mlx5_core_dev		*mdev;
	struct ib_umem			*umem;
	u32				page_offset;
	int				page_shift;
	int				ncont;
	u32				dinlen;
	u32				dinbox[MLX5_ST_SZ_DW(general_obj_in_cmd_hdr)];
};

struct devx_umem_reg_cmd {
	void				*in;
	u32				inlen;
	u32				out[MLX5_ST_SZ_DW(general_obj_out_cmd_hdr)];
};

static struct mlx5_ib_ucontext *
devx_ufile2uctx(const struct uverbs_attr_bundle *attrs)
{
	return to_mucontext(ib_uverbs_get_ucontext(attrs));
}

int mlx5_ib_devx_create(struct mlx5_ib_dev *dev, bool is_user)
{
	u32 in[MLX5_ST_SZ_DW(create_uctx_in)] = {0};
	u32 out[MLX5_ST_SZ_DW(general_obj_out_cmd_hdr)] = {0};
	void *uctx;
	int err;
	u16 uid;
	u32 cap = 0;

	/* 0 means not supported */
	if (!MLX5_CAP_GEN(dev->mdev, log_max_uctx))
		return -EINVAL;

	uctx = MLX5_ADDR_OF(create_uctx_in, in, uctx);
	if (is_user && capable(CAP_NET_RAW) &&
	    (MLX5_CAP_GEN(dev->mdev, uctx_cap) & MLX5_UCTX_CAP_RAW_TX))
		cap |= MLX5_UCTX_CAP_RAW_TX;
	if (is_user && capable(CAP_SYS_RAWIO) &&
	    (MLX5_CAP_GEN(dev->mdev, uctx_cap) &
	     MLX5_UCTX_CAP_INTERNAL_DEV_RES))
		cap |= MLX5_UCTX_CAP_INTERNAL_DEV_RES;

	MLX5_SET(create_uctx_in, in, opcode, MLX5_CMD_OP_CREATE_UCTX);
	MLX5_SET(uctx, uctx, cap, cap);

	err = mlx5_cmd_exec(dev->mdev, in, sizeof(in), out, sizeof(out));
	if (err)
		return err;

	uid = MLX5_GET(general_obj_out_cmd_hdr, out, obj_id);
	return uid;
}

void mlx5_ib_devx_destroy(struct mlx5_ib_dev *dev, u16 uid)
{
	u32 in[MLX5_ST_SZ_DW(destroy_uctx_in)] = {0};
	u32 out[MLX5_ST_SZ_DW(general_obj_out_cmd_hdr)] = {0};

	MLX5_SET(destroy_uctx_in, in, opcode, MLX5_CMD_OP_DESTROY_UCTX);
	MLX5_SET(destroy_uctx_in, in, uid, uid);

	mlx5_cmd_exec(dev->mdev, in, sizeof(in), out, sizeof(out));
}

bool mlx5_ib_devx_is_flow_dest(void *obj, int *dest_id, int *dest_type)
{
	struct devx_obj *devx_obj = obj;
	u16 opcode = MLX5_GET(general_obj_in_cmd_hdr, devx_obj->dinbox, opcode);

	switch (opcode) {
	case MLX5_CMD_OP_DESTROY_TIR:
		*dest_type = MLX5_FLOW_DESTINATION_TYPE_TIR;
		*dest_id = MLX5_GET(general_obj_in_cmd_hdr, devx_obj->dinbox,
				    obj_id);
		return true;

	case MLX5_CMD_OP_DESTROY_FLOW_TABLE:
		*dest_type = MLX5_FLOW_DESTINATION_TYPE_FLOW_TABLE;
		*dest_id = MLX5_GET(destroy_flow_table_in, devx_obj->dinbox,
				    table_id);
		return true;
	default:
		return false;
	}
}

bool mlx5_ib_devx_is_flow_counter(void *obj, u32 *counter_id)
{
	struct devx_obj *devx_obj = obj;
	u16 opcode = MLX5_GET(general_obj_in_cmd_hdr, devx_obj->dinbox, opcode);

	if (opcode == MLX5_CMD_OP_DEALLOC_FLOW_COUNTER) {
		*counter_id = MLX5_GET(dealloc_flow_counter_in,
				       devx_obj->dinbox,
				       flow_counter_id);
		return true;
	}

	return false;
}

static bool is_legacy_unaffiliated_event_num(u16 event_num)
{
	switch (event_num) {
	case MLX5_EVENT_TYPE_PORT_CHANGE:
		return true;
	default:
		return false;
	}
}

static bool is_legacy_obj_event_num(u16 event_num)
{
	switch (event_num) {
	case MLX5_EVENT_TYPE_PATH_MIG:
	case MLX5_EVENT_TYPE_COMM_EST:
	case MLX5_EVENT_TYPE_SQ_DRAINED:
	case MLX5_EVENT_TYPE_SRQ_LAST_WQE:
	case MLX5_EVENT_TYPE_SRQ_RQ_LIMIT:
	case MLX5_EVENT_TYPE_CQ_ERROR:
	case MLX5_EVENT_TYPE_WQ_CATAS_ERROR:
	case MLX5_EVENT_TYPE_PATH_MIG_FAILED:
	case MLX5_EVENT_TYPE_WQ_INVAL_REQ_ERROR:
	case MLX5_EVENT_TYPE_WQ_ACCESS_ERROR:
	case MLX5_EVENT_TYPE_SRQ_CATAS_ERROR:
	case MLX5_EVENT_TYPE_DCT_DRAINED:
	case MLX5_EVENT_TYPE_COMP:
		return true;
	default:
		return false;
	}
}

static u16 get_legacy_obj_type(u16 opcode)
{
	switch (opcode) {
	case MLX5_CMD_OP_CREATE_RQ:
		return MLX5_EVENT_QUEUE_TYPE_RQ;
	case MLX5_CMD_OP_CREATE_QP:
		return MLX5_EVENT_QUEUE_TYPE_QP;
	case MLX5_CMD_OP_CREATE_SQ:
		return MLX5_EVENT_QUEUE_TYPE_SQ;
	case MLX5_CMD_OP_CREATE_DCT:
		return MLX5_EVENT_QUEUE_TYPE_DCT;
	default:
		return 0;
	}
}

static u16 get_dec_obj_type(struct devx_obj *obj, u16 event_num)
{
	u16 opcode;

	opcode = (obj->obj_id >> 32) & 0xffff;

	if (is_legacy_obj_event_num(event_num))
		return get_legacy_obj_type(opcode);

	switch (opcode) {
	case MLX5_CMD_OP_CREATE_GENERAL_OBJECT:
		return (obj->obj_id >> 48);
	case MLX5_CMD_OP_CREATE_RQ:
		return MLX5_OBJ_TYPE_RQ;
	case MLX5_CMD_OP_CREATE_QP:
		return MLX5_OBJ_TYPE_QP;
	case MLX5_CMD_OP_CREATE_SQ:
		return MLX5_OBJ_TYPE_SQ;
	case MLX5_CMD_OP_CREATE_DCT:
		return MLX5_OBJ_TYPE_DCT;
	case MLX5_CMD_OP_CREATE_TIR:
		return MLX5_OBJ_TYPE_TIR;
	case MLX5_CMD_OP_CREATE_TIS:
		return MLX5_OBJ_TYPE_TIS;
	case MLX5_CMD_OP_CREATE_PSV:
		return MLX5_OBJ_TYPE_PSV;
	case MLX5_OBJ_TYPE_MKEY:
		return MLX5_OBJ_TYPE_MKEY;
	case MLX5_CMD_OP_CREATE_RMP:
		return MLX5_OBJ_TYPE_RMP;
	case MLX5_CMD_OP_CREATE_XRC_SRQ:
		return MLX5_OBJ_TYPE_XRC_SRQ;
	case MLX5_CMD_OP_CREATE_XRQ:
		return MLX5_OBJ_TYPE_XRQ;
	case MLX5_CMD_OP_CREATE_RQT:
		return MLX5_OBJ_TYPE_RQT;
	case MLX5_CMD_OP_ALLOC_FLOW_COUNTER:
		return MLX5_OBJ_TYPE_FLOW_COUNTER;
	case MLX5_CMD_OP_CREATE_CQ:
		return MLX5_OBJ_TYPE_CQ;
	default:
		return 0;
	}
}

static u16 get_event_obj_type(unsigned long event_type, struct mlx5_eqe *eqe)
{
	switch (event_type) {
	case MLX5_EVENT_TYPE_WQ_CATAS_ERROR:
	case MLX5_EVENT_TYPE_WQ_ACCESS_ERROR:
	case MLX5_EVENT_TYPE_WQ_INVAL_REQ_ERROR:
	case MLX5_EVENT_TYPE_SRQ_LAST_WQE:
	case MLX5_EVENT_TYPE_PATH_MIG:
	case MLX5_EVENT_TYPE_PATH_MIG_FAILED:
	case MLX5_EVENT_TYPE_COMM_EST:
	case MLX5_EVENT_TYPE_SQ_DRAINED:
	case MLX5_EVENT_TYPE_SRQ_RQ_LIMIT:
	case MLX5_EVENT_TYPE_SRQ_CATAS_ERROR:
		return eqe->data.qp_srq.type;
	case MLX5_EVENT_TYPE_CQ_ERROR:
		return 0;
	case MLX5_EVENT_TYPE_DCT_DRAINED:
		return MLX5_EVENT_QUEUE_TYPE_DCT;
	default:
		return MLX5_GET(affiliated_event_header, &eqe->data, obj_type);
	}
}

static u32 get_dec_obj_id(u64 obj_id)
{
	return (obj_id & 0xffffffff);
}

/*
 * As the obj_id in the firmware is not globally unique the object type
 * must be considered upon checking for a valid object id.
 * For that the opcode of the creator command is encoded as part of the obj_id.
 */
static u64 get_enc_obj_id(u32 opcode, u32 obj_id)
{
	return ((u64)opcode << 32) | obj_id;
}

static u64 devx_get_obj_id(const void *in)
{
	u16 opcode = MLX5_GET(general_obj_in_cmd_hdr, in, opcode);
	u64 obj_id;

	switch (opcode) {
	case MLX5_CMD_OP_MODIFY_GENERAL_OBJECT:
	case MLX5_CMD_OP_QUERY_GENERAL_OBJECT:
		obj_id = get_enc_obj_id(MLX5_CMD_OP_CREATE_GENERAL_OBJECT |
					MLX5_GET(general_obj_in_cmd_hdr, in,
						 obj_type) << 16,
					MLX5_GET(general_obj_in_cmd_hdr, in,
						 obj_id));
		break;
	case MLX5_CMD_OP_QUERY_MKEY:
		obj_id = get_enc_obj_id(MLX5_CMD_OP_CREATE_MKEY,
					MLX5_GET(query_mkey_in, in,
						 mkey_index));
		break;
	case MLX5_CMD_OP_QUERY_CQ:
		obj_id = get_enc_obj_id(MLX5_CMD_OP_CREATE_CQ,
					MLX5_GET(query_cq_in, in, cqn));
		break;
	case MLX5_CMD_OP_MODIFY_CQ:
		obj_id = get_enc_obj_id(MLX5_CMD_OP_CREATE_CQ,
					MLX5_GET(modify_cq_in, in, cqn));
		break;
	case MLX5_CMD_OP_QUERY_SQ:
		obj_id = get_enc_obj_id(MLX5_CMD_OP_CREATE_SQ,
					MLX5_GET(query_sq_in, in, sqn));
		break;
	case MLX5_CMD_OP_MODIFY_SQ:
		obj_id = get_enc_obj_id(MLX5_CMD_OP_CREATE_SQ,
					MLX5_GET(modify_sq_in, in, sqn));
		break;
	case MLX5_CMD_OP_QUERY_RQ:
		obj_id = get_enc_obj_id(MLX5_CMD_OP_CREATE_RQ,
					MLX5_GET(query_rq_in, in, rqn));
		break;
	case MLX5_CMD_OP_MODIFY_RQ:
		obj_id = get_enc_obj_id(MLX5_CMD_OP_CREATE_RQ,
					MLX5_GET(modify_rq_in, in, rqn));
		break;
	case MLX5_CMD_OP_QUERY_RMP:
		obj_id = get_enc_obj_id(MLX5_CMD_OP_CREATE_RMP,
					MLX5_GET(query_rmp_in, in, rmpn));
		break;
	case MLX5_CMD_OP_MODIFY_RMP:
		obj_id = get_enc_obj_id(MLX5_CMD_OP_CREATE_RMP,
					MLX5_GET(modify_rmp_in, in, rmpn));
		break;
	case MLX5_CMD_OP_QUERY_RQT:
		obj_id = get_enc_obj_id(MLX5_CMD_OP_CREATE_RQT,
					MLX5_GET(query_rqt_in, in, rqtn));
		break;
	case MLX5_CMD_OP_MODIFY_RQT:
		obj_id = get_enc_obj_id(MLX5_CMD_OP_CREATE_RQT,
					MLX5_GET(modify_rqt_in, in, rqtn));
		break;
	case MLX5_CMD_OP_QUERY_TIR:
		obj_id = get_enc_obj_id(MLX5_CMD_OP_CREATE_TIR,
					MLX5_GET(query_tir_in, in, tirn));
		break;
	case MLX5_CMD_OP_MODIFY_TIR:
		obj_id = get_enc_obj_id(MLX5_CMD_OP_CREATE_TIR,
					MLX5_GET(modify_tir_in, in, tirn));
		break;
	case MLX5_CMD_OP_QUERY_TIS:
		obj_id = get_enc_obj_id(MLX5_CMD_OP_CREATE_TIS,
					MLX5_GET(query_tis_in, in, tisn));
		break;
	case MLX5_CMD_OP_MODIFY_TIS:
		obj_id = get_enc_obj_id(MLX5_CMD_OP_CREATE_TIS,
					MLX5_GET(modify_tis_in, in, tisn));
		break;
	case MLX5_CMD_OP_QUERY_FLOW_TABLE:
		obj_id = get_enc_obj_id(MLX5_CMD_OP_CREATE_FLOW_TABLE,
					MLX5_GET(query_flow_table_in, in,
						 table_id));
		break;
	case MLX5_CMD_OP_MODIFY_FLOW_TABLE:
		obj_id = get_enc_obj_id(MLX5_CMD_OP_CREATE_FLOW_TABLE,
					MLX5_GET(modify_flow_table_in, in,
						 table_id));
		break;
	case MLX5_CMD_OP_QUERY_FLOW_GROUP:
		obj_id = get_enc_obj_id(MLX5_CMD_OP_CREATE_FLOW_GROUP,
					MLX5_GET(query_flow_group_in, in,
						 group_id));
		break;
	case MLX5_CMD_OP_QUERY_FLOW_TABLE_ENTRY:
		obj_id = get_enc_obj_id(MLX5_CMD_OP_SET_FLOW_TABLE_ENTRY,
					MLX5_GET(query_fte_in, in,
						 flow_index));
		break;
	case MLX5_CMD_OP_SET_FLOW_TABLE_ENTRY:
		obj_id = get_enc_obj_id(MLX5_CMD_OP_SET_FLOW_TABLE_ENTRY,
					MLX5_GET(set_fte_in, in, flow_index));
		break;
	case MLX5_CMD_OP_QUERY_Q_COUNTER:
		obj_id = get_enc_obj_id(MLX5_CMD_OP_ALLOC_Q_COUNTER,
					MLX5_GET(query_q_counter_in, in,
						 counter_set_id));
		break;
	case MLX5_CMD_OP_QUERY_FLOW_COUNTER:
		obj_id = get_enc_obj_id(MLX5_CMD_OP_ALLOC_FLOW_COUNTER,
					MLX5_GET(query_flow_counter_in, in,
						 flow_counter_id));
		break;
	case MLX5_CMD_OP_QUERY_MODIFY_HEADER_CONTEXT:
		obj_id = get_enc_obj_id(MLX5_CMD_OP_ALLOC_MODIFY_HEADER_CONTEXT,
					MLX5_GET(general_obj_in_cmd_hdr, in,
						 obj_id));
		break;
	case MLX5_CMD_OP_QUERY_SCHEDULING_ELEMENT:
		obj_id = get_enc_obj_id(MLX5_CMD_OP_CREATE_SCHEDULING_ELEMENT,
					MLX5_GET(query_scheduling_element_in,
						 in, scheduling_element_id));
		break;
	case MLX5_CMD_OP_MODIFY_SCHEDULING_ELEMENT:
		obj_id = get_enc_obj_id(MLX5_CMD_OP_CREATE_SCHEDULING_ELEMENT,
					MLX5_GET(modify_scheduling_element_in,
						 in, scheduling_element_id));
		break;
	case MLX5_CMD_OP_ADD_VXLAN_UDP_DPORT:
		obj_id = get_enc_obj_id(MLX5_CMD_OP_ADD_VXLAN_UDP_DPORT,
					MLX5_GET(add_vxlan_udp_dport_in, in,
						 vxlan_udp_port));
		break;
	case MLX5_CMD_OP_QUERY_L2_TABLE_ENTRY:
		obj_id = get_enc_obj_id(MLX5_CMD_OP_SET_L2_TABLE_ENTRY,
					MLX5_GET(query_l2_table_entry_in, in,
						 table_index));
		break;
	case MLX5_CMD_OP_SET_L2_TABLE_ENTRY:
		obj_id = get_enc_obj_id(MLX5_CMD_OP_SET_L2_TABLE_ENTRY,
					MLX5_GET(set_l2_table_entry_in, in,
						 table_index));
		break;
	case MLX5_CMD_OP_QUERY_QP:
		obj_id = get_enc_obj_id(MLX5_CMD_OP_CREATE_QP,
					MLX5_GET(query_qp_in, in, qpn));
		break;
	case MLX5_CMD_OP_RST2INIT_QP:
		obj_id = get_enc_obj_id(MLX5_CMD_OP_CREATE_QP,
					MLX5_GET(rst2init_qp_in, in, qpn));
		break;
	case MLX5_CMD_OP_INIT2RTR_QP:
		obj_id = get_enc_obj_id(MLX5_CMD_OP_CREATE_QP,
					MLX5_GET(init2rtr_qp_in, in, qpn));
		break;
	case MLX5_CMD_OP_RTR2RTS_QP:
		obj_id = get_enc_obj_id(MLX5_CMD_OP_CREATE_QP,
					MLX5_GET(rtr2rts_qp_in, in, qpn));
		break;
	case MLX5_CMD_OP_RTS2RTS_QP:
		obj_id = get_enc_obj_id(MLX5_CMD_OP_CREATE_QP,
					MLX5_GET(rts2rts_qp_in, in, qpn));
		break;
	case MLX5_CMD_OP_SQERR2RTS_QP:
		obj_id = get_enc_obj_id(MLX5_CMD_OP_CREATE_QP,
					MLX5_GET(sqerr2rts_qp_in, in, qpn));
		break;
	case MLX5_CMD_OP_2ERR_QP:
		obj_id = get_enc_obj_id(MLX5_CMD_OP_CREATE_QP,
					MLX5_GET(qp_2err_in, in, qpn));
		break;
	case MLX5_CMD_OP_2RST_QP:
		obj_id = get_enc_obj_id(MLX5_CMD_OP_CREATE_QP,
					MLX5_GET(qp_2rst_in, in, qpn));
		break;
	case MLX5_CMD_OP_QUERY_DCT:
		obj_id = get_enc_obj_id(MLX5_CMD_OP_CREATE_DCT,
					MLX5_GET(query_dct_in, in, dctn));
		break;
	case MLX5_CMD_OP_QUERY_XRQ:
	case MLX5_CMD_OP_QUERY_XRQ_DC_PARAMS_ENTRY:
	case MLX5_CMD_OP_QUERY_XRQ_ERROR_PARAMS:
		obj_id = get_enc_obj_id(MLX5_CMD_OP_CREATE_XRQ,
					MLX5_GET(query_xrq_in, in, xrqn));
		break;
	case MLX5_CMD_OP_QUERY_XRC_SRQ:
		obj_id = get_enc_obj_id(MLX5_CMD_OP_CREATE_XRC_SRQ,
					MLX5_GET(query_xrc_srq_in, in,
						 xrc_srqn));
		break;
	case MLX5_CMD_OP_ARM_XRC_SRQ:
		obj_id = get_enc_obj_id(MLX5_CMD_OP_CREATE_XRC_SRQ,
					MLX5_GET(arm_xrc_srq_in, in, xrc_srqn));
		break;
	case MLX5_CMD_OP_QUERY_SRQ:
		obj_id = get_enc_obj_id(MLX5_CMD_OP_CREATE_SRQ,
					MLX5_GET(query_srq_in, in, srqn));
		break;
	case MLX5_CMD_OP_ARM_RQ:
		obj_id = get_enc_obj_id(MLX5_CMD_OP_CREATE_RQ,
					MLX5_GET(arm_rq_in, in, srq_number));
		break;
	case MLX5_CMD_OP_ARM_DCT_FOR_KEY_VIOLATION:
		obj_id = get_enc_obj_id(MLX5_CMD_OP_CREATE_DCT,
					MLX5_GET(drain_dct_in, in, dctn));
		break;
	case MLX5_CMD_OP_ARM_XRQ:
	case MLX5_CMD_OP_SET_XRQ_DC_PARAMS_ENTRY:
		obj_id = get_enc_obj_id(MLX5_CMD_OP_CREATE_XRQ,
					MLX5_GET(arm_xrq_in, in, xrqn));
		break;
	case MLX5_CMD_OP_QUERY_PACKET_REFORMAT_CONTEXT:
		obj_id = get_enc_obj_id
				(MLX5_CMD_OP_ALLOC_PACKET_REFORMAT_CONTEXT,
				 MLX5_GET(query_packet_reformat_context_in,
					  in, packet_reformat_id));
		break;
	default:
		obj_id = 0;
	}

	return obj_id;
}

static bool devx_is_valid_obj_id(struct uverbs_attr_bundle *attrs,
				 struct ib_uobject *uobj, const void *in)
{
	struct mlx5_ib_dev *dev = mlx5_udata_to_mdev(&attrs->driver_udata);
	u64 obj_id = devx_get_obj_id(in);

	if (!obj_id)
		return false;

	switch (uobj_get_object_id(uobj)) {
	case UVERBS_OBJECT_CQ:
		return get_enc_obj_id(MLX5_CMD_OP_CREATE_CQ,
				      to_mcq(uobj->object)->mcq.cqn) ==
				      obj_id;

	case UVERBS_OBJECT_SRQ:
	{
		struct mlx5_core_srq *srq = &(to_msrq(uobj->object)->msrq);
		u16 opcode;

		switch (srq->common.res) {
		case MLX5_RES_XSRQ:
			opcode = MLX5_CMD_OP_CREATE_XRC_SRQ;
			break;
		case MLX5_RES_XRQ:
			opcode = MLX5_CMD_OP_CREATE_XRQ;
			break;
		default:
			if (!dev->mdev->issi)
				opcode = MLX5_CMD_OP_CREATE_SRQ;
			else
				opcode = MLX5_CMD_OP_CREATE_RMP;
		}

		return get_enc_obj_id(opcode,
				      to_msrq(uobj->object)->msrq.srqn) ==
				      obj_id;
	}

	case UVERBS_OBJECT_QP:
	{
		struct mlx5_ib_qp *qp = to_mqp(uobj->object);
		enum ib_qp_type	qp_type = qp->ibqp.qp_type;

		if (qp_type == IB_QPT_RAW_PACKET ||
		    (qp->flags & MLX5_IB_QP_UNDERLAY)) {
			struct mlx5_ib_raw_packet_qp *raw_packet_qp =
							 &qp->raw_packet_qp;
			struct mlx5_ib_rq *rq = &raw_packet_qp->rq;
			struct mlx5_ib_sq *sq = &raw_packet_qp->sq;

			return (get_enc_obj_id(MLX5_CMD_OP_CREATE_RQ,
					       rq->base.mqp.qpn) == obj_id ||
				get_enc_obj_id(MLX5_CMD_OP_CREATE_SQ,
					       sq->base.mqp.qpn) == obj_id ||
				get_enc_obj_id(MLX5_CMD_OP_CREATE_TIR,
					       rq->tirn) == obj_id ||
				get_enc_obj_id(MLX5_CMD_OP_CREATE_TIS,
					       sq->tisn) == obj_id);
		}

		if (qp_type == MLX5_IB_QPT_DCT)
			return get_enc_obj_id(MLX5_CMD_OP_CREATE_DCT,
					      qp->dct.mdct.mqp.qpn) == obj_id;

		return get_enc_obj_id(MLX5_CMD_OP_CREATE_QP,
				      qp->ibqp.qp_num) == obj_id;
	}

	case UVERBS_OBJECT_WQ:
		return get_enc_obj_id(MLX5_CMD_OP_CREATE_RQ,
				      to_mrwq(uobj->object)->core_qp.qpn) ==
				      obj_id;

	case UVERBS_OBJECT_RWQ_IND_TBL:
		return get_enc_obj_id(MLX5_CMD_OP_CREATE_RQT,
				      to_mrwq_ind_table(uobj->object)->rqtn) ==
				      obj_id;

	case MLX5_IB_OBJECT_DEVX_OBJ:
		return ((struct devx_obj *)uobj->object)->obj_id == obj_id;

	default:
		return false;
	}
}

static void devx_set_umem_valid(const void *in)
{
	u16 opcode = MLX5_GET(general_obj_in_cmd_hdr, in, opcode);

	switch (opcode) {
	case MLX5_CMD_OP_CREATE_MKEY:
		MLX5_SET(create_mkey_in, in, mkey_umem_valid, 1);
		break;
	case MLX5_CMD_OP_CREATE_CQ:
	{
		void *cqc;

		MLX5_SET(create_cq_in, in, cq_umem_valid, 1);
		cqc = MLX5_ADDR_OF(create_cq_in, in, cq_context);
		MLX5_SET(cqc, cqc, dbr_umem_valid, 1);
		break;
	}
	case MLX5_CMD_OP_CREATE_QP:
	{
		void *qpc;

		qpc = MLX5_ADDR_OF(create_qp_in, in, qpc);
		MLX5_SET(qpc, qpc, dbr_umem_valid, 1);
		MLX5_SET(create_qp_in, in, wq_umem_valid, 1);
		break;
	}

	case MLX5_CMD_OP_CREATE_RQ:
	{
		void *rqc, *wq;

		rqc = MLX5_ADDR_OF(create_rq_in, in, ctx);
		wq  = MLX5_ADDR_OF(rqc, rqc, wq);
		MLX5_SET(wq, wq, dbr_umem_valid, 1);
		MLX5_SET(wq, wq, wq_umem_valid, 1);
		break;
	}

	case MLX5_CMD_OP_CREATE_SQ:
	{
		void *sqc, *wq;

		sqc = MLX5_ADDR_OF(create_sq_in, in, ctx);
		wq = MLX5_ADDR_OF(sqc, sqc, wq);
		MLX5_SET(wq, wq, dbr_umem_valid, 1);
		MLX5_SET(wq, wq, wq_umem_valid, 1);
		break;
	}

	case MLX5_CMD_OP_MODIFY_CQ:
		MLX5_SET(modify_cq_in, in, cq_umem_valid, 1);
		break;

	case MLX5_CMD_OP_CREATE_RMP:
	{
		void *rmpc, *wq;

		rmpc = MLX5_ADDR_OF(create_rmp_in, in, ctx);
		wq = MLX5_ADDR_OF(rmpc, rmpc, wq);
		MLX5_SET(wq, wq, dbr_umem_valid, 1);
		MLX5_SET(wq, wq, wq_umem_valid, 1);
		break;
	}

	case MLX5_CMD_OP_CREATE_XRQ:
	{
		void *xrqc, *wq;

		xrqc = MLX5_ADDR_OF(create_xrq_in, in, xrq_context);
		wq = MLX5_ADDR_OF(xrqc, xrqc, wq);
		MLX5_SET(wq, wq, dbr_umem_valid, 1);
		MLX5_SET(wq, wq, wq_umem_valid, 1);
		break;
	}

	case MLX5_CMD_OP_CREATE_XRC_SRQ:
	{
		void *xrc_srqc;

		MLX5_SET(create_xrc_srq_in, in, xrc_srq_umem_valid, 1);
		xrc_srqc = MLX5_ADDR_OF(create_xrc_srq_in, in,
					xrc_srq_context_entry);
		MLX5_SET(xrc_srqc, xrc_srqc, dbr_umem_valid, 1);
		break;
	}

	default:
		return;
	}
}

static bool devx_is_obj_create_cmd(const void *in, u16 *opcode)
{
	*opcode = MLX5_GET(general_obj_in_cmd_hdr, in, opcode);

	switch (*opcode) {
	case MLX5_CMD_OP_CREATE_GENERAL_OBJECT:
	case MLX5_CMD_OP_CREATE_MKEY:
	case MLX5_CMD_OP_CREATE_CQ:
	case MLX5_CMD_OP_ALLOC_PD:
	case MLX5_CMD_OP_ALLOC_TRANSPORT_DOMAIN:
	case MLX5_CMD_OP_CREATE_RMP:
	case MLX5_CMD_OP_CREATE_SQ:
	case MLX5_CMD_OP_CREATE_RQ:
	case MLX5_CMD_OP_CREATE_RQT:
	case MLX5_CMD_OP_CREATE_TIR:
	case MLX5_CMD_OP_CREATE_TIS:
	case MLX5_CMD_OP_ALLOC_Q_COUNTER:
	case MLX5_CMD_OP_CREATE_FLOW_TABLE:
	case MLX5_CMD_OP_CREATE_FLOW_GROUP:
	case MLX5_CMD_OP_ALLOC_FLOW_COUNTER:
	case MLX5_CMD_OP_ALLOC_PACKET_REFORMAT_CONTEXT:
	case MLX5_CMD_OP_ALLOC_MODIFY_HEADER_CONTEXT:
	case MLX5_CMD_OP_CREATE_SCHEDULING_ELEMENT:
	case MLX5_CMD_OP_ADD_VXLAN_UDP_DPORT:
	case MLX5_CMD_OP_SET_L2_TABLE_ENTRY:
	case MLX5_CMD_OP_CREATE_QP:
	case MLX5_CMD_OP_CREATE_SRQ:
	case MLX5_CMD_OP_CREATE_XRC_SRQ:
	case MLX5_CMD_OP_CREATE_DCT:
	case MLX5_CMD_OP_CREATE_XRQ:
	case MLX5_CMD_OP_ATTACH_TO_MCG:
	case MLX5_CMD_OP_ALLOC_XRCD:
		return true;
	case MLX5_CMD_OP_SET_FLOW_TABLE_ENTRY:
	{
		u16 op_mod = MLX5_GET(set_fte_in, in, op_mod);
		if (op_mod == 0)
			return true;
		return false;
	}
	default:
		return false;
	}
}

static bool devx_is_obj_modify_cmd(const void *in)
{
	u16 opcode = MLX5_GET(general_obj_in_cmd_hdr, in, opcode);

	switch (opcode) {
	case MLX5_CMD_OP_MODIFY_GENERAL_OBJECT:
	case MLX5_CMD_OP_MODIFY_CQ:
	case MLX5_CMD_OP_MODIFY_RMP:
	case MLX5_CMD_OP_MODIFY_SQ:
	case MLX5_CMD_OP_MODIFY_RQ:
	case MLX5_CMD_OP_MODIFY_RQT:
	case MLX5_CMD_OP_MODIFY_TIR:
	case MLX5_CMD_OP_MODIFY_TIS:
	case MLX5_CMD_OP_MODIFY_FLOW_TABLE:
	case MLX5_CMD_OP_MODIFY_SCHEDULING_ELEMENT:
	case MLX5_CMD_OP_ADD_VXLAN_UDP_DPORT:
	case MLX5_CMD_OP_SET_L2_TABLE_ENTRY:
	case MLX5_CMD_OP_RST2INIT_QP:
	case MLX5_CMD_OP_INIT2RTR_QP:
	case MLX5_CMD_OP_RTR2RTS_QP:
	case MLX5_CMD_OP_RTS2RTS_QP:
	case MLX5_CMD_OP_SQERR2RTS_QP:
	case MLX5_CMD_OP_2ERR_QP:
	case MLX5_CMD_OP_2RST_QP:
	case MLX5_CMD_OP_ARM_XRC_SRQ:
	case MLX5_CMD_OP_ARM_RQ:
	case MLX5_CMD_OP_ARM_DCT_FOR_KEY_VIOLATION:
	case MLX5_CMD_OP_ARM_XRQ:
	case MLX5_CMD_OP_SET_XRQ_DC_PARAMS_ENTRY:
		return true;
	case MLX5_CMD_OP_SET_FLOW_TABLE_ENTRY:
	{
		u16 op_mod = MLX5_GET(set_fte_in, in, op_mod);

		if (op_mod == 1)
			return true;
		return false;
	}
	default:
		return false;
	}
}

static bool devx_is_obj_query_cmd(const void *in)
{
	u16 opcode = MLX5_GET(general_obj_in_cmd_hdr, in, opcode);

	switch (opcode) {
	case MLX5_CMD_OP_QUERY_GENERAL_OBJECT:
	case MLX5_CMD_OP_QUERY_MKEY:
	case MLX5_CMD_OP_QUERY_CQ:
	case MLX5_CMD_OP_QUERY_RMP:
	case MLX5_CMD_OP_QUERY_SQ:
	case MLX5_CMD_OP_QUERY_RQ:
	case MLX5_CMD_OP_QUERY_RQT:
	case MLX5_CMD_OP_QUERY_TIR:
	case MLX5_CMD_OP_QUERY_TIS:
	case MLX5_CMD_OP_QUERY_Q_COUNTER:
	case MLX5_CMD_OP_QUERY_FLOW_TABLE:
	case MLX5_CMD_OP_QUERY_FLOW_GROUP:
	case MLX5_CMD_OP_QUERY_FLOW_TABLE_ENTRY:
	case MLX5_CMD_OP_QUERY_FLOW_COUNTER:
	case MLX5_CMD_OP_QUERY_MODIFY_HEADER_CONTEXT:
	case MLX5_CMD_OP_QUERY_SCHEDULING_ELEMENT:
	case MLX5_CMD_OP_QUERY_L2_TABLE_ENTRY:
	case MLX5_CMD_OP_QUERY_QP:
	case MLX5_CMD_OP_QUERY_SRQ:
	case MLX5_CMD_OP_QUERY_XRC_SRQ:
	case MLX5_CMD_OP_QUERY_DCT:
	case MLX5_CMD_OP_QUERY_XRQ:
	case MLX5_CMD_OP_QUERY_XRQ_DC_PARAMS_ENTRY:
	case MLX5_CMD_OP_QUERY_XRQ_ERROR_PARAMS:
	case MLX5_CMD_OP_QUERY_PACKET_REFORMAT_CONTEXT:
		return true;
	default:
		return false;
	}
}

static bool devx_is_whitelist_cmd(void *in)
{
	u16 opcode = MLX5_GET(general_obj_in_cmd_hdr, in, opcode);

	switch (opcode) {
	case MLX5_CMD_OP_QUERY_HCA_CAP:
	case MLX5_CMD_OP_QUERY_HCA_VPORT_CONTEXT:
	case MLX5_CMD_OP_QUERY_ESW_VPORT_CONTEXT:
		return true;
	default:
		return false;
	}
}

static int devx_get_uid(struct mlx5_ib_ucontext *c, void *cmd_in)
{
	if (devx_is_whitelist_cmd(cmd_in)) {
		struct mlx5_ib_dev *dev;

		if (c->devx_uid)
			return c->devx_uid;

		dev = to_mdev(c->ibucontext.device);
		if (dev->devx_whitelist_uid)
			return dev->devx_whitelist_uid;

		return -EOPNOTSUPP;
	}

	if (!c->devx_uid)
		return -EINVAL;

	return c->devx_uid;
}

static bool devx_is_general_cmd(void *in, struct mlx5_ib_dev *dev)
{
	u16 opcode = MLX5_GET(general_obj_in_cmd_hdr, in, opcode);

	/* Pass all cmds for vhca_tunnel as general, tracking is done in FW */
	if ((MLX5_CAP_GEN_64(dev->mdev, vhca_tunnel_commands) &&
	     MLX5_GET(general_obj_in_cmd_hdr, in, vhca_tunnel_id)) ||
	    (opcode >= MLX5_CMD_OP_GENERAL_START &&
	     opcode < MLX5_CMD_OP_GENERAL_END))
		return true;

	switch (opcode) {
	case MLX5_CMD_OP_QUERY_HCA_CAP:
	case MLX5_CMD_OP_QUERY_HCA_VPORT_CONTEXT:
	case MLX5_CMD_OP_QUERY_ESW_VPORT_CONTEXT:
	case MLX5_CMD_OP_QUERY_VPORT_STATE:
	case MLX5_CMD_OP_QUERY_ADAPTER:
	case MLX5_CMD_OP_QUERY_ISSI:
	case MLX5_CMD_OP_QUERY_NIC_VPORT_CONTEXT:
	case MLX5_CMD_OP_QUERY_ROCE_ADDRESS:
	case MLX5_CMD_OP_QUERY_VNIC_ENV:
	case MLX5_CMD_OP_QUERY_VPORT_COUNTER:
	case MLX5_CMD_OP_GET_DROPPED_PACKET_LOG:
	case MLX5_CMD_OP_NOP:
	case MLX5_CMD_OP_QUERY_CONG_STATUS:
	case MLX5_CMD_OP_QUERY_CONG_PARAMS:
	case MLX5_CMD_OP_QUERY_CONG_STATISTICS:
		return true;
	default:
		return false;
	}
}

static int UVERBS_HANDLER(MLX5_IB_METHOD_DEVX_QUERY_EQN)(
	struct uverbs_attr_bundle *attrs)
{
	struct mlx5_ib_ucontext *c;
	struct mlx5_ib_dev *dev;
	int user_vector;
	int dev_eqn;
	unsigned int irqn;
	int err;

	if (uverbs_copy_from(&user_vector, attrs,
			     MLX5_IB_ATTR_DEVX_QUERY_EQN_USER_VEC))
		return -EFAULT;

	c = devx_ufile2uctx(attrs);
	if (IS_ERR(c))
		return PTR_ERR(c);
	dev = to_mdev(c->ibucontext.device);

	err = mlx5_vector2eqn(dev->mdev, user_vector, &dev_eqn, &irqn);
	if (err < 0)
		return err;

	if (uverbs_copy_to(attrs, MLX5_IB_ATTR_DEVX_QUERY_EQN_DEV_EQN,
			   &dev_eqn, sizeof(dev_eqn)))
		return -EFAULT;

	return 0;
}

/*
 *Security note:
 * The hardware protection mechanism works like this: Each device object that
 * is subject to UAR doorbells (QP/SQ/CQ) gets a UAR ID (called uar_page in
 * the device specification manual) upon its creation. Then upon doorbell,
 * hardware fetches the object context for which the doorbell was rang, and
 * validates that the UAR through which the DB was rang matches the UAR ID
 * of the object.
 * If no match the doorbell is silently ignored by the hardware. Of course,
 * the user cannot ring a doorbell on a UAR that was not mapped to it.
 * Now in devx, as the devx kernel does not manipulate the QP/SQ/CQ command
 * mailboxes (except tagging them with UID), we expose to the user its UAR
 * ID, so it can embed it in these objects in the expected specification
 * format. So the only thing the user can do is hurt itself by creating a
 * QP/SQ/CQ with a UAR ID other than his, and then in this case other users
 * may ring a doorbell on its objects.
 * The consequence of that will be that another user can schedule a QP/SQ
 * of the buggy user for execution (just insert it to the hardware schedule
 * queue or arm its CQ for event generation), no further harm is expected.
 */
static int UVERBS_HANDLER(MLX5_IB_METHOD_DEVX_QUERY_UAR)(
	struct uverbs_attr_bundle *attrs)
{
	struct mlx5_ib_ucontext *c;
	struct mlx5_ib_dev *dev;
	u32 user_idx;
	s32 dev_idx;

	c = devx_ufile2uctx(attrs);
	if (IS_ERR(c))
		return PTR_ERR(c);
	dev = to_mdev(c->ibucontext.device);

	if (uverbs_copy_from(&user_idx, attrs,
			     MLX5_IB_ATTR_DEVX_QUERY_UAR_USER_IDX))
		return -EFAULT;

	dev_idx = bfregn_to_uar_index(dev, &c->bfregi, user_idx, true);
	if (dev_idx < 0)
		return dev_idx;

	if (uverbs_copy_to(attrs, MLX5_IB_ATTR_DEVX_QUERY_UAR_DEV_IDX,
			   &dev_idx, sizeof(dev_idx)))
		return -EFAULT;

	return 0;
}

static int UVERBS_HANDLER(MLX5_IB_METHOD_DEVX_OTHER)(
	struct uverbs_attr_bundle *attrs)
{
	struct mlx5_ib_ucontext *c;
	struct mlx5_ib_dev *dev;
	void *cmd_in = uverbs_attr_get_alloced_ptr(
		attrs, MLX5_IB_ATTR_DEVX_OTHER_CMD_IN);
	int cmd_out_len = uverbs_attr_get_len(attrs,
					MLX5_IB_ATTR_DEVX_OTHER_CMD_OUT);
	void *cmd_out;
	int err;
	int uid;

	c = devx_ufile2uctx(attrs);
	if (IS_ERR(c))
		return PTR_ERR(c);
	dev = to_mdev(c->ibucontext.device);

	uid = devx_get_uid(c, cmd_in);
	if (uid < 0)
		return uid;

	/* Only white list of some general HCA commands are allowed for this method. */
	if (!devx_is_general_cmd(cmd_in, dev))
		return -EINVAL;

	cmd_out = uverbs_zalloc(attrs, cmd_out_len);
	if (IS_ERR(cmd_out))
		return PTR_ERR(cmd_out);

	MLX5_SET(general_obj_in_cmd_hdr, cmd_in, uid, uid);
	err = mlx5_cmd_exec(dev->mdev, cmd_in,
			    uverbs_attr_get_len(attrs, MLX5_IB_ATTR_DEVX_OTHER_CMD_IN),
			    cmd_out, cmd_out_len);
	if (err)
		return err;

	return uverbs_copy_to(attrs, MLX5_IB_ATTR_DEVX_OTHER_CMD_OUT, cmd_out,
			      cmd_out_len);
}

static void devx_obj_build_destroy_cmd(void *in, void *out, void *din,
				       u32 *dinlen,
				       u32 *obj_id)
{
	u16 obj_type = MLX5_GET(general_obj_in_cmd_hdr, in, obj_type);
	u16 uid = MLX5_GET(general_obj_in_cmd_hdr, in, uid);

	*obj_id = MLX5_GET(general_obj_out_cmd_hdr, out, obj_id);
	*dinlen = MLX5_ST_SZ_BYTES(general_obj_in_cmd_hdr);

	MLX5_SET(general_obj_in_cmd_hdr, din, obj_id, *obj_id);
	MLX5_SET(general_obj_in_cmd_hdr, din, uid, uid);

	switch (MLX5_GET(general_obj_in_cmd_hdr, in, opcode)) {
	case MLX5_CMD_OP_CREATE_GENERAL_OBJECT:
		MLX5_SET(general_obj_in_cmd_hdr, din, opcode, MLX5_CMD_OP_DESTROY_GENERAL_OBJECT);
		MLX5_SET(general_obj_in_cmd_hdr, din, obj_type, obj_type);
		break;

	case MLX5_CMD_OP_CREATE_UMEM:
		MLX5_SET(general_obj_in_cmd_hdr, din, opcode,
			 MLX5_CMD_OP_DESTROY_UMEM);
		break;
	case MLX5_CMD_OP_CREATE_MKEY:
		MLX5_SET(general_obj_in_cmd_hdr, din, opcode, MLX5_CMD_OP_DESTROY_MKEY);
		break;
	case MLX5_CMD_OP_CREATE_CQ:
		MLX5_SET(general_obj_in_cmd_hdr, din, opcode, MLX5_CMD_OP_DESTROY_CQ);
		break;
	case MLX5_CMD_OP_ALLOC_PD:
		MLX5_SET(general_obj_in_cmd_hdr, din, opcode, MLX5_CMD_OP_DEALLOC_PD);
		break;
	case MLX5_CMD_OP_ALLOC_TRANSPORT_DOMAIN:
		MLX5_SET(general_obj_in_cmd_hdr, din, opcode,
			 MLX5_CMD_OP_DEALLOC_TRANSPORT_DOMAIN);
		break;
	case MLX5_CMD_OP_CREATE_RMP:
		MLX5_SET(general_obj_in_cmd_hdr, din, opcode, MLX5_CMD_OP_DESTROY_RMP);
		break;
	case MLX5_CMD_OP_CREATE_SQ:
		MLX5_SET(general_obj_in_cmd_hdr, din, opcode, MLX5_CMD_OP_DESTROY_SQ);
		break;
	case MLX5_CMD_OP_CREATE_RQ:
		MLX5_SET(general_obj_in_cmd_hdr, din, opcode, MLX5_CMD_OP_DESTROY_RQ);
		break;
	case MLX5_CMD_OP_CREATE_RQT:
		MLX5_SET(general_obj_in_cmd_hdr, din, opcode, MLX5_CMD_OP_DESTROY_RQT);
		break;
	case MLX5_CMD_OP_CREATE_TIR:
		MLX5_SET(general_obj_in_cmd_hdr, din, opcode, MLX5_CMD_OP_DESTROY_TIR);
		break;
	case MLX5_CMD_OP_CREATE_TIS:
		MLX5_SET(general_obj_in_cmd_hdr, din, opcode, MLX5_CMD_OP_DESTROY_TIS);
		break;
	case MLX5_CMD_OP_ALLOC_Q_COUNTER:
		MLX5_SET(general_obj_in_cmd_hdr, din, opcode,
			 MLX5_CMD_OP_DEALLOC_Q_COUNTER);
		break;
	case MLX5_CMD_OP_CREATE_FLOW_TABLE:
		*dinlen = MLX5_ST_SZ_BYTES(destroy_flow_table_in);
		*obj_id = MLX5_GET(create_flow_table_out, out, table_id);
		MLX5_SET(destroy_flow_table_in, din, other_vport,
			 MLX5_GET(create_flow_table_in,  in, other_vport));
		MLX5_SET(destroy_flow_table_in, din, vport_number,
			 MLX5_GET(create_flow_table_in,  in, vport_number));
		MLX5_SET(destroy_flow_table_in, din, table_type,
			 MLX5_GET(create_flow_table_in,  in, table_type));
		MLX5_SET(destroy_flow_table_in, din, table_id, *obj_id);
		MLX5_SET(general_obj_in_cmd_hdr, din, opcode,
			 MLX5_CMD_OP_DESTROY_FLOW_TABLE);
		break;
	case MLX5_CMD_OP_CREATE_FLOW_GROUP:
		*dinlen = MLX5_ST_SZ_BYTES(destroy_flow_group_in);
		*obj_id = MLX5_GET(create_flow_group_out, out, group_id);
		MLX5_SET(destroy_flow_group_in, din, other_vport,
			 MLX5_GET(create_flow_group_in, in, other_vport));
		MLX5_SET(destroy_flow_group_in, din, vport_number,
			 MLX5_GET(create_flow_group_in, in, vport_number));
		MLX5_SET(destroy_flow_group_in, din, table_type,
			 MLX5_GET(create_flow_group_in, in, table_type));
		MLX5_SET(destroy_flow_group_in, din, table_id,
			 MLX5_GET(create_flow_group_in, in, table_id));
		MLX5_SET(destroy_flow_group_in, din, group_id, *obj_id);
		MLX5_SET(general_obj_in_cmd_hdr, din, opcode,
			 MLX5_CMD_OP_DESTROY_FLOW_GROUP);
		break;
	case MLX5_CMD_OP_SET_FLOW_TABLE_ENTRY:
		*dinlen = MLX5_ST_SZ_BYTES(delete_fte_in);
		*obj_id = MLX5_GET(set_fte_in, in, flow_index);
		MLX5_SET(delete_fte_in, din, other_vport,
			 MLX5_GET(set_fte_in,  in, other_vport));
		MLX5_SET(delete_fte_in, din, vport_number,
			 MLX5_GET(set_fte_in, in, vport_number));
		MLX5_SET(delete_fte_in, din, table_type,
			 MLX5_GET(set_fte_in, in, table_type));
		MLX5_SET(delete_fte_in, din, table_id,
			 MLX5_GET(set_fte_in, in, table_id));
		MLX5_SET(delete_fte_in, din, flow_index, *obj_id);
		MLX5_SET(general_obj_in_cmd_hdr, din, opcode,
			 MLX5_CMD_OP_DELETE_FLOW_TABLE_ENTRY);
		break;
	case MLX5_CMD_OP_ALLOC_FLOW_COUNTER:
		MLX5_SET(general_obj_in_cmd_hdr, din, opcode,
			 MLX5_CMD_OP_DEALLOC_FLOW_COUNTER);
		break;
	case MLX5_CMD_OP_ALLOC_PACKET_REFORMAT_CONTEXT:
		MLX5_SET(general_obj_in_cmd_hdr, din, opcode,
			 MLX5_CMD_OP_DEALLOC_PACKET_REFORMAT_CONTEXT);
		break;
	case MLX5_CMD_OP_ALLOC_MODIFY_HEADER_CONTEXT:
		MLX5_SET(general_obj_in_cmd_hdr, din, opcode,
			 MLX5_CMD_OP_DEALLOC_MODIFY_HEADER_CONTEXT);
		break;
	case MLX5_CMD_OP_CREATE_SCHEDULING_ELEMENT:
		*dinlen = MLX5_ST_SZ_BYTES(destroy_scheduling_element_in);
		*obj_id = MLX5_GET(create_scheduling_element_out, out,
				   scheduling_element_id);
		MLX5_SET(destroy_scheduling_element_in, din,
			 scheduling_hierarchy,
			 MLX5_GET(create_scheduling_element_in, in,
				  scheduling_hierarchy));
		MLX5_SET(destroy_scheduling_element_in, din,
			 scheduling_element_id, *obj_id);
		MLX5_SET(general_obj_in_cmd_hdr, din, opcode,
			 MLX5_CMD_OP_DESTROY_SCHEDULING_ELEMENT);
		break;
	case MLX5_CMD_OP_ADD_VXLAN_UDP_DPORT:
		*dinlen = MLX5_ST_SZ_BYTES(delete_vxlan_udp_dport_in);
		*obj_id = MLX5_GET(add_vxlan_udp_dport_in, in, vxlan_udp_port);
		MLX5_SET(delete_vxlan_udp_dport_in, din, vxlan_udp_port, *obj_id);
		MLX5_SET(general_obj_in_cmd_hdr, din, opcode,
			 MLX5_CMD_OP_DELETE_VXLAN_UDP_DPORT);
		break;
	case MLX5_CMD_OP_SET_L2_TABLE_ENTRY:
		*dinlen = MLX5_ST_SZ_BYTES(delete_l2_table_entry_in);
		*obj_id = MLX5_GET(set_l2_table_entry_in, in, table_index);
		MLX5_SET(delete_l2_table_entry_in, din, table_index, *obj_id);
		MLX5_SET(general_obj_in_cmd_hdr, din, opcode,
			 MLX5_CMD_OP_DELETE_L2_TABLE_ENTRY);
		break;
	case MLX5_CMD_OP_CREATE_QP:
		MLX5_SET(general_obj_in_cmd_hdr, din, opcode, MLX5_CMD_OP_DESTROY_QP);
		break;
	case MLX5_CMD_OP_CREATE_SRQ:
		MLX5_SET(general_obj_in_cmd_hdr, din, opcode, MLX5_CMD_OP_DESTROY_SRQ);
		break;
	case MLX5_CMD_OP_CREATE_XRC_SRQ:
		MLX5_SET(general_obj_in_cmd_hdr, din, opcode,
			 MLX5_CMD_OP_DESTROY_XRC_SRQ);
		break;
	case MLX5_CMD_OP_CREATE_DCT:
		MLX5_SET(general_obj_in_cmd_hdr, din, opcode, MLX5_CMD_OP_DESTROY_DCT);
		break;
	case MLX5_CMD_OP_CREATE_XRQ:
		MLX5_SET(general_obj_in_cmd_hdr, din, opcode, MLX5_CMD_OP_DESTROY_XRQ);
		break;
	case MLX5_CMD_OP_ATTACH_TO_MCG:
		*dinlen = MLX5_ST_SZ_BYTES(detach_from_mcg_in);
		MLX5_SET(detach_from_mcg_in, din, qpn,
			 MLX5_GET(attach_to_mcg_in, in, qpn));
		memcpy(MLX5_ADDR_OF(detach_from_mcg_in, din, multicast_gid),
		       MLX5_ADDR_OF(attach_to_mcg_in, in, multicast_gid),
		       MLX5_FLD_SZ_BYTES(attach_to_mcg_in, multicast_gid));
		MLX5_SET(general_obj_in_cmd_hdr, din, opcode, MLX5_CMD_OP_DETACH_FROM_MCG);
		break;
	case MLX5_CMD_OP_ALLOC_XRCD:
		MLX5_SET(general_obj_in_cmd_hdr, din, opcode, MLX5_CMD_OP_DEALLOC_XRCD);
		break;
	default:
		/* The entry must match to one of the devx_is_obj_create_cmd */
		WARN_ON(true);
		break;
	}
}

static int devx_handle_mkey_indirect(struct devx_obj *obj,
				     struct mlx5_ib_dev *dev,
				     void *in, void *out)
{
	struct mlx5_ib_devx_mr *devx_mr = &obj->devx_mr;
	struct mlx5_core_mkey *mkey;
	void *mkc;
	u8 key;

	mkey = &devx_mr->mmkey;
	mkc = MLX5_ADDR_OF(create_mkey_in, in, memory_key_mkey_entry);
	key = MLX5_GET(mkc, mkc, mkey_7_0);
	mkey->key = mlx5_idx_to_mkey(
			MLX5_GET(create_mkey_out, out, mkey_index)) | key;
	mkey->type = MLX5_MKEY_INDIRECT_DEVX;
	mkey->iova = MLX5_GET64(mkc, mkc, start_addr);
	mkey->size = MLX5_GET64(mkc, mkc, len);
	mkey->pd = MLX5_GET(mkc, mkc, pd);
	devx_mr->ndescs = MLX5_GET(mkc, mkc, translations_octword_size);

	return xa_err(xa_store(&dev->mdev->priv.mkey_table,
			       mlx5_base_mkey(mkey->key), mkey, GFP_KERNEL));
}

static int devx_handle_mkey_create(struct mlx5_ib_dev *dev,
				   struct devx_obj *obj,
				   void *in, int in_len)
{
	int min_len = MLX5_BYTE_OFF(create_mkey_in, memory_key_mkey_entry) +
			MLX5_FLD_SZ_BYTES(create_mkey_in,
			memory_key_mkey_entry);
	void *mkc;
	u8 access_mode;

	if (in_len < min_len)
		return -EINVAL;

	mkc = MLX5_ADDR_OF(create_mkey_in, in, memory_key_mkey_entry);

	access_mode = MLX5_GET(mkc, mkc, access_mode_1_0);
	access_mode |= MLX5_GET(mkc, mkc, access_mode_4_2) << 2;

	if (access_mode == MLX5_MKC_ACCESS_MODE_KLMS ||
		access_mode == MLX5_MKC_ACCESS_MODE_KSM) {
		if (IS_ENABLED(CONFIG_INFINIBAND_ON_DEMAND_PAGING))
			obj->flags |= DEVX_OBJ_FLAGS_INDIRECT_MKEY;
		return 0;
	}

	MLX5_SET(create_mkey_in, in, mkey_umem_valid, 1);
	return 0;
}

static void devx_free_indirect_mkey(struct rcu_head *rcu)
{
	kfree(container_of(rcu, struct devx_obj, devx_mr.rcu));
}

/* This function to delete from the radix tree needs to be called before
 * destroying the underlying mkey. Otherwise a race might occur in case that
 * other thread will get the same mkey before this one will be deleted,
 * in that case it will fail via inserting to the tree its own data.
 *
 * Note:
 * An error in the destroy is not expected unless there is some other indirect
 * mkey which points to this one. In a kernel cleanup flow it will be just
 * destroyed in the iterative destruction call. In a user flow, in case
 * the application didn't close in the expected order it's its own problem,
 * the mkey won't be part of the tree, in both cases the kernel is safe.
 */
static void devx_cleanup_mkey(struct devx_obj *obj)
{
	xa_erase(&obj->ib_dev->mdev->priv.mkey_table,
		 mlx5_base_mkey(obj->devx_mr.mmkey.key));
}

static void devx_cleanup_subscription(struct mlx5_ib_dev *dev,
				      struct devx_event_subscription *sub)
{
	struct devx_event *event;
	struct devx_obj_event *xa_val_level2;

	if (sub->is_cleaned)
		return;

	sub->is_cleaned = 1;
	list_del_rcu(&sub->xa_list);

	if (list_empty(&sub->obj_list))
		return;

	list_del_rcu(&sub->obj_list);
	/* check whether key level 1 for this obj_sub_list is empty */
	event = xa_load(&dev->devx_event_table.event_xa,
			sub->xa_key_level1);
	WARN_ON(!event);

	xa_val_level2 = xa_load(&event->object_ids, sub->xa_key_level2);
	if (list_empty(&xa_val_level2->obj_sub_list)) {
		xa_erase(&event->object_ids,
			 sub->xa_key_level2);
		kfree_rcu(xa_val_level2, rcu);
	}
}

static int devx_obj_cleanup(struct ib_uobject *uobject,
			    enum rdma_remove_reason why,
			    struct uverbs_attr_bundle *attrs)
{
	u32 out[MLX5_ST_SZ_DW(general_obj_out_cmd_hdr)];
	struct mlx5_devx_event_table *devx_event_table;
	struct devx_obj *obj = uobject->object;
	struct devx_event_subscription *sub_entry, *tmp;
	struct mlx5_ib_dev *dev;
	int ret;

	dev = mlx5_udata_to_mdev(&attrs->driver_udata);
	if (obj->flags & DEVX_OBJ_FLAGS_INDIRECT_MKEY)
		devx_cleanup_mkey(obj);

	if (obj->flags & DEVX_OBJ_FLAGS_DCT)
		ret = mlx5_core_destroy_dct(obj->ib_dev->mdev, &obj->core_dct);
	else if (obj->flags & DEVX_OBJ_FLAGS_CQ)
		ret = mlx5_core_destroy_cq(obj->ib_dev->mdev, &obj->core_cq);
	else
		ret = mlx5_cmd_exec(obj->ib_dev->mdev, obj->dinbox,
				    obj->dinlen, out, sizeof(out));
	if (ib_is_destroy_retryable(ret, why, uobject))
		return ret;

	devx_event_table = &dev->devx_event_table;

	mutex_lock(&devx_event_table->event_xa_lock);
	list_for_each_entry_safe(sub_entry, tmp, &obj->event_sub, obj_list)
		devx_cleanup_subscription(dev, sub_entry);
	mutex_unlock(&devx_event_table->event_xa_lock);

	if (obj->flags & DEVX_OBJ_FLAGS_INDIRECT_MKEY) {
		call_srcu(&dev->mr_srcu, &obj->devx_mr.rcu,
			  devx_free_indirect_mkey);
		return ret;
	}

	kfree(obj);
	return ret;
}

static void devx_cq_comp(struct mlx5_core_cq *mcq, struct mlx5_eqe *eqe)
{
	struct devx_obj *obj = container_of(mcq, struct devx_obj, core_cq);
	struct mlx5_devx_event_table *table;
	struct devx_event *event;
	struct devx_obj_event *obj_event;
	u32 obj_id = mcq->cqn;

	table = &obj->ib_dev->devx_event_table;
	rcu_read_lock();
	event = xa_load(&table->event_xa, MLX5_EVENT_TYPE_COMP);
	if (!event)
		goto out;

	obj_event = xa_load(&event->object_ids, obj_id);
	if (!obj_event)
		goto out;

	dispatch_event_fd(&obj_event->obj_sub_list, eqe);
out:
	rcu_read_unlock();
}

static int UVERBS_HANDLER(MLX5_IB_METHOD_DEVX_OBJ_CREATE)(
	struct uverbs_attr_bundle *attrs)
{
	void *cmd_in = uverbs_attr_get_alloced_ptr(attrs, MLX5_IB_ATTR_DEVX_OBJ_CREATE_CMD_IN);
	int cmd_out_len =  uverbs_attr_get_len(attrs,
					MLX5_IB_ATTR_DEVX_OBJ_CREATE_CMD_OUT);
	int cmd_in_len = uverbs_attr_get_len(attrs,
					MLX5_IB_ATTR_DEVX_OBJ_CREATE_CMD_IN);
	void *cmd_out;
	struct ib_uobject *uobj = uverbs_attr_get_uobject(
		attrs, MLX5_IB_ATTR_DEVX_OBJ_CREATE_HANDLE);
	struct mlx5_ib_ucontext *c = rdma_udata_to_drv_context(
		&attrs->driver_udata, struct mlx5_ib_ucontext, ibucontext);
	struct mlx5_ib_dev *dev = to_mdev(c->ibucontext.device);
	u32 out[MLX5_ST_SZ_DW(general_obj_out_cmd_hdr)];
	struct devx_obj *obj;
	u16 obj_type = 0;
	int err;
	int uid;
	u32 obj_id;
	u16 opcode;

	if (MLX5_GET(general_obj_in_cmd_hdr, cmd_in, vhca_tunnel_id))
		return -EINVAL;

	uid = devx_get_uid(c, cmd_in);
	if (uid < 0)
		return uid;

	if (!devx_is_obj_create_cmd(cmd_in, &opcode))
		return -EINVAL;

	cmd_out = uverbs_zalloc(attrs, cmd_out_len);
	if (IS_ERR(cmd_out))
		return PTR_ERR(cmd_out);

	obj = kzalloc(sizeof(struct devx_obj), GFP_KERNEL);
	if (!obj)
		return -ENOMEM;

	MLX5_SET(general_obj_in_cmd_hdr, cmd_in, uid, uid);
	if (opcode == MLX5_CMD_OP_CREATE_MKEY) {
		err = devx_handle_mkey_create(dev, obj, cmd_in, cmd_in_len);
		if (err)
			goto obj_free;
	} else {
		devx_set_umem_valid(cmd_in);
	}

	if (opcode == MLX5_CMD_OP_CREATE_DCT) {
		obj->flags |= DEVX_OBJ_FLAGS_DCT;
		err = mlx5_core_create_dct(dev->mdev, &obj->core_dct,
					   cmd_in, cmd_in_len,
					   cmd_out, cmd_out_len);
	} else if (opcode == MLX5_CMD_OP_CREATE_CQ) {
		obj->flags |= DEVX_OBJ_FLAGS_CQ;
		obj->core_cq.comp = devx_cq_comp;
		err = mlx5_core_create_cq(dev->mdev, &obj->core_cq,
					  cmd_in, cmd_in_len, cmd_out,
					  cmd_out_len);
	} else {
		err = mlx5_cmd_exec(dev->mdev, cmd_in,
				    cmd_in_len,
				    cmd_out, cmd_out_len);
	}

	if (err)
		goto obj_free;

	uobj->object = obj;
	INIT_LIST_HEAD(&obj->event_sub);
	obj->ib_dev = dev;
	devx_obj_build_destroy_cmd(cmd_in, cmd_out, obj->dinbox, &obj->dinlen,
				   &obj_id);
	WARN_ON(obj->dinlen > MLX5_MAX_DESTROY_INBOX_SIZE_DW * sizeof(u32));

	if (obj->flags & DEVX_OBJ_FLAGS_INDIRECT_MKEY) {
		err = devx_handle_mkey_indirect(obj, dev, cmd_in, cmd_out);
		if (err)
			goto obj_destroy;
	}

	err = uverbs_copy_to(attrs, MLX5_IB_ATTR_DEVX_OBJ_CREATE_CMD_OUT, cmd_out, cmd_out_len);
	if (err)
		goto err_copy;

	if (opcode == MLX5_CMD_OP_CREATE_GENERAL_OBJECT)
		obj_type = MLX5_GET(general_obj_in_cmd_hdr, cmd_in, obj_type);

	obj->obj_id = get_enc_obj_id(opcode | obj_type << 16, obj_id);

	return 0;

err_copy:
	if (obj->flags & DEVX_OBJ_FLAGS_INDIRECT_MKEY)
		devx_cleanup_mkey(obj);
obj_destroy:
	if (obj->flags & DEVX_OBJ_FLAGS_DCT)
		mlx5_core_destroy_dct(obj->ib_dev->mdev, &obj->core_dct);
	else if (obj->flags & DEVX_OBJ_FLAGS_CQ)
		mlx5_core_destroy_cq(obj->ib_dev->mdev, &obj->core_cq);
	else
		mlx5_cmd_exec(obj->ib_dev->mdev, obj->dinbox, obj->dinlen, out,
			      sizeof(out));
obj_free:
	kfree(obj);
	return err;
}

static int UVERBS_HANDLER(MLX5_IB_METHOD_DEVX_OBJ_MODIFY)(
	struct uverbs_attr_bundle *attrs)
{
	void *cmd_in = uverbs_attr_get_alloced_ptr(attrs, MLX5_IB_ATTR_DEVX_OBJ_MODIFY_CMD_IN);
	int cmd_out_len = uverbs_attr_get_len(attrs,
					MLX5_IB_ATTR_DEVX_OBJ_MODIFY_CMD_OUT);
	struct ib_uobject *uobj = uverbs_attr_get_uobject(attrs,
							  MLX5_IB_ATTR_DEVX_OBJ_MODIFY_HANDLE);
	struct mlx5_ib_ucontext *c = rdma_udata_to_drv_context(
		&attrs->driver_udata, struct mlx5_ib_ucontext, ibucontext);
	struct mlx5_ib_dev *mdev = to_mdev(c->ibucontext.device);
	void *cmd_out;
	int err;
	int uid;

	if (MLX5_GET(general_obj_in_cmd_hdr, cmd_in, vhca_tunnel_id))
		return -EINVAL;

	uid = devx_get_uid(c, cmd_in);
	if (uid < 0)
		return uid;

	if (!devx_is_obj_modify_cmd(cmd_in))
		return -EINVAL;

	if (!devx_is_valid_obj_id(attrs, uobj, cmd_in))
		return -EINVAL;

	cmd_out = uverbs_zalloc(attrs, cmd_out_len);
	if (IS_ERR(cmd_out))
		return PTR_ERR(cmd_out);

	MLX5_SET(general_obj_in_cmd_hdr, cmd_in, uid, uid);
	devx_set_umem_valid(cmd_in);

	err = mlx5_cmd_exec(mdev->mdev, cmd_in,
			    uverbs_attr_get_len(attrs, MLX5_IB_ATTR_DEVX_OBJ_MODIFY_CMD_IN),
			    cmd_out, cmd_out_len);
	if (err)
		return err;

	return uverbs_copy_to(attrs, MLX5_IB_ATTR_DEVX_OBJ_MODIFY_CMD_OUT,
			      cmd_out, cmd_out_len);
}

static int UVERBS_HANDLER(MLX5_IB_METHOD_DEVX_OBJ_QUERY)(
	struct uverbs_attr_bundle *attrs)
{
	void *cmd_in = uverbs_attr_get_alloced_ptr(attrs, MLX5_IB_ATTR_DEVX_OBJ_QUERY_CMD_IN);
	int cmd_out_len = uverbs_attr_get_len(attrs,
					      MLX5_IB_ATTR_DEVX_OBJ_QUERY_CMD_OUT);
	struct ib_uobject *uobj = uverbs_attr_get_uobject(attrs,
							  MLX5_IB_ATTR_DEVX_OBJ_QUERY_HANDLE);
	struct mlx5_ib_ucontext *c = rdma_udata_to_drv_context(
		&attrs->driver_udata, struct mlx5_ib_ucontext, ibucontext);
	void *cmd_out;
	int err;
	int uid;
	struct mlx5_ib_dev *mdev = to_mdev(c->ibucontext.device);

	if (MLX5_GET(general_obj_in_cmd_hdr, cmd_in, vhca_tunnel_id))
		return -EINVAL;

	uid = devx_get_uid(c, cmd_in);
	if (uid < 0)
		return uid;

	if (!devx_is_obj_query_cmd(cmd_in))
		return -EINVAL;

	if (!devx_is_valid_obj_id(attrs, uobj, cmd_in))
		return -EINVAL;

	cmd_out = uverbs_zalloc(attrs, cmd_out_len);
	if (IS_ERR(cmd_out))
		return PTR_ERR(cmd_out);

	MLX5_SET(general_obj_in_cmd_hdr, cmd_in, uid, uid);
	err = mlx5_cmd_exec(mdev->mdev, cmd_in,
			    uverbs_attr_get_len(attrs, MLX5_IB_ATTR_DEVX_OBJ_QUERY_CMD_IN),
			    cmd_out, cmd_out_len);
	if (err)
		return err;

	return uverbs_copy_to(attrs, MLX5_IB_ATTR_DEVX_OBJ_QUERY_CMD_OUT,
			      cmd_out, cmd_out_len);
}

struct devx_async_event_queue {
	spinlock_t		lock;
	wait_queue_head_t	poll_wait;
	struct list_head	event_list;
	atomic_t		bytes_in_use;
	u8			is_destroyed:1;
};

struct devx_async_cmd_event_file {
	struct ib_uobject		uobj;
	struct devx_async_event_queue	ev_queue;
	struct mlx5_async_ctx		async_ctx;
};

static void devx_init_event_queue(struct devx_async_event_queue *ev_queue)
{
	spin_lock_init(&ev_queue->lock);
	INIT_LIST_HEAD(&ev_queue->event_list);
	init_waitqueue_head(&ev_queue->poll_wait);
	atomic_set(&ev_queue->bytes_in_use, 0);
	ev_queue->is_destroyed = 0;
}

static int UVERBS_HANDLER(MLX5_IB_METHOD_DEVX_ASYNC_CMD_FD_ALLOC)(
	struct uverbs_attr_bundle *attrs)
{
	struct devx_async_cmd_event_file *ev_file;

	struct ib_uobject *uobj = uverbs_attr_get_uobject(
		attrs, MLX5_IB_ATTR_DEVX_ASYNC_CMD_FD_ALLOC_HANDLE);
	struct mlx5_ib_dev *mdev = mlx5_udata_to_mdev(&attrs->driver_udata);

	ev_file = container_of(uobj, struct devx_async_cmd_event_file,
			       uobj);
	devx_init_event_queue(&ev_file->ev_queue);
	mlx5_cmd_init_async_ctx(mdev->mdev, &ev_file->async_ctx);
	return 0;
}

static int UVERBS_HANDLER(MLX5_IB_METHOD_DEVX_ASYNC_EVENT_FD_ALLOC)(
	struct uverbs_attr_bundle *attrs)
{
	struct ib_uobject *uobj = uverbs_attr_get_uobject(
		attrs, MLX5_IB_ATTR_DEVX_ASYNC_EVENT_FD_ALLOC_HANDLE);
	struct devx_async_event_file *ev_file;
	struct mlx5_ib_ucontext *c = rdma_udata_to_drv_context(
		&attrs->driver_udata, struct mlx5_ib_ucontext, ibucontext);
	struct mlx5_ib_dev *dev = to_mdev(c->ibucontext.device);
	u32 flags;
	int err;

	err = uverbs_get_flags32(&flags, attrs,
		MLX5_IB_ATTR_DEVX_ASYNC_EVENT_FD_ALLOC_FLAGS,
		MLX5_IB_UAPI_DEVX_CR_EV_CH_FLAGS_OMIT_DATA);

	if (err)
		return err;

	ev_file = container_of(uobj, struct devx_async_event_file,
			       uobj);
	spin_lock_init(&ev_file->lock);
	INIT_LIST_HEAD(&ev_file->event_list);
	init_waitqueue_head(&ev_file->poll_wait);
	if (flags & MLX5_IB_UAPI_DEVX_CR_EV_CH_FLAGS_OMIT_DATA)
		ev_file->omit_data = 1;
	INIT_LIST_HEAD(&ev_file->subscribed_events_list);
	ev_file->dev = dev;
	get_device(&dev->ib_dev.dev);
	return 0;
}

static void devx_query_callback(int status, struct mlx5_async_work *context)
{
	struct devx_async_data *async_data =
		container_of(context, struct devx_async_data, cb_work);
	struct ib_uobject *fd_uobj = async_data->fd_uobj;
	struct devx_async_cmd_event_file *ev_file;
	struct devx_async_event_queue *ev_queue;
	unsigned long flags;

	ev_file = container_of(fd_uobj, struct devx_async_cmd_event_file,
			       uobj);
	ev_queue = &ev_file->ev_queue;

	spin_lock_irqsave(&ev_queue->lock, flags);
	list_add_tail(&async_data->list, &ev_queue->event_list);
	spin_unlock_irqrestore(&ev_queue->lock, flags);

	wake_up_interruptible(&ev_queue->poll_wait);
	fput(fd_uobj->object);
}

#define MAX_ASYNC_BYTES_IN_USE (1024 * 1024) /* 1MB */

static int UVERBS_HANDLER(MLX5_IB_METHOD_DEVX_OBJ_ASYNC_QUERY)(
	struct uverbs_attr_bundle *attrs)
{
	void *cmd_in = uverbs_attr_get_alloced_ptr(attrs,
				MLX5_IB_ATTR_DEVX_OBJ_QUERY_ASYNC_CMD_IN);
	struct ib_uobject *uobj = uverbs_attr_get_uobject(
				attrs,
				MLX5_IB_ATTR_DEVX_OBJ_QUERY_ASYNC_HANDLE);
	u16 cmd_out_len;
	struct mlx5_ib_ucontext *c = rdma_udata_to_drv_context(
		&attrs->driver_udata, struct mlx5_ib_ucontext, ibucontext);
	struct ib_uobject *fd_uobj;
	int err;
	int uid;
	struct mlx5_ib_dev *mdev = to_mdev(c->ibucontext.device);
	struct devx_async_cmd_event_file *ev_file;
	struct devx_async_data *async_data;

	if (MLX5_GET(general_obj_in_cmd_hdr, cmd_in, vhca_tunnel_id))
		return -EINVAL;

	uid = devx_get_uid(c, cmd_in);
	if (uid < 0)
		return uid;

	if (!devx_is_obj_query_cmd(cmd_in))
		return -EINVAL;

	err = uverbs_get_const(&cmd_out_len, attrs,
			       MLX5_IB_ATTR_DEVX_OBJ_QUERY_ASYNC_OUT_LEN);
	if (err)
		return err;

	if (!devx_is_valid_obj_id(attrs, uobj, cmd_in))
		return -EINVAL;

	fd_uobj = uverbs_attr_get_uobject(attrs,
				MLX5_IB_ATTR_DEVX_OBJ_QUERY_ASYNC_FD);
	if (IS_ERR(fd_uobj))
		return PTR_ERR(fd_uobj);

	ev_file = container_of(fd_uobj, struct devx_async_cmd_event_file,
			       uobj);

	if (atomic_add_return(cmd_out_len, &ev_file->ev_queue.bytes_in_use) >
			MAX_ASYNC_BYTES_IN_USE) {
		atomic_sub(cmd_out_len, &ev_file->ev_queue.bytes_in_use);
		return -EAGAIN;
	}

	async_data = kvzalloc(struct_size(async_data, hdr.out_data,
					  cmd_out_len), GFP_KERNEL);
	if (!async_data) {
		err = -ENOMEM;
		goto sub_bytes;
	}

	err = uverbs_copy_from(&async_data->hdr.wr_id, attrs,
			       MLX5_IB_ATTR_DEVX_OBJ_QUERY_ASYNC_WR_ID);
	if (err)
		goto free_async;

	async_data->cmd_out_len = cmd_out_len;
	async_data->mdev = mdev;
	async_data->fd_uobj = fd_uobj;

	get_file(fd_uobj->object);
	MLX5_SET(general_obj_in_cmd_hdr, cmd_in, uid, uid);
	err = mlx5_cmd_exec_cb(&ev_file->async_ctx, cmd_in,
		    uverbs_attr_get_len(attrs,
				MLX5_IB_ATTR_DEVX_OBJ_QUERY_ASYNC_CMD_IN),
		    async_data->hdr.out_data,
		    async_data->cmd_out_len,
		    devx_query_callback, &async_data->cb_work);

	if (err)
		goto cb_err;

	return 0;

cb_err:
	fput(fd_uobj->object);
free_async:
	kvfree(async_data);
sub_bytes:
	atomic_sub(cmd_out_len, &ev_file->ev_queue.bytes_in_use);
	return err;
}

static void
subscribe_event_xa_dealloc(struct mlx5_devx_event_table *devx_event_table,
			   u32 key_level1,
			   bool is_level2,
			   u32 key_level2)
{
	struct devx_event *event;
	struct devx_obj_event *xa_val_level2;

	/* Level 1 is valid for future use, no need to free */
	if (!is_level2)
		return;

	event = xa_load(&devx_event_table->event_xa, key_level1);
	WARN_ON(!event);

	xa_val_level2 = xa_load(&event->object_ids,
				key_level2);
	if (list_empty(&xa_val_level2->obj_sub_list)) {
		xa_erase(&event->object_ids,
			 key_level2);
		kfree_rcu(xa_val_level2, rcu);
	}
}

static int
subscribe_event_xa_alloc(struct mlx5_devx_event_table *devx_event_table,
			 u32 key_level1,
			 bool is_level2,
			 u32 key_level2)
{
	struct devx_obj_event *obj_event;
	struct devx_event *event;
	int err;

	event = xa_load(&devx_event_table->event_xa, key_level1);
	if (!event) {
		event = kzalloc(sizeof(*event), GFP_KERNEL);
		if (!event)
			return -ENOMEM;

		INIT_LIST_HEAD(&event->unaffiliated_list);
		xa_init(&event->object_ids);

		err = xa_insert(&devx_event_table->event_xa,
				key_level1,
				event,
				GFP_KERNEL);
		if (err) {
			kfree(event);
			return err;
		}
	}

	if (!is_level2)
		return 0;

	obj_event = xa_load(&event->object_ids, key_level2);
	if (!obj_event) {
		obj_event = kzalloc(sizeof(*obj_event), GFP_KERNEL);
		if (!obj_event)
			/* Level1 is valid for future use, no need to free */
			return -ENOMEM;

		err = xa_insert(&event->object_ids,
				key_level2,
				obj_event,
				GFP_KERNEL);
		if (err)
			return err;
		INIT_LIST_HEAD(&obj_event->obj_sub_list);
	}

	return 0;
}

static bool is_valid_events_legacy(int num_events, u16 *event_type_num_list,
				   struct devx_obj *obj)
{
	int i;

	for (i = 0; i < num_events; i++) {
		if (obj) {
			if (!is_legacy_obj_event_num(event_type_num_list[i]))
				return false;
		} else if (!is_legacy_unaffiliated_event_num(
				event_type_num_list[i])) {
			return false;
		}
	}

	return true;
}

#define MAX_SUPP_EVENT_NUM 255
static bool is_valid_events(struct mlx5_core_dev *dev,
			    int num_events, u16 *event_type_num_list,
			    struct devx_obj *obj)
{
	__be64 *aff_events;
	__be64 *unaff_events;
	int mask_entry;
	int mask_bit;
	int i;

	if (MLX5_CAP_GEN(dev, event_cap)) {
		aff_events = MLX5_CAP_DEV_EVENT(dev,
						user_affiliated_events);
		unaff_events = MLX5_CAP_DEV_EVENT(dev,
						  user_unaffiliated_events);
	} else {
		return is_valid_events_legacy(num_events, event_type_num_list,
					      obj);
	}

	for (i = 0; i < num_events; i++) {
		if (event_type_num_list[i] > MAX_SUPP_EVENT_NUM)
			return false;

		mask_entry = event_type_num_list[i] / 64;
		mask_bit = event_type_num_list[i] % 64;

		if (obj) {
			/* CQ completion */
			if (event_type_num_list[i] == 0)
				continue;

			if (!(be64_to_cpu(aff_events[mask_entry]) &
					(1ull << mask_bit)))
				return false;

			continue;
		}

		if (!(be64_to_cpu(unaff_events[mask_entry]) &
				(1ull << mask_bit)))
			return false;
	}

	return true;
}

#define MAX_NUM_EVENTS 16
static int UVERBS_HANDLER(MLX5_IB_METHOD_DEVX_SUBSCRIBE_EVENT)(
	struct uverbs_attr_bundle *attrs)
{
	struct ib_uobject *devx_uobj = uverbs_attr_get_uobject(
				attrs,
				MLX5_IB_ATTR_DEVX_SUBSCRIBE_EVENT_OBJ_HANDLE);
	struct mlx5_ib_ucontext *c = rdma_udata_to_drv_context(
		&attrs->driver_udata, struct mlx5_ib_ucontext, ibucontext);
	struct mlx5_ib_dev *dev = to_mdev(c->ibucontext.device);
	struct ib_uobject *fd_uobj;
	struct devx_obj *obj = NULL;
	struct devx_async_event_file *ev_file;
	struct mlx5_devx_event_table *devx_event_table = &dev->devx_event_table;
	u16 *event_type_num_list;
	struct devx_event_subscription *event_sub, *tmp_sub;
	struct list_head sub_list;
	int redirect_fd;
	bool use_eventfd = false;
	int num_events;
	int num_alloc_xa_entries = 0;
	u16 obj_type = 0;
	u64 cookie = 0;
	u32 obj_id = 0;
	int err;
	int i;

	if (!c->devx_uid)
		return -EINVAL;

	if (!IS_ERR(devx_uobj)) {
		obj = (struct devx_obj *)devx_uobj->object;
		if (obj)
			obj_id = get_dec_obj_id(obj->obj_id);
	}

	fd_uobj = uverbs_attr_get_uobject(attrs,
				MLX5_IB_ATTR_DEVX_SUBSCRIBE_EVENT_FD_HANDLE);
	if (IS_ERR(fd_uobj))
		return PTR_ERR(fd_uobj);

	ev_file = container_of(fd_uobj, struct devx_async_event_file,
			       uobj);

	if (uverbs_attr_is_valid(attrs,
				 MLX5_IB_ATTR_DEVX_SUBSCRIBE_EVENT_FD_NUM)) {
		err = uverbs_copy_from(&redirect_fd, attrs,
			       MLX5_IB_ATTR_DEVX_SUBSCRIBE_EVENT_FD_NUM);
		if (err)
			return err;

		use_eventfd = true;
	}

	if (uverbs_attr_is_valid(attrs,
				 MLX5_IB_ATTR_DEVX_SUBSCRIBE_EVENT_COOKIE)) {
		if (use_eventfd)
			return -EINVAL;

		err = uverbs_copy_from(&cookie, attrs,
				MLX5_IB_ATTR_DEVX_SUBSCRIBE_EVENT_COOKIE);
		if (err)
			return err;
	}

	num_events = uverbs_attr_ptr_get_array_size(
		attrs, MLX5_IB_ATTR_DEVX_SUBSCRIBE_EVENT_TYPE_NUM_LIST,
		sizeof(u16));

	if (num_events < 0)
		return num_events;

	if (num_events > MAX_NUM_EVENTS)
		return -EINVAL;

	event_type_num_list = uverbs_attr_get_alloced_ptr(attrs,
			MLX5_IB_ATTR_DEVX_SUBSCRIBE_EVENT_TYPE_NUM_LIST);

	if (!is_valid_events(dev->mdev, num_events, event_type_num_list, obj))
		return -EINVAL;

	INIT_LIST_HEAD(&sub_list);

	/* Protect from concurrent subscriptions to same XA entries to allow
	 * both to succeed
	 */
	mutex_lock(&devx_event_table->event_xa_lock);
	for (i = 0; i < num_events; i++) {
		u32 key_level1;

		if (obj)
			obj_type = get_dec_obj_type(obj,
						    event_type_num_list[i]);
		key_level1 = event_type_num_list[i] | obj_type << 16;

		err = subscribe_event_xa_alloc(devx_event_table,
					       key_level1,
					       obj,
					       obj_id);
		if (err)
			goto err;

		num_alloc_xa_entries++;
		event_sub = kzalloc(sizeof(*event_sub), GFP_KERNEL);
		if (!event_sub)
			goto err;

		list_add_tail(&event_sub->event_list, &sub_list);
		if (use_eventfd) {
			event_sub->eventfd =
				eventfd_ctx_fdget(redirect_fd);

<<<<<<< HEAD
			if (IS_ERR(event_sub)) {
=======
			if (IS_ERR(event_sub->eventfd)) {
>>>>>>> bb831786
				err = PTR_ERR(event_sub->eventfd);
				event_sub->eventfd = NULL;
				goto err;
			}
		}

		event_sub->cookie = cookie;
		event_sub->ev_file = ev_file;
		event_sub->filp = fd_uobj->object;
		/* May be needed upon cleanup the devx object/subscription */
		event_sub->xa_key_level1 = key_level1;
		event_sub->xa_key_level2 = obj_id;
		INIT_LIST_HEAD(&event_sub->obj_list);
	}

	/* Once all the allocations and the XA data insertions were done we
	 * can go ahead and add all the subscriptions to the relevant lists
	 * without concern of a failure.
	 */
	list_for_each_entry_safe(event_sub, tmp_sub, &sub_list, event_list) {
		struct devx_event *event;
		struct devx_obj_event *obj_event;

		list_del_init(&event_sub->event_list);

		spin_lock_irq(&ev_file->lock);
		list_add_tail_rcu(&event_sub->file_list,
				  &ev_file->subscribed_events_list);
		spin_unlock_irq(&ev_file->lock);

		event = xa_load(&devx_event_table->event_xa,
				event_sub->xa_key_level1);
		WARN_ON(!event);

		if (!obj) {
			list_add_tail_rcu(&event_sub->xa_list,
					  &event->unaffiliated_list);
			continue;
		}

		obj_event = xa_load(&event->object_ids, obj_id);
		WARN_ON(!obj_event);
		list_add_tail_rcu(&event_sub->xa_list,
				  &obj_event->obj_sub_list);
		list_add_tail_rcu(&event_sub->obj_list,
				  &obj->event_sub);
	}

	mutex_unlock(&devx_event_table->event_xa_lock);
	return 0;

err:
	list_for_each_entry_safe(event_sub, tmp_sub, &sub_list, event_list) {
		list_del(&event_sub->event_list);

		subscribe_event_xa_dealloc(devx_event_table,
					   event_sub->xa_key_level1,
					   obj,
					   obj_id);

		if (event_sub->eventfd)
			eventfd_ctx_put(event_sub->eventfd);

		kfree(event_sub);
	}

	mutex_unlock(&devx_event_table->event_xa_lock);
	return err;
}

static int devx_umem_get(struct mlx5_ib_dev *dev, struct ib_ucontext *ucontext,
			 struct uverbs_attr_bundle *attrs,
			 struct devx_umem *obj)
{
	u64 addr;
	size_t size;
	u32 access;
	int npages;
	int err;
	u32 page_mask;

	if (uverbs_copy_from(&addr, attrs, MLX5_IB_ATTR_DEVX_UMEM_REG_ADDR) ||
	    uverbs_copy_from(&size, attrs, MLX5_IB_ATTR_DEVX_UMEM_REG_LEN))
		return -EFAULT;

	err = uverbs_get_flags32(&access, attrs,
				 MLX5_IB_ATTR_DEVX_UMEM_REG_ACCESS,
				 IB_ACCESS_LOCAL_WRITE |
				 IB_ACCESS_REMOTE_WRITE |
				 IB_ACCESS_REMOTE_READ);
	if (err)
		return err;

	err = ib_check_mr_access(access);
	if (err)
		return err;

	obj->umem = ib_umem_get(&attrs->driver_udata, addr, size, access, 0);
	if (IS_ERR(obj->umem))
		return PTR_ERR(obj->umem);

	mlx5_ib_cont_pages(obj->umem, obj->umem->address,
			   MLX5_MKEY_PAGE_SHIFT_MASK, &npages,
			   &obj->page_shift, &obj->ncont, NULL);

	if (!npages) {
		ib_umem_release(obj->umem);
		return -EINVAL;
	}

	page_mask = (1 << obj->page_shift) - 1;
	obj->page_offset = obj->umem->address & page_mask;

	return 0;
}

static int devx_umem_reg_cmd_alloc(struct uverbs_attr_bundle *attrs,
				   struct devx_umem *obj,
				   struct devx_umem_reg_cmd *cmd)
{
	cmd->inlen = MLX5_ST_SZ_BYTES(create_umem_in) +
		    (MLX5_ST_SZ_BYTES(mtt) * obj->ncont);
	cmd->in = uverbs_zalloc(attrs, cmd->inlen);
	return PTR_ERR_OR_ZERO(cmd->in);
}

static void devx_umem_reg_cmd_build(struct mlx5_ib_dev *dev,
				    struct devx_umem *obj,
				    struct devx_umem_reg_cmd *cmd)
{
	void *umem;
	__be64 *mtt;

	umem = MLX5_ADDR_OF(create_umem_in, cmd->in, umem);
	mtt = (__be64 *)MLX5_ADDR_OF(umem, umem, mtt);

	MLX5_SET(create_umem_in, cmd->in, opcode, MLX5_CMD_OP_CREATE_UMEM);
	MLX5_SET64(umem, umem, num_of_mtt, obj->ncont);
	MLX5_SET(umem, umem, log_page_size, obj->page_shift -
					    MLX5_ADAPTER_PAGE_SHIFT);
	MLX5_SET(umem, umem, page_offset, obj->page_offset);
	mlx5_ib_populate_pas(dev, obj->umem, obj->page_shift, mtt,
			     (obj->umem->writable ? MLX5_IB_MTT_WRITE : 0) |
			     MLX5_IB_MTT_READ);
}

static int UVERBS_HANDLER(MLX5_IB_METHOD_DEVX_UMEM_REG)(
	struct uverbs_attr_bundle *attrs)
{
	struct devx_umem_reg_cmd cmd;
	struct devx_umem *obj;
	struct ib_uobject *uobj = uverbs_attr_get_uobject(
		attrs, MLX5_IB_ATTR_DEVX_UMEM_REG_HANDLE);
	u32 obj_id;
	struct mlx5_ib_ucontext *c = rdma_udata_to_drv_context(
		&attrs->driver_udata, struct mlx5_ib_ucontext, ibucontext);
	struct mlx5_ib_dev *dev = to_mdev(c->ibucontext.device);
	int err;

	if (!c->devx_uid)
		return -EINVAL;

	obj = kzalloc(sizeof(struct devx_umem), GFP_KERNEL);
	if (!obj)
		return -ENOMEM;

	err = devx_umem_get(dev, &c->ibucontext, attrs, obj);
	if (err)
		goto err_obj_free;

	err = devx_umem_reg_cmd_alloc(attrs, obj, &cmd);
	if (err)
		goto err_umem_release;

	devx_umem_reg_cmd_build(dev, obj, &cmd);

	MLX5_SET(create_umem_in, cmd.in, uid, c->devx_uid);
	err = mlx5_cmd_exec(dev->mdev, cmd.in, cmd.inlen, cmd.out,
			    sizeof(cmd.out));
	if (err)
		goto err_umem_release;

	obj->mdev = dev->mdev;
	uobj->object = obj;
	devx_obj_build_destroy_cmd(cmd.in, cmd.out, obj->dinbox, &obj->dinlen, &obj_id);
	err = uverbs_copy_to(attrs, MLX5_IB_ATTR_DEVX_UMEM_REG_OUT_ID, &obj_id, sizeof(obj_id));
	if (err)
		goto err_umem_destroy;

	return 0;

err_umem_destroy:
	mlx5_cmd_exec(obj->mdev, obj->dinbox, obj->dinlen, cmd.out, sizeof(cmd.out));
err_umem_release:
	ib_umem_release(obj->umem);
err_obj_free:
	kfree(obj);
	return err;
}

static int devx_umem_cleanup(struct ib_uobject *uobject,
			     enum rdma_remove_reason why,
			     struct uverbs_attr_bundle *attrs)
{
	struct devx_umem *obj = uobject->object;
	u32 out[MLX5_ST_SZ_DW(general_obj_out_cmd_hdr)];
	int err;

	err = mlx5_cmd_exec(obj->mdev, obj->dinbox, obj->dinlen, out, sizeof(out));
	if (ib_is_destroy_retryable(err, why, uobject))
		return err;

	ib_umem_release(obj->umem);
	kfree(obj);
	return 0;
}

static bool is_unaffiliated_event(struct mlx5_core_dev *dev,
				  unsigned long event_type)
{
	__be64 *unaff_events;
	int mask_entry;
	int mask_bit;

	if (!MLX5_CAP_GEN(dev, event_cap))
		return is_legacy_unaffiliated_event_num(event_type);

	unaff_events = MLX5_CAP_DEV_EVENT(dev,
					  user_unaffiliated_events);
	WARN_ON(event_type > MAX_SUPP_EVENT_NUM);

	mask_entry = event_type / 64;
	mask_bit = event_type % 64;

	if (!(be64_to_cpu(unaff_events[mask_entry]) & (1ull << mask_bit)))
		return false;

	return true;
}

static u32 devx_get_obj_id_from_event(unsigned long event_type, void *data)
{
	struct mlx5_eqe *eqe = data;
	u32 obj_id = 0;

	switch (event_type) {
	case MLX5_EVENT_TYPE_SRQ_CATAS_ERROR:
	case MLX5_EVENT_TYPE_SRQ_RQ_LIMIT:
	case MLX5_EVENT_TYPE_PATH_MIG:
	case MLX5_EVENT_TYPE_COMM_EST:
	case MLX5_EVENT_TYPE_SQ_DRAINED:
	case MLX5_EVENT_TYPE_SRQ_LAST_WQE:
	case MLX5_EVENT_TYPE_WQ_CATAS_ERROR:
	case MLX5_EVENT_TYPE_PATH_MIG_FAILED:
	case MLX5_EVENT_TYPE_WQ_INVAL_REQ_ERROR:
	case MLX5_EVENT_TYPE_WQ_ACCESS_ERROR:
		obj_id = be32_to_cpu(eqe->data.qp_srq.qp_srq_n) & 0xffffff;
		break;
	case MLX5_EVENT_TYPE_DCT_DRAINED:
		obj_id = be32_to_cpu(eqe->data.dct.dctn) & 0xffffff;
		break;
	case MLX5_EVENT_TYPE_CQ_ERROR:
		obj_id = be32_to_cpu(eqe->data.cq_err.cqn) & 0xffffff;
		break;
	default:
		obj_id = MLX5_GET(affiliated_event_header, &eqe->data, obj_id);
		break;
	}

	return obj_id;
}

static int deliver_event(struct devx_event_subscription *event_sub,
			 const void *data)
{
	struct devx_async_event_file *ev_file;
	struct devx_async_event_data *event_data;
	unsigned long flags;

	ev_file = event_sub->ev_file;

	if (ev_file->omit_data) {
		spin_lock_irqsave(&ev_file->lock, flags);
		if (!list_empty(&event_sub->event_list)) {
			spin_unlock_irqrestore(&ev_file->lock, flags);
			return 0;
		}

		list_add_tail(&event_sub->event_list, &ev_file->event_list);
		spin_unlock_irqrestore(&ev_file->lock, flags);
		wake_up_interruptible(&ev_file->poll_wait);
		return 0;
	}

	event_data = kzalloc(sizeof(*event_data) + sizeof(struct mlx5_eqe),
			     GFP_ATOMIC);
	if (!event_data) {
		spin_lock_irqsave(&ev_file->lock, flags);
		ev_file->is_overflow_err = 1;
		spin_unlock_irqrestore(&ev_file->lock, flags);
		return -ENOMEM;
	}

	event_data->hdr.cookie = event_sub->cookie;
	memcpy(event_data->hdr.out_data, data, sizeof(struct mlx5_eqe));

	spin_lock_irqsave(&ev_file->lock, flags);
	list_add_tail(&event_data->list, &ev_file->event_list);
	spin_unlock_irqrestore(&ev_file->lock, flags);
	wake_up_interruptible(&ev_file->poll_wait);

	return 0;
}

static void dispatch_event_fd(struct list_head *fd_list,
			      const void *data)
{
	struct devx_event_subscription *item;

	list_for_each_entry_rcu(item, fd_list, xa_list) {
		if (!get_file_rcu(item->filp))
			continue;

		if (item->eventfd) {
			eventfd_signal(item->eventfd, 1);
			fput(item->filp);
			continue;
		}

		deliver_event(item, data);
		fput(item->filp);
	}
}

static int devx_event_notifier(struct notifier_block *nb,
			       unsigned long event_type, void *data)
{
	struct mlx5_devx_event_table *table;
	struct mlx5_ib_dev *dev;
	struct devx_event *event;
	struct devx_obj_event *obj_event;
	u16 obj_type = 0;
	bool is_unaffiliated;
	u32 obj_id;

	/* Explicit filtering to kernel events which may occur frequently */
	if (event_type == MLX5_EVENT_TYPE_CMD ||
	    event_type == MLX5_EVENT_TYPE_PAGE_REQUEST)
		return NOTIFY_OK;

	table = container_of(nb, struct mlx5_devx_event_table, devx_nb.nb);
	dev = container_of(table, struct mlx5_ib_dev, devx_event_table);
	is_unaffiliated = is_unaffiliated_event(dev->mdev, event_type);

	if (!is_unaffiliated)
		obj_type = get_event_obj_type(event_type, data);

	rcu_read_lock();
	event = xa_load(&table->event_xa, event_type | (obj_type << 16));
	if (!event) {
		rcu_read_unlock();
		return NOTIFY_DONE;
	}

	if (is_unaffiliated) {
		dispatch_event_fd(&event->unaffiliated_list, data);
		rcu_read_unlock();
		return NOTIFY_OK;
	}

	obj_id = devx_get_obj_id_from_event(event_type, data);
	obj_event = xa_load(&event->object_ids, obj_id);
	if (!obj_event) {
		rcu_read_unlock();
		return NOTIFY_DONE;
	}

	dispatch_event_fd(&obj_event->obj_sub_list, data);

	rcu_read_unlock();
	return NOTIFY_OK;
}

void mlx5_ib_devx_init_event_table(struct mlx5_ib_dev *dev)
{
	struct mlx5_devx_event_table *table = &dev->devx_event_table;

	xa_init(&table->event_xa);
	mutex_init(&table->event_xa_lock);
	MLX5_NB_INIT(&table->devx_nb, devx_event_notifier, NOTIFY_ANY);
	mlx5_eq_notifier_register(dev->mdev, &table->devx_nb);
}

void mlx5_ib_devx_cleanup_event_table(struct mlx5_ib_dev *dev)
{
	struct mlx5_devx_event_table *table = &dev->devx_event_table;
	struct devx_event_subscription *sub, *tmp;
	struct devx_event *event;
	void *entry;
	unsigned long id;

	mlx5_eq_notifier_unregister(dev->mdev, &table->devx_nb);
	mutex_lock(&dev->devx_event_table.event_xa_lock);
	xa_for_each(&table->event_xa, id, entry) {
		event = entry;
		list_for_each_entry_safe(sub, tmp, &event->unaffiliated_list,
					 xa_list)
			devx_cleanup_subscription(dev, sub);
		kfree(entry);
	}
	mutex_unlock(&dev->devx_event_table.event_xa_lock);
	xa_destroy(&table->event_xa);
}

static ssize_t devx_async_cmd_event_read(struct file *filp, char __user *buf,
					 size_t count, loff_t *pos)
{
	struct devx_async_cmd_event_file *comp_ev_file = filp->private_data;
	struct devx_async_event_queue *ev_queue = &comp_ev_file->ev_queue;
	struct devx_async_data *event;
	int ret = 0;
	size_t eventsz;

	spin_lock_irq(&ev_queue->lock);

	while (list_empty(&ev_queue->event_list)) {
		spin_unlock_irq(&ev_queue->lock);

		if (filp->f_flags & O_NONBLOCK)
			return -EAGAIN;

		if (wait_event_interruptible(
			    ev_queue->poll_wait,
			    (!list_empty(&ev_queue->event_list) ||
			     ev_queue->is_destroyed))) {
			return -ERESTARTSYS;
		}

		if (list_empty(&ev_queue->event_list) &&
		    ev_queue->is_destroyed)
			return -EIO;

		spin_lock_irq(&ev_queue->lock);
	}

	event = list_entry(ev_queue->event_list.next,
			   struct devx_async_data, list);
	eventsz = event->cmd_out_len +
			sizeof(struct mlx5_ib_uapi_devx_async_cmd_hdr);

	if (eventsz > count) {
		spin_unlock_irq(&ev_queue->lock);
		return -ENOSPC;
	}

	list_del(ev_queue->event_list.next);
	spin_unlock_irq(&ev_queue->lock);

	if (copy_to_user(buf, &event->hdr, eventsz))
		ret = -EFAULT;
	else
		ret = eventsz;

	atomic_sub(event->cmd_out_len, &ev_queue->bytes_in_use);
	kvfree(event);
	return ret;
}

static int devx_async_cmd_event_close(struct inode *inode, struct file *filp)
{
	struct ib_uobject *uobj = filp->private_data;
	struct devx_async_cmd_event_file *comp_ev_file = container_of(
		uobj, struct devx_async_cmd_event_file, uobj);
	struct devx_async_data *entry, *tmp;

	spin_lock_irq(&comp_ev_file->ev_queue.lock);
	list_for_each_entry_safe(entry, tmp,
				 &comp_ev_file->ev_queue.event_list, list)
		kvfree(entry);
	spin_unlock_irq(&comp_ev_file->ev_queue.lock);

	uverbs_close_fd(filp);
	return 0;
}

static __poll_t devx_async_cmd_event_poll(struct file *filp,
					      struct poll_table_struct *wait)
{
	struct devx_async_cmd_event_file *comp_ev_file = filp->private_data;
	struct devx_async_event_queue *ev_queue = &comp_ev_file->ev_queue;
	__poll_t pollflags = 0;

	poll_wait(filp, &ev_queue->poll_wait, wait);

	spin_lock_irq(&ev_queue->lock);
	if (ev_queue->is_destroyed)
		pollflags = EPOLLIN | EPOLLRDNORM | EPOLLRDHUP;
	else if (!list_empty(&ev_queue->event_list))
		pollflags = EPOLLIN | EPOLLRDNORM;
	spin_unlock_irq(&ev_queue->lock);

	return pollflags;
}

static const struct file_operations devx_async_cmd_event_fops = {
	.owner	 = THIS_MODULE,
	.read	 = devx_async_cmd_event_read,
	.poll    = devx_async_cmd_event_poll,
	.release = devx_async_cmd_event_close,
	.llseek	 = no_llseek,
};

static ssize_t devx_async_event_read(struct file *filp, char __user *buf,
				     size_t count, loff_t *pos)
{
	struct devx_async_event_file *ev_file = filp->private_data;
	struct devx_event_subscription *event_sub;
	struct devx_async_event_data *uninitialized_var(event);
	int ret = 0;
	size_t eventsz;
	bool omit_data;
	void *event_data;

	omit_data = ev_file->omit_data;

	spin_lock_irq(&ev_file->lock);

	if (ev_file->is_overflow_err) {
		ev_file->is_overflow_err = 0;
		spin_unlock_irq(&ev_file->lock);
		return -EOVERFLOW;
	}

	if (ev_file->is_destroyed) {
		spin_unlock_irq(&ev_file->lock);
		return -EIO;
	}

	while (list_empty(&ev_file->event_list)) {
		spin_unlock_irq(&ev_file->lock);

		if (filp->f_flags & O_NONBLOCK)
			return -EAGAIN;

		if (wait_event_interruptible(ev_file->poll_wait,
			    (!list_empty(&ev_file->event_list) ||
			     ev_file->is_destroyed))) {
			return -ERESTARTSYS;
		}

		spin_lock_irq(&ev_file->lock);
		if (ev_file->is_destroyed) {
			spin_unlock_irq(&ev_file->lock);
			return -EIO;
		}
	}

	if (omit_data) {
		event_sub = list_first_entry(&ev_file->event_list,
					struct devx_event_subscription,
					event_list);
		eventsz = sizeof(event_sub->cookie);
		event_data = &event_sub->cookie;
	} else {
		event = list_first_entry(&ev_file->event_list,
				      struct devx_async_event_data, list);
		eventsz = sizeof(struct mlx5_eqe) +
			sizeof(struct mlx5_ib_uapi_devx_async_event_hdr);
		event_data = &event->hdr;
	}

	if (eventsz > count) {
		spin_unlock_irq(&ev_file->lock);
		return -EINVAL;
	}

	if (omit_data)
		list_del_init(&event_sub->event_list);
	else
		list_del(&event->list);

	spin_unlock_irq(&ev_file->lock);

	if (copy_to_user(buf, event_data, eventsz))
		/* This points to an application issue, not a kernel concern */
		ret = -EFAULT;
	else
		ret = eventsz;

	if (!omit_data)
		kfree(event);
	return ret;
}

static __poll_t devx_async_event_poll(struct file *filp,
				      struct poll_table_struct *wait)
{
	struct devx_async_event_file *ev_file = filp->private_data;
	__poll_t pollflags = 0;

	poll_wait(filp, &ev_file->poll_wait, wait);

	spin_lock_irq(&ev_file->lock);
	if (ev_file->is_destroyed)
		pollflags = EPOLLIN | EPOLLRDNORM | EPOLLRDHUP;
	else if (!list_empty(&ev_file->event_list))
		pollflags = EPOLLIN | EPOLLRDNORM;
	spin_unlock_irq(&ev_file->lock);

	return pollflags;
}

static int devx_async_event_close(struct inode *inode, struct file *filp)
{
	struct devx_async_event_file *ev_file = filp->private_data;
	struct devx_event_subscription *event_sub, *event_sub_tmp;
	struct devx_async_event_data *entry, *tmp;
<<<<<<< HEAD

	mutex_lock(&ev_file->dev->devx_event_table.event_xa_lock);
	/* delete the subscriptions which are related to this FD */
	list_for_each_entry_safe(event_sub, event_sub_tmp,
				 &ev_file->subscribed_events_list, file_list) {
		devx_cleanup_subscription(ev_file->dev, event_sub);
=======
	struct mlx5_ib_dev *dev = ev_file->dev;

	mutex_lock(&dev->devx_event_table.event_xa_lock);
	/* delete the subscriptions which are related to this FD */
	list_for_each_entry_safe(event_sub, event_sub_tmp,
				 &ev_file->subscribed_events_list, file_list) {
		devx_cleanup_subscription(dev, event_sub);
>>>>>>> bb831786
		if (event_sub->eventfd)
			eventfd_ctx_put(event_sub->eventfd);

		list_del_rcu(&event_sub->file_list);
		/* subscription may not be used by the read API any more */
		kfree_rcu(event_sub, rcu);
	}

<<<<<<< HEAD
	mutex_unlock(&ev_file->dev->devx_event_table.event_xa_lock);
=======
	mutex_unlock(&dev->devx_event_table.event_xa_lock);
>>>>>>> bb831786

	/* free the pending events allocation */
	if (!ev_file->omit_data) {
		spin_lock_irq(&ev_file->lock);
		list_for_each_entry_safe(entry, tmp,
					 &ev_file->event_list, list)
			kfree(entry); /* read can't come any more */
		spin_unlock_irq(&ev_file->lock);
	}

	uverbs_close_fd(filp);
<<<<<<< HEAD
	put_device(&ev_file->dev->ib_dev.dev);
=======
	put_device(&dev->ib_dev.dev);
>>>>>>> bb831786
	return 0;
}

static const struct file_operations devx_async_event_fops = {
	.owner	 = THIS_MODULE,
	.read	 = devx_async_event_read,
	.poll    = devx_async_event_poll,
	.release = devx_async_event_close,
	.llseek	 = no_llseek,
};

static int devx_hot_unplug_async_cmd_event_file(struct ib_uobject *uobj,
						   enum rdma_remove_reason why)
{
	struct devx_async_cmd_event_file *comp_ev_file =
		container_of(uobj, struct devx_async_cmd_event_file,
			     uobj);
	struct devx_async_event_queue *ev_queue = &comp_ev_file->ev_queue;

	spin_lock_irq(&ev_queue->lock);
	ev_queue->is_destroyed = 1;
	spin_unlock_irq(&ev_queue->lock);

	if (why == RDMA_REMOVE_DRIVER_REMOVE)
		wake_up_interruptible(&ev_queue->poll_wait);

	mlx5_cmd_cleanup_async_ctx(&comp_ev_file->async_ctx);
	return 0;
};

static int devx_hot_unplug_async_event_file(struct ib_uobject *uobj,
					    enum rdma_remove_reason why)
{
	struct devx_async_event_file *ev_file =
		container_of(uobj, struct devx_async_event_file,
			     uobj);

	spin_lock_irq(&ev_file->lock);
	ev_file->is_destroyed = 1;
	spin_unlock_irq(&ev_file->lock);

	wake_up_interruptible(&ev_file->poll_wait);
	return 0;
};

DECLARE_UVERBS_NAMED_METHOD(
	MLX5_IB_METHOD_DEVX_UMEM_REG,
	UVERBS_ATTR_IDR(MLX5_IB_ATTR_DEVX_UMEM_REG_HANDLE,
			MLX5_IB_OBJECT_DEVX_UMEM,
			UVERBS_ACCESS_NEW,
			UA_MANDATORY),
	UVERBS_ATTR_PTR_IN(MLX5_IB_ATTR_DEVX_UMEM_REG_ADDR,
			   UVERBS_ATTR_TYPE(u64),
			   UA_MANDATORY),
	UVERBS_ATTR_PTR_IN(MLX5_IB_ATTR_DEVX_UMEM_REG_LEN,
			   UVERBS_ATTR_TYPE(u64),
			   UA_MANDATORY),
	UVERBS_ATTR_FLAGS_IN(MLX5_IB_ATTR_DEVX_UMEM_REG_ACCESS,
			     enum ib_access_flags),
	UVERBS_ATTR_PTR_OUT(MLX5_IB_ATTR_DEVX_UMEM_REG_OUT_ID,
			    UVERBS_ATTR_TYPE(u32),
			    UA_MANDATORY));

DECLARE_UVERBS_NAMED_METHOD_DESTROY(
	MLX5_IB_METHOD_DEVX_UMEM_DEREG,
	UVERBS_ATTR_IDR(MLX5_IB_ATTR_DEVX_UMEM_DEREG_HANDLE,
			MLX5_IB_OBJECT_DEVX_UMEM,
			UVERBS_ACCESS_DESTROY,
			UA_MANDATORY));

DECLARE_UVERBS_NAMED_METHOD(
	MLX5_IB_METHOD_DEVX_QUERY_EQN,
	UVERBS_ATTR_PTR_IN(MLX5_IB_ATTR_DEVX_QUERY_EQN_USER_VEC,
			   UVERBS_ATTR_TYPE(u32),
			   UA_MANDATORY),
	UVERBS_ATTR_PTR_OUT(MLX5_IB_ATTR_DEVX_QUERY_EQN_DEV_EQN,
			    UVERBS_ATTR_TYPE(u32),
			    UA_MANDATORY));

DECLARE_UVERBS_NAMED_METHOD(
	MLX5_IB_METHOD_DEVX_QUERY_UAR,
	UVERBS_ATTR_PTR_IN(MLX5_IB_ATTR_DEVX_QUERY_UAR_USER_IDX,
			   UVERBS_ATTR_TYPE(u32),
			   UA_MANDATORY),
	UVERBS_ATTR_PTR_OUT(MLX5_IB_ATTR_DEVX_QUERY_UAR_DEV_IDX,
			    UVERBS_ATTR_TYPE(u32),
			    UA_MANDATORY));

DECLARE_UVERBS_NAMED_METHOD(
	MLX5_IB_METHOD_DEVX_OTHER,
	UVERBS_ATTR_PTR_IN(
		MLX5_IB_ATTR_DEVX_OTHER_CMD_IN,
		UVERBS_ATTR_MIN_SIZE(MLX5_ST_SZ_BYTES(general_obj_in_cmd_hdr)),
		UA_MANDATORY,
		UA_ALLOC_AND_COPY),
	UVERBS_ATTR_PTR_OUT(
		MLX5_IB_ATTR_DEVX_OTHER_CMD_OUT,
		UVERBS_ATTR_MIN_SIZE(MLX5_ST_SZ_BYTES(general_obj_out_cmd_hdr)),
		UA_MANDATORY));

DECLARE_UVERBS_NAMED_METHOD(
	MLX5_IB_METHOD_DEVX_OBJ_CREATE,
	UVERBS_ATTR_IDR(MLX5_IB_ATTR_DEVX_OBJ_CREATE_HANDLE,
			MLX5_IB_OBJECT_DEVX_OBJ,
			UVERBS_ACCESS_NEW,
			UA_MANDATORY),
	UVERBS_ATTR_PTR_IN(
		MLX5_IB_ATTR_DEVX_OBJ_CREATE_CMD_IN,
		UVERBS_ATTR_MIN_SIZE(MLX5_ST_SZ_BYTES(general_obj_in_cmd_hdr)),
		UA_MANDATORY,
		UA_ALLOC_AND_COPY),
	UVERBS_ATTR_PTR_OUT(
		MLX5_IB_ATTR_DEVX_OBJ_CREATE_CMD_OUT,
		UVERBS_ATTR_MIN_SIZE(MLX5_ST_SZ_BYTES(general_obj_out_cmd_hdr)),
		UA_MANDATORY));

DECLARE_UVERBS_NAMED_METHOD_DESTROY(
	MLX5_IB_METHOD_DEVX_OBJ_DESTROY,
	UVERBS_ATTR_IDR(MLX5_IB_ATTR_DEVX_OBJ_DESTROY_HANDLE,
			MLX5_IB_OBJECT_DEVX_OBJ,
			UVERBS_ACCESS_DESTROY,
			UA_MANDATORY));

DECLARE_UVERBS_NAMED_METHOD(
	MLX5_IB_METHOD_DEVX_OBJ_MODIFY,
	UVERBS_ATTR_IDR(MLX5_IB_ATTR_DEVX_OBJ_MODIFY_HANDLE,
			UVERBS_IDR_ANY_OBJECT,
			UVERBS_ACCESS_WRITE,
			UA_MANDATORY),
	UVERBS_ATTR_PTR_IN(
		MLX5_IB_ATTR_DEVX_OBJ_MODIFY_CMD_IN,
		UVERBS_ATTR_MIN_SIZE(MLX5_ST_SZ_BYTES(general_obj_in_cmd_hdr)),
		UA_MANDATORY,
		UA_ALLOC_AND_COPY),
	UVERBS_ATTR_PTR_OUT(
		MLX5_IB_ATTR_DEVX_OBJ_MODIFY_CMD_OUT,
		UVERBS_ATTR_MIN_SIZE(MLX5_ST_SZ_BYTES(general_obj_out_cmd_hdr)),
		UA_MANDATORY));

DECLARE_UVERBS_NAMED_METHOD(
	MLX5_IB_METHOD_DEVX_OBJ_QUERY,
	UVERBS_ATTR_IDR(MLX5_IB_ATTR_DEVX_OBJ_QUERY_HANDLE,
			UVERBS_IDR_ANY_OBJECT,
			UVERBS_ACCESS_READ,
			UA_MANDATORY),
	UVERBS_ATTR_PTR_IN(
		MLX5_IB_ATTR_DEVX_OBJ_QUERY_CMD_IN,
		UVERBS_ATTR_MIN_SIZE(MLX5_ST_SZ_BYTES(general_obj_in_cmd_hdr)),
		UA_MANDATORY,
		UA_ALLOC_AND_COPY),
	UVERBS_ATTR_PTR_OUT(
		MLX5_IB_ATTR_DEVX_OBJ_QUERY_CMD_OUT,
		UVERBS_ATTR_MIN_SIZE(MLX5_ST_SZ_BYTES(general_obj_out_cmd_hdr)),
		UA_MANDATORY));

DECLARE_UVERBS_NAMED_METHOD(
	MLX5_IB_METHOD_DEVX_OBJ_ASYNC_QUERY,
	UVERBS_ATTR_IDR(MLX5_IB_ATTR_DEVX_OBJ_QUERY_HANDLE,
			UVERBS_IDR_ANY_OBJECT,
			UVERBS_ACCESS_READ,
			UA_MANDATORY),
	UVERBS_ATTR_PTR_IN(
		MLX5_IB_ATTR_DEVX_OBJ_QUERY_CMD_IN,
		UVERBS_ATTR_MIN_SIZE(MLX5_ST_SZ_BYTES(general_obj_in_cmd_hdr)),
		UA_MANDATORY,
		UA_ALLOC_AND_COPY),
	UVERBS_ATTR_CONST_IN(MLX5_IB_ATTR_DEVX_OBJ_QUERY_ASYNC_OUT_LEN,
		u16, UA_MANDATORY),
	UVERBS_ATTR_FD(MLX5_IB_ATTR_DEVX_OBJ_QUERY_ASYNC_FD,
		MLX5_IB_OBJECT_DEVX_ASYNC_CMD_FD,
		UVERBS_ACCESS_READ,
		UA_MANDATORY),
	UVERBS_ATTR_PTR_IN(MLX5_IB_ATTR_DEVX_OBJ_QUERY_ASYNC_WR_ID,
		UVERBS_ATTR_TYPE(u64),
		UA_MANDATORY));

DECLARE_UVERBS_NAMED_METHOD(
	MLX5_IB_METHOD_DEVX_SUBSCRIBE_EVENT,
	UVERBS_ATTR_FD(MLX5_IB_ATTR_DEVX_SUBSCRIBE_EVENT_FD_HANDLE,
		MLX5_IB_OBJECT_DEVX_ASYNC_EVENT_FD,
		UVERBS_ACCESS_READ,
		UA_MANDATORY),
	UVERBS_ATTR_IDR(MLX5_IB_ATTR_DEVX_SUBSCRIBE_EVENT_OBJ_HANDLE,
		MLX5_IB_OBJECT_DEVX_OBJ,
		UVERBS_ACCESS_READ,
		UA_OPTIONAL),
	UVERBS_ATTR_PTR_IN(MLX5_IB_ATTR_DEVX_SUBSCRIBE_EVENT_TYPE_NUM_LIST,
		UVERBS_ATTR_MIN_SIZE(sizeof(u16)),
		UA_MANDATORY,
		UA_ALLOC_AND_COPY),
	UVERBS_ATTR_PTR_IN(MLX5_IB_ATTR_DEVX_SUBSCRIBE_EVENT_COOKIE,
		UVERBS_ATTR_TYPE(u64),
		UA_OPTIONAL),
	UVERBS_ATTR_PTR_IN(MLX5_IB_ATTR_DEVX_SUBSCRIBE_EVENT_FD_NUM,
		UVERBS_ATTR_TYPE(u32),
		UA_OPTIONAL));

DECLARE_UVERBS_GLOBAL_METHODS(MLX5_IB_OBJECT_DEVX,
			      &UVERBS_METHOD(MLX5_IB_METHOD_DEVX_OTHER),
			      &UVERBS_METHOD(MLX5_IB_METHOD_DEVX_QUERY_UAR),
			      &UVERBS_METHOD(MLX5_IB_METHOD_DEVX_QUERY_EQN),
			      &UVERBS_METHOD(MLX5_IB_METHOD_DEVX_SUBSCRIBE_EVENT));

DECLARE_UVERBS_NAMED_OBJECT(MLX5_IB_OBJECT_DEVX_OBJ,
			    UVERBS_TYPE_ALLOC_IDR(devx_obj_cleanup),
			    &UVERBS_METHOD(MLX5_IB_METHOD_DEVX_OBJ_CREATE),
			    &UVERBS_METHOD(MLX5_IB_METHOD_DEVX_OBJ_DESTROY),
			    &UVERBS_METHOD(MLX5_IB_METHOD_DEVX_OBJ_MODIFY),
			    &UVERBS_METHOD(MLX5_IB_METHOD_DEVX_OBJ_QUERY),
			    &UVERBS_METHOD(MLX5_IB_METHOD_DEVX_OBJ_ASYNC_QUERY));

DECLARE_UVERBS_NAMED_OBJECT(MLX5_IB_OBJECT_DEVX_UMEM,
			    UVERBS_TYPE_ALLOC_IDR(devx_umem_cleanup),
			    &UVERBS_METHOD(MLX5_IB_METHOD_DEVX_UMEM_REG),
			    &UVERBS_METHOD(MLX5_IB_METHOD_DEVX_UMEM_DEREG));


DECLARE_UVERBS_NAMED_METHOD(
	MLX5_IB_METHOD_DEVX_ASYNC_CMD_FD_ALLOC,
	UVERBS_ATTR_FD(MLX5_IB_ATTR_DEVX_ASYNC_CMD_FD_ALLOC_HANDLE,
			MLX5_IB_OBJECT_DEVX_ASYNC_CMD_FD,
			UVERBS_ACCESS_NEW,
			UA_MANDATORY));

DECLARE_UVERBS_NAMED_OBJECT(
	MLX5_IB_OBJECT_DEVX_ASYNC_CMD_FD,
	UVERBS_TYPE_ALLOC_FD(sizeof(struct devx_async_cmd_event_file),
			     devx_hot_unplug_async_cmd_event_file,
			     &devx_async_cmd_event_fops, "[devx_async_cmd]",
			     O_RDONLY),
	&UVERBS_METHOD(MLX5_IB_METHOD_DEVX_ASYNC_CMD_FD_ALLOC));

DECLARE_UVERBS_NAMED_METHOD(
	MLX5_IB_METHOD_DEVX_ASYNC_EVENT_FD_ALLOC,
	UVERBS_ATTR_FD(MLX5_IB_ATTR_DEVX_ASYNC_EVENT_FD_ALLOC_HANDLE,
			MLX5_IB_OBJECT_DEVX_ASYNC_EVENT_FD,
			UVERBS_ACCESS_NEW,
			UA_MANDATORY),
	UVERBS_ATTR_FLAGS_IN(MLX5_IB_ATTR_DEVX_ASYNC_EVENT_FD_ALLOC_FLAGS,
			enum mlx5_ib_uapi_devx_create_event_channel_flags,
			UA_MANDATORY));

DECLARE_UVERBS_NAMED_OBJECT(
	MLX5_IB_OBJECT_DEVX_ASYNC_EVENT_FD,
	UVERBS_TYPE_ALLOC_FD(sizeof(struct devx_async_event_file),
			     devx_hot_unplug_async_event_file,
			     &devx_async_event_fops, "[devx_async_event]",
			     O_RDONLY),
	&UVERBS_METHOD(MLX5_IB_METHOD_DEVX_ASYNC_EVENT_FD_ALLOC));

static bool devx_is_supported(struct ib_device *device)
{
	struct mlx5_ib_dev *dev = to_mdev(device);

	return MLX5_CAP_GEN(dev->mdev, log_max_uctx);
}

const struct uapi_definition mlx5_ib_devx_defs[] = {
	UAPI_DEF_CHAIN_OBJ_TREE_NAMED(
		MLX5_IB_OBJECT_DEVX,
		UAPI_DEF_IS_OBJ_SUPPORTED(devx_is_supported)),
	UAPI_DEF_CHAIN_OBJ_TREE_NAMED(
		MLX5_IB_OBJECT_DEVX_OBJ,
		UAPI_DEF_IS_OBJ_SUPPORTED(devx_is_supported)),
	UAPI_DEF_CHAIN_OBJ_TREE_NAMED(
		MLX5_IB_OBJECT_DEVX_UMEM,
		UAPI_DEF_IS_OBJ_SUPPORTED(devx_is_supported)),
	UAPI_DEF_CHAIN_OBJ_TREE_NAMED(
		MLX5_IB_OBJECT_DEVX_ASYNC_CMD_FD,
		UAPI_DEF_IS_OBJ_SUPPORTED(devx_is_supported)),
	UAPI_DEF_CHAIN_OBJ_TREE_NAMED(
		MLX5_IB_OBJECT_DEVX_ASYNC_EVENT_FD,
		UAPI_DEF_IS_OBJ_SUPPORTED(devx_is_supported)),
	{},
};<|MERGE_RESOLUTION|>--- conflicted
+++ resolved
@@ -2026,11 +2026,7 @@
 			event_sub->eventfd =
 				eventfd_ctx_fdget(redirect_fd);
 
-<<<<<<< HEAD
-			if (IS_ERR(event_sub)) {
-=======
 			if (IS_ERR(event_sub->eventfd)) {
->>>>>>> bb831786
 				err = PTR_ERR(event_sub->eventfd);
 				event_sub->eventfd = NULL;
 				goto err;
@@ -2648,14 +2644,6 @@
 	struct devx_async_event_file *ev_file = filp->private_data;
 	struct devx_event_subscription *event_sub, *event_sub_tmp;
 	struct devx_async_event_data *entry, *tmp;
-<<<<<<< HEAD
-
-	mutex_lock(&ev_file->dev->devx_event_table.event_xa_lock);
-	/* delete the subscriptions which are related to this FD */
-	list_for_each_entry_safe(event_sub, event_sub_tmp,
-				 &ev_file->subscribed_events_list, file_list) {
-		devx_cleanup_subscription(ev_file->dev, event_sub);
-=======
 	struct mlx5_ib_dev *dev = ev_file->dev;
 
 	mutex_lock(&dev->devx_event_table.event_xa_lock);
@@ -2663,7 +2651,6 @@
 	list_for_each_entry_safe(event_sub, event_sub_tmp,
 				 &ev_file->subscribed_events_list, file_list) {
 		devx_cleanup_subscription(dev, event_sub);
->>>>>>> bb831786
 		if (event_sub->eventfd)
 			eventfd_ctx_put(event_sub->eventfd);
 
@@ -2672,11 +2659,7 @@
 		kfree_rcu(event_sub, rcu);
 	}
 
-<<<<<<< HEAD
-	mutex_unlock(&ev_file->dev->devx_event_table.event_xa_lock);
-=======
 	mutex_unlock(&dev->devx_event_table.event_xa_lock);
->>>>>>> bb831786
 
 	/* free the pending events allocation */
 	if (!ev_file->omit_data) {
@@ -2688,11 +2671,7 @@
 	}
 
 	uverbs_close_fd(filp);
-<<<<<<< HEAD
-	put_device(&ev_file->dev->ib_dev.dev);
-=======
 	put_device(&dev->ib_dev.dev);
->>>>>>> bb831786
 	return 0;
 }
 
