--- conflicted
+++ resolved
@@ -941,11 +941,7 @@
 					       &addrlimit) ||
 			    addrlimit > type_max(typeof(pkt->addrlimit))) {
 				ret = -EINVAL;
-<<<<<<< HEAD
-				goto free_pbc;
-=======
 				goto free_pkt;
->>>>>>> df0cc57e
 			}
 			pkt->addrlimit = addrlimit;
 
