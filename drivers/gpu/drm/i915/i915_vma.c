/*
 * Copyright © 2016 Intel Corporation
 *
 * Permission is hereby granted, free of charge, to any person obtaining a
 * copy of this software and associated documentation files (the "Software"),
 * to deal in the Software without restriction, including without limitation
 * the rights to use, copy, modify, merge, publish, distribute, sublicense,
 * and/or sell copies of the Software, and to permit persons to whom the
 * Software is furnished to do so, subject to the following conditions:
 *
 * The above copyright notice and this permission notice (including the next
 * paragraph) shall be included in all copies or substantial portions of the
 * Software.
 *
 * THE SOFTWARE IS PROVIDED "AS IS", WITHOUT WARRANTY OF ANY KIND, EXPRESS OR
 * IMPLIED, INCLUDING BUT NOT LIMITED TO THE WARRANTIES OF MERCHANTABILITY,
 * FITNESS FOR A PARTICULAR PURPOSE AND NONINFRINGEMENT.  IN NO EVENT SHALL
 * THE AUTHORS OR COPYRIGHT HOLDERS BE LIABLE FOR ANY CLAIM, DAMAGES OR OTHER
 * LIABILITY, WHETHER IN AN ACTION OF CONTRACT, TORT OR OTHERWISE, ARISING
 * FROM, OUT OF OR IN CONNECTION WITH THE SOFTWARE OR THE USE OR OTHER DEALINGS
 * IN THE SOFTWARE.
 *
 */
 
#include "i915_vma.h"

#include "i915_drv.h"
#include "intel_ringbuffer.h"
#include "intel_frontbuffer.h"

#include <drm/drm_gem.h>

static void
i915_vma_retire(struct i915_gem_active *active,
		struct drm_i915_gem_request *rq)
{
	const unsigned int idx = rq->engine->id;
	struct i915_vma *vma =
		container_of(active, struct i915_vma, last_read[idx]);
	struct drm_i915_gem_object *obj = vma->obj;

	GEM_BUG_ON(!i915_vma_has_active_engine(vma, idx));

	i915_vma_clear_active(vma, idx);
	if (i915_vma_is_active(vma))
		return;

	GEM_BUG_ON(!drm_mm_node_allocated(&vma->node));
	list_move_tail(&vma->vm_link, &vma->vm->inactive_list);
	if (unlikely(i915_vma_is_closed(vma) && !i915_vma_is_pinned(vma)))
		WARN_ON(i915_vma_unbind(vma));

	GEM_BUG_ON(!i915_gem_object_is_active(obj));
	if (--obj->active_count)
		return;

	/* Prune the shared fence arrays iff completely idle (inc. external) */
	if (reservation_object_trylock(obj->resv)) {
		if (reservation_object_test_signaled_rcu(obj->resv, true))
			reservation_object_add_excl_fence(obj->resv, NULL);
		reservation_object_unlock(obj->resv);
	}

	/* Bump our place on the bound list to keep it roughly in LRU order
	 * so that we don't steal from recently used but inactive objects
	 * (unless we are forced to ofc!)
	 */
	spin_lock(&rq->i915->mm.obj_lock);
	if (obj->bind_count)
		list_move_tail(&obj->mm.link, &rq->i915->mm.bound_list);
	spin_unlock(&rq->i915->mm.obj_lock);

	obj->mm.dirty = true; /* be paranoid  */

	if (i915_gem_object_has_active_reference(obj)) {
		i915_gem_object_clear_active_reference(obj);
		i915_gem_object_put(obj);
	}
}

static struct i915_vma *
vma_create(struct drm_i915_gem_object *obj,
	   struct i915_address_space *vm,
	   const struct i915_ggtt_view *view)
{
	struct i915_vma *vma;
	struct rb_node *rb, **p;
	int i;

	/* The aliasing_ppgtt should never be used directly! */
	GEM_BUG_ON(vm == &vm->i915->mm.aliasing_ppgtt->base);

	vma = kmem_cache_zalloc(vm->i915->vmas, GFP_KERNEL);
	if (vma == NULL)
		return ERR_PTR(-ENOMEM);

	for (i = 0; i < ARRAY_SIZE(vma->last_read); i++)
		init_request_active(&vma->last_read[i], i915_vma_retire);
	init_request_active(&vma->last_fence, NULL);
	vma->vm = vm;
	vma->obj = obj;
	vma->resv = obj->resv;
	vma->size = obj->base.size;
	vma->display_alignment = I915_GTT_MIN_ALIGNMENT;

	if (view && view->type != I915_GGTT_VIEW_NORMAL) {
		vma->ggtt_view = *view;
		if (view->type == I915_GGTT_VIEW_PARTIAL) {
			GEM_BUG_ON(range_overflows_t(u64,
						     view->partial.offset,
						     view->partial.size,
						     obj->base.size >> PAGE_SHIFT));
			vma->size = view->partial.size;
			vma->size <<= PAGE_SHIFT;
			GEM_BUG_ON(vma->size >= obj->base.size);
		} else if (view->type == I915_GGTT_VIEW_ROTATED) {
			vma->size = intel_rotation_info_size(&view->rotated);
			vma->size <<= PAGE_SHIFT;
		}
	}

	if (unlikely(vma->size > vm->total))
		goto err_vma;

	GEM_BUG_ON(!IS_ALIGNED(vma->size, I915_GTT_PAGE_SIZE));

	if (i915_is_ggtt(vm)) {
		if (unlikely(overflows_type(vma->size, u32)))
			goto err_vma;

		vma->fence_size = i915_gem_fence_size(vm->i915, vma->size,
						      i915_gem_object_get_tiling(obj),
						      i915_gem_object_get_stride(obj));
		if (unlikely(vma->fence_size < vma->size || /* overflow */
			     vma->fence_size > vm->total))
			goto err_vma;

		GEM_BUG_ON(!IS_ALIGNED(vma->fence_size, I915_GTT_MIN_ALIGNMENT));

		vma->fence_alignment = i915_gem_fence_alignment(vm->i915, vma->size,
								i915_gem_object_get_tiling(obj),
								i915_gem_object_get_stride(obj));
		GEM_BUG_ON(!is_power_of_2(vma->fence_alignment));

		/*
		 * We put the GGTT vma at the start of the vma-list, followed
		 * by the ppGGTT vma. This allows us to break early when
		 * iterating over only the GGTT vma for an object, see
		 * for_each_ggtt_vma()
		 */
		vma->flags |= I915_VMA_GGTT;
		list_add(&vma->obj_link, &obj->vma_list);
	} else {
		i915_ppgtt_get(i915_vm_to_ppgtt(vm));
		list_add_tail(&vma->obj_link, &obj->vma_list);
	}

	rb = NULL;
	p = &obj->vma_tree.rb_node;
	while (*p) {
		struct i915_vma *pos;

		rb = *p;
		pos = rb_entry(rb, struct i915_vma, obj_node);
		if (i915_vma_compare(pos, vm, view) < 0)
			p = &rb->rb_right;
		else
			p = &rb->rb_left;
	}
	rb_link_node(&vma->obj_node, rb, p);
	rb_insert_color(&vma->obj_node, &obj->vma_tree);
	list_add(&vma->vm_link, &vm->unbound_list);

	return vma;

err_vma:
	kmem_cache_free(vm->i915->vmas, vma);
	return ERR_PTR(-E2BIG);
}

static struct i915_vma *
vma_lookup(struct drm_i915_gem_object *obj,
	   struct i915_address_space *vm,
	   const struct i915_ggtt_view *view)
{
	struct rb_node *rb;

	rb = obj->vma_tree.rb_node;
	while (rb) {
		struct i915_vma *vma = rb_entry(rb, struct i915_vma, obj_node);
		long cmp;

		cmp = i915_vma_compare(vma, vm, view);
		if (cmp == 0)
			return vma;

		if (cmp < 0)
			rb = rb->rb_right;
		else
			rb = rb->rb_left;
	}

	return NULL;
}

/**
 * i915_vma_instance - return the singleton instance of the VMA
 * @obj: parent &struct drm_i915_gem_object to be mapped
 * @vm: address space in which the mapping is located
 * @view: additional mapping requirements
 *
 * i915_vma_instance() looks up an existing VMA of the @obj in the @vm with
 * the same @view characteristics. If a match is not found, one is created.
 * Once created, the VMA is kept until either the object is freed, or the
 * address space is closed.
 *
 * Must be called with struct_mutex held.
 *
 * Returns the vma, or an error pointer.
 */
struct i915_vma *
i915_vma_instance(struct drm_i915_gem_object *obj,
		  struct i915_address_space *vm,
		  const struct i915_ggtt_view *view)
{
	struct i915_vma *vma;

	lockdep_assert_held(&obj->base.dev->struct_mutex);
	GEM_BUG_ON(view && !i915_is_ggtt(vm));
	GEM_BUG_ON(vm->closed);

	vma = vma_lookup(obj, vm, view);
	if (!vma)
		vma = vma_create(obj, vm, view);

	GEM_BUG_ON(!IS_ERR(vma) && i915_vma_is_closed(vma));
	GEM_BUG_ON(!IS_ERR(vma) && i915_vma_compare(vma, vm, view));
	GEM_BUG_ON(!IS_ERR(vma) && vma_lookup(obj, vm, view) != vma);
	return vma;
}

/**
 * i915_vma_bind - Sets up PTEs for an VMA in it's corresponding address space.
 * @vma: VMA to map
 * @cache_level: mapping cache level
 * @flags: flags like global or local mapping
 *
 * DMA addresses are taken from the scatter-gather table of this object (or of
 * this VMA in case of non-default GGTT views) and PTE entries set up.
 * Note that DMA addresses are also the only part of the SG table we care about.
 */
int i915_vma_bind(struct i915_vma *vma, enum i915_cache_level cache_level,
		  u32 flags)
{
	u32 bind_flags;
	u32 vma_flags;
	int ret;

	GEM_BUG_ON(!drm_mm_node_allocated(&vma->node));
	GEM_BUG_ON(vma->size > vma->node.size);

	if (GEM_WARN_ON(range_overflows(vma->node.start,
					vma->node.size,
					vma->vm->total)))
		return -ENODEV;

	if (GEM_WARN_ON(!flags))
		return -EINVAL;

	bind_flags = 0;
	if (flags & PIN_GLOBAL)
		bind_flags |= I915_VMA_GLOBAL_BIND;
	if (flags & PIN_USER)
		bind_flags |= I915_VMA_LOCAL_BIND;

	vma_flags = vma->flags & (I915_VMA_GLOBAL_BIND | I915_VMA_LOCAL_BIND);
	if (flags & PIN_UPDATE)
		bind_flags |= vma_flags;
	else
		bind_flags &= ~vma_flags;
	if (bind_flags == 0)
		return 0;

	GEM_BUG_ON(!vma->pages);

	trace_i915_vma_bind(vma, bind_flags);
	ret = vma->vm->bind_vma(vma, cache_level, bind_flags);
	if (ret)
		return ret;

	vma->flags |= bind_flags;
	return 0;
}

void __iomem *i915_vma_pin_iomap(struct i915_vma *vma)
{
	void __iomem *ptr;
	int err;

	/* Access through the GTT requires the device to be awake. */
	assert_rpm_wakelock_held(vma->vm->i915);

	lockdep_assert_held(&vma->vm->i915->drm.struct_mutex);
	if (WARN_ON(!i915_vma_is_map_and_fenceable(vma))) {
		err = -ENODEV;
		goto err;
	}

	GEM_BUG_ON(!i915_vma_is_ggtt(vma));
	GEM_BUG_ON((vma->flags & I915_VMA_GLOBAL_BIND) == 0);

	ptr = vma->iomap;
	if (ptr == NULL) {
		ptr = io_mapping_map_wc(&i915_vm_to_ggtt(vma->vm)->iomap,
					vma->node.start,
					vma->node.size);
		if (ptr == NULL) {
			err = -ENOMEM;
			goto err;
		}

		vma->iomap = ptr;
	}

	__i915_vma_pin(vma);

	err = i915_vma_pin_fence(vma);
	if (err)
		goto err_unpin;

<<<<<<< HEAD
=======
	i915_vma_set_ggtt_write(vma);
>>>>>>> 661e50bc
	return ptr;

err_unpin:
	__i915_vma_unpin(vma);
err:
	return IO_ERR_PTR(err);
}

<<<<<<< HEAD
=======
void i915_vma_flush_writes(struct i915_vma *vma)
{
	if (!i915_vma_has_ggtt_write(vma))
		return;

	i915_gem_flush_ggtt_writes(vma->vm->i915);

	i915_vma_unset_ggtt_write(vma);
}

>>>>>>> 661e50bc
void i915_vma_unpin_iomap(struct i915_vma *vma)
{
	lockdep_assert_held(&vma->obj->base.dev->struct_mutex);

	GEM_BUG_ON(vma->iomap == NULL);

<<<<<<< HEAD
=======
	i915_vma_flush_writes(vma);

>>>>>>> 661e50bc
	i915_vma_unpin_fence(vma);
	i915_vma_unpin(vma);
}

void i915_vma_unpin_and_release(struct i915_vma **p_vma)
{
	struct i915_vma *vma;
	struct drm_i915_gem_object *obj;

	vma = fetch_and_zero(p_vma);
	if (!vma)
		return;

	obj = vma->obj;

	i915_vma_unpin(vma);
	i915_vma_close(vma);

	__i915_gem_object_release_unless_active(obj);
}

bool i915_vma_misplaced(const struct i915_vma *vma,
			u64 size, u64 alignment, u64 flags)
{
	if (!drm_mm_node_allocated(&vma->node))
		return false;

	if (vma->node.size < size)
		return true;

	GEM_BUG_ON(alignment && !is_power_of_2(alignment));
	if (alignment && !IS_ALIGNED(vma->node.start, alignment))
		return true;

	if (flags & PIN_MAPPABLE && !i915_vma_is_map_and_fenceable(vma))
		return true;

	if (flags & PIN_OFFSET_BIAS &&
	    vma->node.start < (flags & PIN_OFFSET_MASK))
		return true;

	if (flags & PIN_OFFSET_FIXED &&
	    vma->node.start != (flags & PIN_OFFSET_MASK))
		return true;

	return false;
}

void __i915_vma_set_map_and_fenceable(struct i915_vma *vma)
{
	bool mappable, fenceable;

	GEM_BUG_ON(!i915_vma_is_ggtt(vma));
	GEM_BUG_ON(!vma->fence_size);

	/*
	 * Explicitly disable for rotated VMA since the display does not
	 * need the fence and the VMA is not accessible to other users.
	 */
	if (vma->ggtt_view.type == I915_GGTT_VIEW_ROTATED)
		return;

	fenceable = (vma->node.size >= vma->fence_size &&
		     IS_ALIGNED(vma->node.start, vma->fence_alignment));

	mappable = vma->node.start + vma->fence_size <= i915_vm_to_ggtt(vma->vm)->mappable_end;

	if (mappable && fenceable)
		vma->flags |= I915_VMA_CAN_FENCE;
	else
		vma->flags &= ~I915_VMA_CAN_FENCE;
}

static bool color_differs(struct drm_mm_node *node, unsigned long color)
{
	return node->allocated && node->color != color;
}

bool i915_gem_valid_gtt_space(struct i915_vma *vma, unsigned long cache_level)
{
	struct drm_mm_node *node = &vma->node;
	struct drm_mm_node *other;

	/*
	 * On some machines we have to be careful when putting differing types
	 * of snoopable memory together to avoid the prefetcher crossing memory
	 * domains and dying. During vm initialisation, we decide whether or not
	 * these constraints apply and set the drm_mm.color_adjust
	 * appropriately.
	 */
	if (vma->vm->mm.color_adjust == NULL)
		return true;

	/* Only valid to be called on an already inserted vma */
	GEM_BUG_ON(!drm_mm_node_allocated(node));
	GEM_BUG_ON(list_empty(&node->node_list));

	other = list_prev_entry(node, node_list);
	if (color_differs(other, cache_level) && !drm_mm_hole_follows(other))
		return false;

	other = list_next_entry(node, node_list);
	if (color_differs(other, cache_level) && !drm_mm_hole_follows(node))
		return false;

	return true;
}

/**
 * i915_vma_insert - finds a slot for the vma in its address space
 * @vma: the vma
 * @size: requested size in bytes (can be larger than the VMA)
 * @alignment: required alignment
 * @flags: mask of PIN_* flags to use
 *
 * First we try to allocate some free space that meets the requirements for
 * the VMA. Failiing that, if the flags permit, it will evict an old VMA,
 * preferrably the oldest idle entry to make room for the new VMA.
 *
 * Returns:
 * 0 on success, negative error code otherwise.
 */
static int
i915_vma_insert(struct i915_vma *vma, u64 size, u64 alignment, u64 flags)
{
	struct drm_i915_private *dev_priv = vma->vm->i915;
	struct drm_i915_gem_object *obj = vma->obj;
	u64 start, end;
	int ret;

	GEM_BUG_ON(i915_vma_is_closed(vma));
	GEM_BUG_ON(vma->flags & (I915_VMA_GLOBAL_BIND | I915_VMA_LOCAL_BIND));
	GEM_BUG_ON(drm_mm_node_allocated(&vma->node));

	size = max(size, vma->size);
	alignment = max(alignment, vma->display_alignment);
	if (flags & PIN_MAPPABLE) {
		size = max_t(typeof(size), size, vma->fence_size);
		alignment = max_t(typeof(alignment),
				  alignment, vma->fence_alignment);
	}

	GEM_BUG_ON(!IS_ALIGNED(size, I915_GTT_PAGE_SIZE));
	GEM_BUG_ON(!IS_ALIGNED(alignment, I915_GTT_MIN_ALIGNMENT));
	GEM_BUG_ON(!is_power_of_2(alignment));

	start = flags & PIN_OFFSET_BIAS ? flags & PIN_OFFSET_MASK : 0;
	GEM_BUG_ON(!IS_ALIGNED(start, I915_GTT_PAGE_SIZE));

	end = vma->vm->total;
	if (flags & PIN_MAPPABLE)
		end = min_t(u64, end, dev_priv->ggtt.mappable_end);
	if (flags & PIN_ZONE_4G)
		end = min_t(u64, end, (1ULL << 32) - I915_GTT_PAGE_SIZE);
	GEM_BUG_ON(!IS_ALIGNED(end, I915_GTT_PAGE_SIZE));

	/* If binding the object/GGTT view requires more space than the entire
	 * aperture has, reject it early before evicting everything in a vain
	 * attempt to find space.
	 */
	if (size > end) {
		DRM_DEBUG("Attempting to bind an object larger than the aperture: request=%llu [object=%zd] > %s aperture=%llu\n",
			  size, obj->base.size,
			  flags & PIN_MAPPABLE ? "mappable" : "total",
			  end);
		return -ENOSPC;
	}

	ret = i915_gem_object_pin_pages(obj);
	if (ret)
		return ret;

	GEM_BUG_ON(vma->pages);

	ret = vma->vm->set_pages(vma);
	if (ret)
		goto err_unpin;

	if (flags & PIN_OFFSET_FIXED) {
		u64 offset = flags & PIN_OFFSET_MASK;
		if (!IS_ALIGNED(offset, alignment) ||
		    range_overflows(offset, size, end)) {
			ret = -EINVAL;
			goto err_clear;
		}

		ret = i915_gem_gtt_reserve(vma->vm, &vma->node,
					   size, offset, obj->cache_level,
					   flags);
		if (ret)
			goto err_clear;
	} else {
		/*
		 * We only support huge gtt pages through the 48b PPGTT,
		 * however we also don't want to force any alignment for
		 * objects which need to be tightly packed into the low 32bits.
		 *
		 * Note that we assume that GGTT are limited to 4GiB for the
		 * forseeable future. See also i915_ggtt_offset().
		 */
		if (upper_32_bits(end - 1) &&
		    vma->page_sizes.sg > I915_GTT_PAGE_SIZE) {
			/*
			 * We can't mix 64K and 4K PTEs in the same page-table
			 * (2M block), and so to avoid the ugliness and
			 * complexity of coloring we opt for just aligning 64K
			 * objects to 2M.
			 */
			u64 page_alignment =
				rounddown_pow_of_two(vma->page_sizes.sg |
						     I915_GTT_PAGE_SIZE_2M);

			/*
			 * Check we don't expand for the limited Global GTT
			 * (mappable aperture is even more precious!). This
			 * also checks that we exclude the aliasing-ppgtt.
			 */
			GEM_BUG_ON(i915_vma_is_ggtt(vma));

			alignment = max(alignment, page_alignment);

			if (vma->page_sizes.sg & I915_GTT_PAGE_SIZE_64K)
				size = round_up(size, I915_GTT_PAGE_SIZE_2M);
		}

		ret = i915_gem_gtt_insert(vma->vm, &vma->node,
					  size, alignment, obj->cache_level,
					  start, end, flags);
		if (ret)
			goto err_clear;

		GEM_BUG_ON(vma->node.start < start);
		GEM_BUG_ON(vma->node.start + vma->node.size > end);
	}
	GEM_BUG_ON(!drm_mm_node_allocated(&vma->node));
	GEM_BUG_ON(!i915_gem_valid_gtt_space(vma, obj->cache_level));

	list_move_tail(&vma->vm_link, &vma->vm->inactive_list);

	spin_lock(&dev_priv->mm.obj_lock);
	list_move_tail(&obj->mm.link, &dev_priv->mm.bound_list);
	obj->bind_count++;
	spin_unlock(&dev_priv->mm.obj_lock);

	GEM_BUG_ON(atomic_read(&obj->mm.pages_pin_count) < obj->bind_count);

	return 0;

err_clear:
	vma->vm->clear_pages(vma);
err_unpin:
	i915_gem_object_unpin_pages(obj);
	return ret;
}

static void
i915_vma_remove(struct i915_vma *vma)
{
	struct drm_i915_private *i915 = vma->vm->i915;
	struct drm_i915_gem_object *obj = vma->obj;

	GEM_BUG_ON(!drm_mm_node_allocated(&vma->node));
	GEM_BUG_ON(vma->flags & (I915_VMA_GLOBAL_BIND | I915_VMA_LOCAL_BIND));

	vma->vm->clear_pages(vma);

	drm_mm_remove_node(&vma->node);
	list_move_tail(&vma->vm_link, &vma->vm->unbound_list);

	/* Since the unbound list is global, only move to that list if
	 * no more VMAs exist.
	 */
	spin_lock(&i915->mm.obj_lock);
	if (--obj->bind_count == 0)
		list_move_tail(&obj->mm.link, &i915->mm.unbound_list);
	spin_unlock(&i915->mm.obj_lock);

	/* And finally now the object is completely decoupled from this vma,
	 * we can drop its hold on the backing storage and allow it to be
	 * reaped by the shrinker.
	 */
	i915_gem_object_unpin_pages(obj);
	GEM_BUG_ON(atomic_read(&obj->mm.pages_pin_count) < obj->bind_count);
}

int __i915_vma_do_pin(struct i915_vma *vma,
		      u64 size, u64 alignment, u64 flags)
{
	const unsigned int bound = vma->flags;
	int ret;

	lockdep_assert_held(&vma->vm->i915->drm.struct_mutex);
	GEM_BUG_ON((flags & (PIN_GLOBAL | PIN_USER)) == 0);
	GEM_BUG_ON((flags & PIN_GLOBAL) && !i915_vma_is_ggtt(vma));

	if (WARN_ON(bound & I915_VMA_PIN_OVERFLOW)) {
		ret = -EBUSY;
		goto err_unpin;
	}

	if ((bound & I915_VMA_BIND_MASK) == 0) {
		ret = i915_vma_insert(vma, size, alignment, flags);
		if (ret)
			goto err_unpin;
	}
	GEM_BUG_ON(!drm_mm_node_allocated(&vma->node));

	ret = i915_vma_bind(vma, vma->obj->cache_level, flags);
	if (ret)
		goto err_remove;

	GEM_BUG_ON((vma->flags & I915_VMA_BIND_MASK) == 0);

	if ((bound ^ vma->flags) & I915_VMA_GLOBAL_BIND)
		__i915_vma_set_map_and_fenceable(vma);

	GEM_BUG_ON(i915_vma_misplaced(vma, size, alignment, flags));
	return 0;

err_remove:
	if ((bound & I915_VMA_BIND_MASK) == 0) {
		i915_vma_remove(vma);
		GEM_BUG_ON(vma->pages);
<<<<<<< HEAD
=======
		GEM_BUG_ON(vma->flags & I915_VMA_BIND_MASK);
>>>>>>> 661e50bc
	}
err_unpin:
	__i915_vma_unpin(vma);
	return ret;
}

static void i915_vma_destroy(struct i915_vma *vma)
{
	int i;

	GEM_BUG_ON(vma->node.allocated);
	GEM_BUG_ON(i915_vma_is_active(vma));
	GEM_BUG_ON(!i915_vma_is_closed(vma));
	GEM_BUG_ON(vma->fence);

	for (i = 0; i < ARRAY_SIZE(vma->last_read); i++)
		GEM_BUG_ON(i915_gem_active_isset(&vma->last_read[i]));
	GEM_BUG_ON(i915_gem_active_isset(&vma->last_fence));

	list_del(&vma->obj_link);
	list_del(&vma->vm_link);

	if (!i915_vma_is_ggtt(vma))
		i915_ppgtt_put(i915_vm_to_ppgtt(vma->vm));

	kmem_cache_free(to_i915(vma->obj->base.dev)->vmas, vma);
}

void i915_vma_close(struct i915_vma *vma)
{
	GEM_BUG_ON(i915_vma_is_closed(vma));
	vma->flags |= I915_VMA_CLOSED;

	rb_erase(&vma->obj_node, &vma->obj->vma_tree);

	if (!i915_vma_is_active(vma) && !i915_vma_is_pinned(vma))
		WARN_ON(i915_vma_unbind(vma));
}

static void __i915_vma_iounmap(struct i915_vma *vma)
{
	GEM_BUG_ON(i915_vma_is_pinned(vma));

	if (vma->iomap == NULL)
		return;

	io_mapping_unmap(vma->iomap);
	vma->iomap = NULL;
}

void i915_vma_revoke_mmap(struct i915_vma *vma)
{
	struct drm_vma_offset_node *node = &vma->obj->base.vma_node;
	u64 vma_offset;

	lockdep_assert_held(&vma->vm->i915->drm.struct_mutex);

	if (!i915_vma_has_userfault(vma))
		return;

	GEM_BUG_ON(!i915_vma_is_map_and_fenceable(vma));
	GEM_BUG_ON(!vma->obj->userfault_count);

	vma_offset = vma->ggtt_view.partial.offset << PAGE_SHIFT;
	unmap_mapping_range(vma->vm->i915->drm.anon_inode->i_mapping,
			    drm_vma_node_offset_addr(node) + vma_offset,
			    vma->size,
			    1);

	i915_vma_unset_userfault(vma);
	if (!--vma->obj->userfault_count)
		list_del(&vma->obj->userfault_link);
}

int i915_vma_unbind(struct i915_vma *vma)
{
	struct drm_i915_gem_object *obj = vma->obj;
	unsigned long active;
	int ret;

	lockdep_assert_held(&obj->base.dev->struct_mutex);

	/* First wait upon any activity as retiring the request may
	 * have side-effects such as unpinning or even unbinding this vma.
	 */
	might_sleep();
	active = i915_vma_get_active(vma);
	if (active) {
		int idx;

		/* When a closed VMA is retired, it is unbound - eek.
		 * In order to prevent it from being recursively closed,
		 * take a pin on the vma so that the second unbind is
		 * aborted.
		 *
		 * Even more scary is that the retire callback may free
		 * the object (last active vma). To prevent the explosion
		 * we defer the actual object free to a worker that can
		 * only proceed once it acquires the struct_mutex (which
		 * we currently hold, therefore it cannot free this object
		 * before we are finished).
		 */
		__i915_vma_pin(vma);

		for_each_active(active, idx) {
			ret = i915_gem_active_retire(&vma->last_read[idx],
						     &vma->vm->i915->drm.struct_mutex);
			if (ret)
				break;
		}

		if (!ret) {
			ret = i915_gem_active_retire(&vma->last_fence,
						     &vma->vm->i915->drm.struct_mutex);
		}

		__i915_vma_unpin(vma);
		if (ret)
			return ret;
	}
	GEM_BUG_ON(i915_vma_is_active(vma));

	if (i915_vma_is_pinned(vma))
		return -EBUSY;

	if (!drm_mm_node_allocated(&vma->node))
		goto destroy;

	GEM_BUG_ON(obj->bind_count == 0);
	GEM_BUG_ON(!i915_gem_object_has_pinned_pages(obj));

	if (i915_vma_is_map_and_fenceable(vma)) {
		/*
		 * Check that we have flushed all writes through the GGTT
		 * before the unbind, other due to non-strict nature of those
		 * indirect writes they may end up referencing the GGTT PTE
		 * after the unbind.
		 */
		i915_vma_flush_writes(vma);
		GEM_BUG_ON(i915_vma_has_ggtt_write(vma));

		/* release the fence reg _after_ flushing */
		ret = i915_vma_put_fence(vma);
		if (ret)
			return ret;

		/* Force a pagefault for domain tracking on next user access */
		i915_vma_revoke_mmap(vma);

		__i915_vma_iounmap(vma);
		vma->flags &= ~I915_VMA_CAN_FENCE;
	}
	GEM_BUG_ON(vma->fence);
	GEM_BUG_ON(i915_vma_has_userfault(vma));

	if (likely(!vma->vm->closed)) {
		trace_i915_vma_unbind(vma);
		vma->vm->unbind_vma(vma);
	}
	vma->flags &= ~(I915_VMA_GLOBAL_BIND | I915_VMA_LOCAL_BIND);

	i915_vma_remove(vma);

destroy:
	if (unlikely(i915_vma_is_closed(vma)))
		i915_vma_destroy(vma);

	return 0;
}

#if IS_ENABLED(CONFIG_DRM_I915_SELFTEST)
#include "selftests/i915_vma.c"
#endif<|MERGE_RESOLUTION|>--- conflicted
+++ resolved
@@ -328,10 +328,7 @@
 	if (err)
 		goto err_unpin;
 
-<<<<<<< HEAD
-=======
 	i915_vma_set_ggtt_write(vma);
->>>>>>> 661e50bc
 	return ptr;
 
 err_unpin:
@@ -340,8 +337,6 @@
 	return IO_ERR_PTR(err);
 }
 
-<<<<<<< HEAD
-=======
 void i915_vma_flush_writes(struct i915_vma *vma)
 {
 	if (!i915_vma_has_ggtt_write(vma))
@@ -352,18 +347,14 @@
 	i915_vma_unset_ggtt_write(vma);
 }
 
->>>>>>> 661e50bc
 void i915_vma_unpin_iomap(struct i915_vma *vma)
 {
 	lockdep_assert_held(&vma->obj->base.dev->struct_mutex);
 
 	GEM_BUG_ON(vma->iomap == NULL);
 
-<<<<<<< HEAD
-=======
 	i915_vma_flush_writes(vma);
 
->>>>>>> 661e50bc
 	i915_vma_unpin_fence(vma);
 	i915_vma_unpin(vma);
 }
@@ -687,10 +678,7 @@
 	if ((bound & I915_VMA_BIND_MASK) == 0) {
 		i915_vma_remove(vma);
 		GEM_BUG_ON(vma->pages);
-<<<<<<< HEAD
-=======
 		GEM_BUG_ON(vma->flags & I915_VMA_BIND_MASK);
->>>>>>> 661e50bc
 	}
 err_unpin:
 	__i915_vma_unpin(vma);
