/* i915_drv.c -- i830,i845,i855,i865,i915 driver -*- linux-c -*-
 */
/*
 *
 * Copyright 2003 Tungsten Graphics, Inc., Cedar Park, Texas.
 * All Rights Reserved.
 *
 * Permission is hereby granted, free of charge, to any person obtaining a
 * copy of this software and associated documentation files (the
 * "Software"), to deal in the Software without restriction, including
 * without limitation the rights to use, copy, modify, merge, publish,
 * distribute, sub license, and/or sell copies of the Software, and to
 * permit persons to whom the Software is furnished to do so, subject to
 * the following conditions:
 *
 * The above copyright notice and this permission notice (including the
 * next paragraph) shall be included in all copies or substantial portions
 * of the Software.
 *
 * THE SOFTWARE IS PROVIDED "AS IS", WITHOUT WARRANTY OF ANY KIND, EXPRESS
 * OR IMPLIED, INCLUDING BUT NOT LIMITED TO THE WARRANTIES OF
 * MERCHANTABILITY, FITNESS FOR A PARTICULAR PURPOSE AND NON-INFRINGEMENT.
 * IN NO EVENT SHALL TUNGSTEN GRAPHICS AND/OR ITS SUPPLIERS BE LIABLE FOR
 * ANY CLAIM, DAMAGES OR OTHER LIABILITY, WHETHER IN AN ACTION OF CONTRACT,
 * TORT OR OTHERWISE, ARISING FROM, OUT OF OR IN CONNECTION WITH THE
 * SOFTWARE OR THE USE OR OTHER DEALINGS IN THE SOFTWARE.
 *
 */

#include <linux/acpi.h>
#include <linux/device.h>
#include <linux/oom.h>
#include <linux/module.h>
#include <linux/pci.h>
#include <linux/pm.h>
#include <linux/pm_runtime.h>
#include <linux/pnp.h>
#include <linux/slab.h>
#include <linux/vgaarb.h>
#include <linux/vga_switcheroo.h>
#include <linux/vt.h>
#include <acpi/video.h>

#include <drm/drmP.h>
#include <drm/drm_crtc_helper.h>
#include <drm/drm_atomic_helper.h>
#include <drm/i915_drm.h>

#include "i915_drv.h"
#include "i915_trace.h"
#include "i915_pmu.h"
#include "i915_query.h"
#include "i915_vgpu.h"
#include "intel_drv.h"
#include "intel_uc.h"

static struct drm_driver driver;

#if IS_ENABLED(CONFIG_DRM_I915_DEBUG)
static unsigned int i915_load_fail_count;

bool __i915_inject_load_failure(const char *func, int line)
{
	if (i915_load_fail_count >= i915_modparams.inject_load_failure)
		return false;

	if (++i915_load_fail_count == i915_modparams.inject_load_failure) {
		DRM_INFO("Injecting failure at checkpoint %u [%s:%d]\n",
			 i915_modparams.inject_load_failure, func, line);
		return true;
	}

	return false;
}
#endif

#define FDO_BUG_URL "https://bugs.freedesktop.org/enter_bug.cgi?product=DRI"
#define FDO_BUG_MSG "Please file a bug at " FDO_BUG_URL " against DRM/Intel " \
		    "providing the dmesg log by booting with drm.debug=0xf"

void
__i915_printk(struct drm_i915_private *dev_priv, const char *level,
	      const char *fmt, ...)
{
	static bool shown_bug_once;
	struct device *kdev = dev_priv->drm.dev;
	bool is_error = level[1] <= KERN_ERR[1];
	bool is_debug = level[1] == KERN_DEBUG[1];
	struct va_format vaf;
	va_list args;

	if (is_debug && !(drm_debug & DRM_UT_DRIVER))
		return;

	va_start(args, fmt);

	vaf.fmt = fmt;
	vaf.va = &args;

	dev_printk(level, kdev, "[" DRM_NAME ":%ps] %pV",
		   __builtin_return_address(0), &vaf);

	if (is_error && !shown_bug_once) {
		dev_notice(kdev, "%s", FDO_BUG_MSG);
		shown_bug_once = true;
	}

	va_end(args);
}

static bool i915_error_injected(struct drm_i915_private *dev_priv)
{
#if IS_ENABLED(CONFIG_DRM_I915_DEBUG)
	return i915_modparams.inject_load_failure &&
	       i915_load_fail_count == i915_modparams.inject_load_failure;
#else
	return false;
#endif
}

#define i915_load_error(dev_priv, fmt, ...)				     \
	__i915_printk(dev_priv,						     \
		      i915_error_injected(dev_priv) ? KERN_DEBUG : KERN_ERR, \
		      fmt, ##__VA_ARGS__)

/* Map PCH device id to PCH type, or PCH_NONE if unknown. */
static enum intel_pch
intel_pch_type(const struct drm_i915_private *dev_priv, unsigned short id)
{
	switch (id) {
	case INTEL_PCH_IBX_DEVICE_ID_TYPE:
		DRM_DEBUG_KMS("Found Ibex Peak PCH\n");
		WARN_ON(!IS_GEN5(dev_priv));
		return PCH_IBX;
	case INTEL_PCH_CPT_DEVICE_ID_TYPE:
		DRM_DEBUG_KMS("Found CougarPoint PCH\n");
		WARN_ON(!IS_GEN6(dev_priv) && !IS_IVYBRIDGE(dev_priv));
		return PCH_CPT;
	case INTEL_PCH_PPT_DEVICE_ID_TYPE:
		DRM_DEBUG_KMS("Found PantherPoint PCH\n");
		WARN_ON(!IS_GEN6(dev_priv) && !IS_IVYBRIDGE(dev_priv));
		/* PantherPoint is CPT compatible */
		return PCH_CPT;
	case INTEL_PCH_LPT_DEVICE_ID_TYPE:
		DRM_DEBUG_KMS("Found LynxPoint PCH\n");
		WARN_ON(!IS_HASWELL(dev_priv) && !IS_BROADWELL(dev_priv));
		WARN_ON(IS_HSW_ULT(dev_priv) || IS_BDW_ULT(dev_priv));
		return PCH_LPT;
	case INTEL_PCH_LPT_LP_DEVICE_ID_TYPE:
		DRM_DEBUG_KMS("Found LynxPoint LP PCH\n");
		WARN_ON(!IS_HASWELL(dev_priv) && !IS_BROADWELL(dev_priv));
		WARN_ON(!IS_HSW_ULT(dev_priv) && !IS_BDW_ULT(dev_priv));
		return PCH_LPT;
	case INTEL_PCH_WPT_DEVICE_ID_TYPE:
		DRM_DEBUG_KMS("Found WildcatPoint PCH\n");
		WARN_ON(!IS_HASWELL(dev_priv) && !IS_BROADWELL(dev_priv));
		WARN_ON(IS_HSW_ULT(dev_priv) || IS_BDW_ULT(dev_priv));
		/* WildcatPoint is LPT compatible */
		return PCH_LPT;
	case INTEL_PCH_WPT_LP_DEVICE_ID_TYPE:
		DRM_DEBUG_KMS("Found WildcatPoint LP PCH\n");
		WARN_ON(!IS_HASWELL(dev_priv) && !IS_BROADWELL(dev_priv));
		WARN_ON(!IS_HSW_ULT(dev_priv) && !IS_BDW_ULT(dev_priv));
		/* WildcatPoint is LPT compatible */
		return PCH_LPT;
	case INTEL_PCH_SPT_DEVICE_ID_TYPE:
		DRM_DEBUG_KMS("Found SunrisePoint PCH\n");
		WARN_ON(!IS_SKYLAKE(dev_priv) && !IS_KABYLAKE(dev_priv));
		return PCH_SPT;
	case INTEL_PCH_SPT_LP_DEVICE_ID_TYPE:
		DRM_DEBUG_KMS("Found SunrisePoint LP PCH\n");
		WARN_ON(!IS_SKYLAKE(dev_priv) && !IS_KABYLAKE(dev_priv));
		return PCH_SPT;
	case INTEL_PCH_KBP_DEVICE_ID_TYPE:
		DRM_DEBUG_KMS("Found Kaby Lake PCH (KBP)\n");
		WARN_ON(!IS_SKYLAKE(dev_priv) && !IS_KABYLAKE(dev_priv) &&
			!IS_COFFEELAKE(dev_priv));
		return PCH_KBP;
	case INTEL_PCH_CNP_DEVICE_ID_TYPE:
		DRM_DEBUG_KMS("Found Cannon Lake PCH (CNP)\n");
		WARN_ON(!IS_CANNONLAKE(dev_priv) && !IS_COFFEELAKE(dev_priv));
		return PCH_CNP;
	case INTEL_PCH_CNP_LP_DEVICE_ID_TYPE:
		DRM_DEBUG_KMS("Found Cannon Lake LP PCH (CNP-LP)\n");
		WARN_ON(!IS_CANNONLAKE(dev_priv) && !IS_COFFEELAKE(dev_priv));
		return PCH_CNP;
	case INTEL_PCH_ICP_DEVICE_ID_TYPE:
		DRM_DEBUG_KMS("Found Ice Lake PCH\n");
		WARN_ON(!IS_ICELAKE(dev_priv));
		return PCH_ICP;
	default:
		return PCH_NONE;
	}
}
<<<<<<< HEAD

static bool intel_is_virt_pch(unsigned short id,
			      unsigned short svendor, unsigned short sdevice)
{
	return (id == INTEL_PCH_P2X_DEVICE_ID_TYPE ||
		id == INTEL_PCH_P3X_DEVICE_ID_TYPE ||
		(id == INTEL_PCH_QEMU_DEVICE_ID_TYPE &&
		 svendor == PCI_SUBVENDOR_ID_REDHAT_QUMRANET &&
		 sdevice == PCI_SUBDEVICE_ID_QEMU));
}

static unsigned short
intel_virt_detect_pch(const struct drm_i915_private *dev_priv)
{
=======

static bool intel_is_virt_pch(unsigned short id,
			      unsigned short svendor, unsigned short sdevice)
{
	return (id == INTEL_PCH_P2X_DEVICE_ID_TYPE ||
		id == INTEL_PCH_P3X_DEVICE_ID_TYPE ||
		(id == INTEL_PCH_QEMU_DEVICE_ID_TYPE &&
		 svendor == PCI_SUBVENDOR_ID_REDHAT_QUMRANET &&
		 sdevice == PCI_SUBDEVICE_ID_QEMU));
}

static unsigned short
intel_virt_detect_pch(const struct drm_i915_private *dev_priv)
{
>>>>>>> f853dcaa
	unsigned short id = 0;

	/*
	 * In a virtualized passthrough environment we can be in a
	 * setup where the ISA bridge is not able to be passed through.
	 * In this case, a south bridge can be emulated and we have to
	 * make an educated guess as to which PCH is really there.
	 */

	if (IS_GEN5(dev_priv))
		id = INTEL_PCH_IBX_DEVICE_ID_TYPE;
	else if (IS_GEN6(dev_priv) || IS_IVYBRIDGE(dev_priv))
		id = INTEL_PCH_CPT_DEVICE_ID_TYPE;
	else if (IS_HSW_ULT(dev_priv) || IS_BDW_ULT(dev_priv))
		id = INTEL_PCH_LPT_LP_DEVICE_ID_TYPE;
	else if (IS_HASWELL(dev_priv) || IS_BROADWELL(dev_priv))
		id = INTEL_PCH_LPT_DEVICE_ID_TYPE;
	else if (IS_SKYLAKE(dev_priv) || IS_KABYLAKE(dev_priv))
		id = INTEL_PCH_SPT_DEVICE_ID_TYPE;
	else if (IS_COFFEELAKE(dev_priv) || IS_CANNONLAKE(dev_priv))
		id = INTEL_PCH_CNP_DEVICE_ID_TYPE;

	if (id)
		DRM_DEBUG_KMS("Assuming PCH ID %04x\n", id);
	else
		DRM_DEBUG_KMS("Assuming no PCH\n");

	return id;
}

static void intel_detect_pch(struct drm_i915_private *dev_priv)
{
	struct pci_dev *pch = NULL;

	/* In all current cases, num_pipes is equivalent to the PCH_NOP setting
	 * (which really amounts to a PCH but no South Display).
	 */
	if (INTEL_INFO(dev_priv)->num_pipes == 0) {
		dev_priv->pch_type = PCH_NOP;
		return;
	}

	/*
	 * The reason to probe ISA bridge instead of Dev31:Fun0 is to
	 * make graphics device passthrough work easy for VMM, that only
	 * need to expose ISA bridge to let driver know the real hardware
	 * underneath. This is a requirement from virtualization team.
	 *
	 * In some virtualized environments (e.g. XEN), there is irrelevant
	 * ISA bridge in the system. To work reliably, we should scan trhough
	 * all the ISA bridge devices and check for the first match, instead
	 * of only checking the first one.
	 */
	while ((pch = pci_get_class(PCI_CLASS_BRIDGE_ISA << 8, pch))) {
		unsigned short id;
		enum intel_pch pch_type;

		if (pch->vendor != PCI_VENDOR_ID_INTEL)
			continue;

		id = pch->device & INTEL_PCH_DEVICE_ID_MASK;

		pch_type = intel_pch_type(dev_priv, id);
		if (pch_type != PCH_NONE) {
			dev_priv->pch_type = pch_type;
			dev_priv->pch_id = id;
			break;
		} else if (intel_is_virt_pch(id, pch->subsystem_vendor,
					 pch->subsystem_device)) {
			id = intel_virt_detect_pch(dev_priv);
			if (id) {
				pch_type = intel_pch_type(dev_priv, id);
				if (WARN_ON(pch_type == PCH_NONE))
					pch_type = PCH_NOP;
			} else {
				pch_type = PCH_NOP;
			}
			dev_priv->pch_type = pch_type;
			dev_priv->pch_id = id;
			break;
		}
	}
	if (!pch)
		DRM_DEBUG_KMS("No PCH found.\n");

	pci_dev_put(pch);
}

static int i915_getparam_ioctl(struct drm_device *dev, void *data,
			       struct drm_file *file_priv)
{
	struct drm_i915_private *dev_priv = to_i915(dev);
	struct pci_dev *pdev = dev_priv->drm.pdev;
	drm_i915_getparam_t *param = data;
	int value;

	switch (param->param) {
	case I915_PARAM_IRQ_ACTIVE:
	case I915_PARAM_ALLOW_BATCHBUFFER:
	case I915_PARAM_LAST_DISPATCH:
	case I915_PARAM_HAS_EXEC_CONSTANTS:
		/* Reject all old ums/dri params. */
		return -ENODEV;
	case I915_PARAM_CHIPSET_ID:
		value = pdev->device;
		break;
	case I915_PARAM_REVISION:
		value = pdev->revision;
		break;
	case I915_PARAM_NUM_FENCES_AVAIL:
		value = dev_priv->num_fence_regs;
		break;
	case I915_PARAM_HAS_OVERLAY:
		value = dev_priv->overlay ? 1 : 0;
		break;
	case I915_PARAM_HAS_BSD:
		value = !!dev_priv->engine[VCS];
		break;
	case I915_PARAM_HAS_BLT:
		value = !!dev_priv->engine[BCS];
		break;
	case I915_PARAM_HAS_VEBOX:
		value = !!dev_priv->engine[VECS];
		break;
	case I915_PARAM_HAS_BSD2:
		value = !!dev_priv->engine[VCS2];
		break;
	case I915_PARAM_HAS_LLC:
		value = HAS_LLC(dev_priv);
		break;
	case I915_PARAM_HAS_WT:
		value = HAS_WT(dev_priv);
		break;
	case I915_PARAM_HAS_ALIASING_PPGTT:
		value = USES_PPGTT(dev_priv);
		break;
	case I915_PARAM_HAS_SEMAPHORES:
		value = HAS_LEGACY_SEMAPHORES(dev_priv);
		break;
	case I915_PARAM_HAS_SECURE_BATCHES:
		value = capable(CAP_SYS_ADMIN);
		break;
	case I915_PARAM_CMD_PARSER_VERSION:
		value = i915_cmd_parser_get_version(dev_priv);
		break;
	case I915_PARAM_SUBSLICE_TOTAL:
		value = sseu_subslice_total(&INTEL_INFO(dev_priv)->sseu);
		if (!value)
			return -ENODEV;
		break;
	case I915_PARAM_EU_TOTAL:
		value = INTEL_INFO(dev_priv)->sseu.eu_total;
		if (!value)
			return -ENODEV;
		break;
	case I915_PARAM_HAS_GPU_RESET:
		value = i915_modparams.enable_hangcheck &&
			intel_has_gpu_reset(dev_priv);
		if (value && intel_has_reset_engine(dev_priv))
			value = 2;
		break;
	case I915_PARAM_HAS_RESOURCE_STREAMER:
		value = HAS_RESOURCE_STREAMER(dev_priv);
		break;
	case I915_PARAM_HAS_POOLED_EU:
		value = HAS_POOLED_EU(dev_priv);
		break;
	case I915_PARAM_MIN_EU_IN_POOL:
		value = INTEL_INFO(dev_priv)->sseu.min_eu_in_pool;
		break;
	case I915_PARAM_HUC_STATUS:
		intel_runtime_pm_get(dev_priv);
		value = I915_READ(HUC_STATUS2) & HUC_FW_VERIFIED;
		intel_runtime_pm_put(dev_priv);
		break;
	case I915_PARAM_MMAP_GTT_VERSION:
		/* Though we've started our numbering from 1, and so class all
		 * earlier versions as 0, in effect their value is undefined as
		 * the ioctl will report EINVAL for the unknown param!
		 */
		value = i915_gem_mmap_gtt_version();
		break;
	case I915_PARAM_HAS_SCHEDULER:
		value = dev_priv->caps.scheduler;
		break;

	case I915_PARAM_MMAP_VERSION:
		/* Remember to bump this if the version changes! */
	case I915_PARAM_HAS_GEM:
	case I915_PARAM_HAS_PAGEFLIPPING:
	case I915_PARAM_HAS_EXECBUF2: /* depends on GEM */
	case I915_PARAM_HAS_RELAXED_FENCING:
	case I915_PARAM_HAS_COHERENT_RINGS:
	case I915_PARAM_HAS_RELAXED_DELTA:
	case I915_PARAM_HAS_GEN7_SOL_RESET:
	case I915_PARAM_HAS_WAIT_TIMEOUT:
	case I915_PARAM_HAS_PRIME_VMAP_FLUSH:
	case I915_PARAM_HAS_PINNED_BATCHES:
	case I915_PARAM_HAS_EXEC_NO_RELOC:
	case I915_PARAM_HAS_EXEC_HANDLE_LUT:
	case I915_PARAM_HAS_COHERENT_PHYS_GTT:
	case I915_PARAM_HAS_EXEC_SOFTPIN:
	case I915_PARAM_HAS_EXEC_ASYNC:
	case I915_PARAM_HAS_EXEC_FENCE:
	case I915_PARAM_HAS_EXEC_CAPTURE:
	case I915_PARAM_HAS_EXEC_BATCH_FIRST:
	case I915_PARAM_HAS_EXEC_FENCE_ARRAY:
		/* For the time being all of these are always true;
		 * if some supported hardware does not have one of these
		 * features this value needs to be provided from
		 * INTEL_INFO(), a feature macro, or similar.
		 */
		value = 1;
		break;
	case I915_PARAM_HAS_CONTEXT_ISOLATION:
		value = intel_engines_has_context_isolation(dev_priv);
		break;
	case I915_PARAM_SLICE_MASK:
		value = INTEL_INFO(dev_priv)->sseu.slice_mask;
		if (!value)
			return -ENODEV;
		break;
	case I915_PARAM_SUBSLICE_MASK:
		value = INTEL_INFO(dev_priv)->sseu.subslice_mask[0];
		if (!value)
			return -ENODEV;
		break;
	case I915_PARAM_CS_TIMESTAMP_FREQUENCY:
		value = 1000 * INTEL_INFO(dev_priv)->cs_timestamp_frequency_khz;
		break;
	default:
		DRM_DEBUG("Unknown parameter %d\n", param->param);
		return -EINVAL;
	}

	if (put_user(value, param->value))
		return -EFAULT;

	return 0;
}

static int i915_get_bridge_dev(struct drm_i915_private *dev_priv)
{
	int domain = pci_domain_nr(dev_priv->drm.pdev->bus);

	dev_priv->bridge_dev =
		pci_get_domain_bus_and_slot(domain, 0, PCI_DEVFN(0, 0));
	if (!dev_priv->bridge_dev) {
		DRM_ERROR("bridge device not found\n");
		return -1;
	}
	return 0;
}

/* Allocate space for the MCH regs if needed, return nonzero on error */
static int
intel_alloc_mchbar_resource(struct drm_i915_private *dev_priv)
{
	int reg = INTEL_GEN(dev_priv) >= 4 ? MCHBAR_I965 : MCHBAR_I915;
	u32 temp_lo, temp_hi = 0;
	u64 mchbar_addr;
	int ret;

	if (INTEL_GEN(dev_priv) >= 4)
		pci_read_config_dword(dev_priv->bridge_dev, reg + 4, &temp_hi);
	pci_read_config_dword(dev_priv->bridge_dev, reg, &temp_lo);
	mchbar_addr = ((u64)temp_hi << 32) | temp_lo;

	/* If ACPI doesn't have it, assume we need to allocate it ourselves */
#ifdef CONFIG_PNP
	if (mchbar_addr &&
	    pnp_range_reserved(mchbar_addr, mchbar_addr + MCHBAR_SIZE))
		return 0;
#endif

	/* Get some space for it */
	dev_priv->mch_res.name = "i915 MCHBAR";
	dev_priv->mch_res.flags = IORESOURCE_MEM;
	ret = pci_bus_alloc_resource(dev_priv->bridge_dev->bus,
				     &dev_priv->mch_res,
				     MCHBAR_SIZE, MCHBAR_SIZE,
				     PCIBIOS_MIN_MEM,
				     0, pcibios_align_resource,
				     dev_priv->bridge_dev);
	if (ret) {
		DRM_DEBUG_DRIVER("failed bus alloc: %d\n", ret);
		dev_priv->mch_res.start = 0;
		return ret;
	}

	if (INTEL_GEN(dev_priv) >= 4)
		pci_write_config_dword(dev_priv->bridge_dev, reg + 4,
				       upper_32_bits(dev_priv->mch_res.start));

	pci_write_config_dword(dev_priv->bridge_dev, reg,
			       lower_32_bits(dev_priv->mch_res.start));
	return 0;
}

/* Setup MCHBAR if possible, return true if we should disable it again */
static void
intel_setup_mchbar(struct drm_i915_private *dev_priv)
{
	int mchbar_reg = INTEL_GEN(dev_priv) >= 4 ? MCHBAR_I965 : MCHBAR_I915;
	u32 temp;
	bool enabled;

	if (IS_VALLEYVIEW(dev_priv) || IS_CHERRYVIEW(dev_priv))
		return;

	dev_priv->mchbar_need_disable = false;

	if (IS_I915G(dev_priv) || IS_I915GM(dev_priv)) {
		pci_read_config_dword(dev_priv->bridge_dev, DEVEN, &temp);
		enabled = !!(temp & DEVEN_MCHBAR_EN);
	} else {
		pci_read_config_dword(dev_priv->bridge_dev, mchbar_reg, &temp);
		enabled = temp & 1;
	}

	/* If it's already enabled, don't have to do anything */
	if (enabled)
		return;

	if (intel_alloc_mchbar_resource(dev_priv))
		return;

	dev_priv->mchbar_need_disable = true;

	/* Space is allocated or reserved, so enable it. */
	if (IS_I915G(dev_priv) || IS_I915GM(dev_priv)) {
		pci_write_config_dword(dev_priv->bridge_dev, DEVEN,
				       temp | DEVEN_MCHBAR_EN);
	} else {
		pci_read_config_dword(dev_priv->bridge_dev, mchbar_reg, &temp);
		pci_write_config_dword(dev_priv->bridge_dev, mchbar_reg, temp | 1);
	}
}

static void
intel_teardown_mchbar(struct drm_i915_private *dev_priv)
{
	int mchbar_reg = INTEL_GEN(dev_priv) >= 4 ? MCHBAR_I965 : MCHBAR_I915;

	if (dev_priv->mchbar_need_disable) {
		if (IS_I915G(dev_priv) || IS_I915GM(dev_priv)) {
			u32 deven_val;

			pci_read_config_dword(dev_priv->bridge_dev, DEVEN,
					      &deven_val);
			deven_val &= ~DEVEN_MCHBAR_EN;
			pci_write_config_dword(dev_priv->bridge_dev, DEVEN,
					       deven_val);
		} else {
			u32 mchbar_val;

			pci_read_config_dword(dev_priv->bridge_dev, mchbar_reg,
					      &mchbar_val);
			mchbar_val &= ~1;
			pci_write_config_dword(dev_priv->bridge_dev, mchbar_reg,
					       mchbar_val);
		}
	}

	if (dev_priv->mch_res.start)
		release_resource(&dev_priv->mch_res);
}

/* true = enable decode, false = disable decoder */
static unsigned int i915_vga_set_decode(void *cookie, bool state)
{
	struct drm_i915_private *dev_priv = cookie;

	intel_modeset_vga_set_state(dev_priv, state);
	if (state)
		return VGA_RSRC_LEGACY_IO | VGA_RSRC_LEGACY_MEM |
		       VGA_RSRC_NORMAL_IO | VGA_RSRC_NORMAL_MEM;
	else
		return VGA_RSRC_NORMAL_IO | VGA_RSRC_NORMAL_MEM;
}

static int i915_resume_switcheroo(struct drm_device *dev);
static int i915_suspend_switcheroo(struct drm_device *dev, pm_message_t state);

static void i915_switcheroo_set_state(struct pci_dev *pdev, enum vga_switcheroo_state state)
{
	struct drm_device *dev = pci_get_drvdata(pdev);
	pm_message_t pmm = { .event = PM_EVENT_SUSPEND };

	if (state == VGA_SWITCHEROO_ON) {
		pr_info("switched on\n");
		dev->switch_power_state = DRM_SWITCH_POWER_CHANGING;
		/* i915 resume handler doesn't set to D0 */
		pci_set_power_state(pdev, PCI_D0);
		i915_resume_switcheroo(dev);
		dev->switch_power_state = DRM_SWITCH_POWER_ON;
	} else {
		pr_info("switched off\n");
		dev->switch_power_state = DRM_SWITCH_POWER_CHANGING;
		i915_suspend_switcheroo(dev, pmm);
		dev->switch_power_state = DRM_SWITCH_POWER_OFF;
	}
}

static bool i915_switcheroo_can_switch(struct pci_dev *pdev)
{
	struct drm_device *dev = pci_get_drvdata(pdev);

	/*
	 * FIXME: open_count is protected by drm_global_mutex but that would lead to
	 * locking inversion with the driver load path. And the access here is
	 * completely racy anyway. So don't bother with locking for now.
	 */
	return dev->open_count == 0;
}

static const struct vga_switcheroo_client_ops i915_switcheroo_ops = {
	.set_gpu_state = i915_switcheroo_set_state,
	.reprobe = NULL,
	.can_switch = i915_switcheroo_can_switch,
};

static void i915_gem_fini(struct drm_i915_private *dev_priv)
{
	/* Flush any outstanding unpin_work. */
	i915_gem_drain_workqueue(dev_priv);

	mutex_lock(&dev_priv->drm.struct_mutex);
	intel_uc_fini_hw(dev_priv);
	intel_uc_fini(dev_priv);
	i915_gem_cleanup_engines(dev_priv);
	i915_gem_contexts_fini(dev_priv);
	mutex_unlock(&dev_priv->drm.struct_mutex);

	intel_uc_fini_misc(dev_priv);
	i915_gem_cleanup_userptr(dev_priv);

	i915_gem_drain_freed_objects(dev_priv);

	WARN_ON(!list_empty(&dev_priv->contexts.list));
}

static int i915_load_modeset_init(struct drm_device *dev)
{
	struct drm_i915_private *dev_priv = to_i915(dev);
	struct pci_dev *pdev = dev_priv->drm.pdev;
	int ret;

	if (i915_inject_load_failure())
		return -ENODEV;

	intel_bios_init(dev_priv);

	/* If we have > 1 VGA cards, then we need to arbitrate access
	 * to the common VGA resources.
	 *
	 * If we are a secondary display controller (!PCI_DISPLAY_CLASS_VGA),
	 * then we do not take part in VGA arbitration and the
	 * vga_client_register() fails with -ENODEV.
	 */
	ret = vga_client_register(pdev, dev_priv, NULL, i915_vga_set_decode);
	if (ret && ret != -ENODEV)
		goto out;

	intel_register_dsm_handler();

	ret = vga_switcheroo_register_client(pdev, &i915_switcheroo_ops, false);
	if (ret)
		goto cleanup_vga_client;

	/* must happen before intel_power_domains_init_hw() on VLV/CHV */
	intel_update_rawclk(dev_priv);

	intel_power_domains_init_hw(dev_priv, false);

	intel_csr_ucode_init(dev_priv);

	ret = intel_irq_install(dev_priv);
	if (ret)
		goto cleanup_csr;

	intel_setup_gmbus(dev_priv);

	/* Important: The output setup functions called by modeset_init need
	 * working irqs for e.g. gmbus and dp aux transfers. */
	ret = intel_modeset_init(dev);
	if (ret)
		goto cleanup_irq;

	intel_uc_init_fw(dev_priv);

	ret = i915_gem_init(dev_priv);
	if (ret)
		goto cleanup_uc;

	intel_setup_overlay(dev_priv);

	if (INTEL_INFO(dev_priv)->num_pipes == 0)
		return 0;

	ret = intel_fbdev_init(dev);
	if (ret)
		goto cleanup_gem;

	/* Only enable hotplug handling once the fbdev is fully set up. */
	intel_hpd_init(dev_priv);

	return 0;

cleanup_gem:
	if (i915_gem_suspend(dev_priv))
		DRM_ERROR("failed to idle hardware; continuing to unload!\n");
	i915_gem_fini(dev_priv);
cleanup_uc:
	intel_uc_fini_fw(dev_priv);
cleanup_irq:
	drm_irq_uninstall(dev);
	intel_teardown_gmbus(dev_priv);
cleanup_csr:
	intel_csr_ucode_fini(dev_priv);
	intel_power_domains_fini(dev_priv);
	vga_switcheroo_unregister_client(pdev);
cleanup_vga_client:
	vga_client_register(pdev, NULL, NULL, NULL);
out:
	return ret;
}

static int i915_kick_out_firmware_fb(struct drm_i915_private *dev_priv)
{
	struct apertures_struct *ap;
	struct pci_dev *pdev = dev_priv->drm.pdev;
	struct i915_ggtt *ggtt = &dev_priv->ggtt;
	bool primary;
	int ret;

	ap = alloc_apertures(1);
	if (!ap)
		return -ENOMEM;

	ap->ranges[0].base = ggtt->gmadr.start;
	ap->ranges[0].size = ggtt->mappable_end;

	primary =
		pdev->resource[PCI_ROM_RESOURCE].flags & IORESOURCE_ROM_SHADOW;

	ret = drm_fb_helper_remove_conflicting_framebuffers(ap, "inteldrmfb", primary);

	kfree(ap);

	return ret;
}

#if !defined(CONFIG_VGA_CONSOLE)
static int i915_kick_out_vgacon(struct drm_i915_private *dev_priv)
{
	return 0;
}
#elif !defined(CONFIG_DUMMY_CONSOLE)
static int i915_kick_out_vgacon(struct drm_i915_private *dev_priv)
{
	return -ENODEV;
}
#else
static int i915_kick_out_vgacon(struct drm_i915_private *dev_priv)
{
	int ret = 0;

	DRM_INFO("Replacing VGA console driver\n");

	console_lock();
	if (con_is_bound(&vga_con))
		ret = do_take_over_console(&dummy_con, 0, MAX_NR_CONSOLES - 1, 1);
	if (ret == 0) {
		ret = do_unregister_con_driver(&vga_con);

		/* Ignore "already unregistered". */
		if (ret == -ENODEV)
			ret = 0;
	}
	console_unlock();

	return ret;
}
#endif

static void intel_init_dpio(struct drm_i915_private *dev_priv)
{
	/*
	 * IOSF_PORT_DPIO is used for VLV x2 PHY (DP/HDMI B and C),
	 * CHV x1 PHY (DP/HDMI D)
	 * IOSF_PORT_DPIO_2 is used for CHV x2 PHY (DP/HDMI B and C)
	 */
	if (IS_CHERRYVIEW(dev_priv)) {
		DPIO_PHY_IOSF_PORT(DPIO_PHY0) = IOSF_PORT_DPIO_2;
		DPIO_PHY_IOSF_PORT(DPIO_PHY1) = IOSF_PORT_DPIO;
	} else if (IS_VALLEYVIEW(dev_priv)) {
		DPIO_PHY_IOSF_PORT(DPIO_PHY0) = IOSF_PORT_DPIO;
	}
}

static int i915_workqueues_init(struct drm_i915_private *dev_priv)
{
	/*
	 * The i915 workqueue is primarily used for batched retirement of
	 * requests (and thus managing bo) once the task has been completed
	 * by the GPU. i915_retire_requests() is called directly when we
	 * need high-priority retirement, such as waiting for an explicit
	 * bo.
	 *
	 * It is also used for periodic low-priority events, such as
	 * idle-timers and recording error state.
	 *
	 * All tasks on the workqueue are expected to acquire the dev mutex
	 * so there is no point in running more than one instance of the
	 * workqueue at any time.  Use an ordered one.
	 */
	dev_priv->wq = alloc_ordered_workqueue("i915", 0);
	if (dev_priv->wq == NULL)
		goto out_err;

	dev_priv->hotplug.dp_wq = alloc_ordered_workqueue("i915-dp", 0);
	if (dev_priv->hotplug.dp_wq == NULL)
		goto out_free_wq;

	return 0;

out_free_wq:
	destroy_workqueue(dev_priv->wq);
out_err:
	DRM_ERROR("Failed to allocate workqueues.\n");

	return -ENOMEM;
}

static void i915_engines_cleanup(struct drm_i915_private *i915)
{
	struct intel_engine_cs *engine;
	enum intel_engine_id id;

	for_each_engine(engine, i915, id)
		kfree(engine);
}

static void i915_workqueues_cleanup(struct drm_i915_private *dev_priv)
{
	destroy_workqueue(dev_priv->hotplug.dp_wq);
	destroy_workqueue(dev_priv->wq);
}

/*
 * We don't keep the workarounds for pre-production hardware, so we expect our
 * driver to fail on these machines in one way or another. A little warning on
 * dmesg may help both the user and the bug triagers.
 *
 * Our policy for removing pre-production workarounds is to keep the
 * current gen workarounds as a guide to the bring-up of the next gen
 * (workarounds have a habit of persisting!). Anything older than that
 * should be removed along with the complications they introduce.
 */
static void intel_detect_preproduction_hw(struct drm_i915_private *dev_priv)
{
	bool pre = false;

	pre |= IS_HSW_EARLY_SDV(dev_priv);
	pre |= IS_SKL_REVID(dev_priv, 0, SKL_REVID_F0);
	pre |= IS_BXT_REVID(dev_priv, 0, BXT_REVID_B_LAST);

	if (pre) {
		DRM_ERROR("This is a pre-production stepping. "
			  "It may not be fully functional.\n");
		add_taint(TAINT_MACHINE_CHECK, LOCKDEP_STILL_OK);
	}
}

/**
 * i915_driver_init_early - setup state not requiring device access
 * @dev_priv: device private
 * @ent: the matching pci_device_id
 *
 * Initialize everything that is a "SW-only" state, that is state not
 * requiring accessing the device or exposing the driver via kernel internal
 * or userspace interfaces. Example steps belonging here: lock initialization,
 * system memory allocation, setting up device specific attributes and
 * function hooks not requiring accessing the device.
 */
static int i915_driver_init_early(struct drm_i915_private *dev_priv,
				  const struct pci_device_id *ent)
{
	const struct intel_device_info *match_info =
		(struct intel_device_info *)ent->driver_data;
	struct intel_device_info *device_info;
	int ret = 0;

	if (i915_inject_load_failure())
		return -ENODEV;

	/* Setup the write-once "constant" device info */
	device_info = mkwrite_device_info(dev_priv);
	memcpy(device_info, match_info, sizeof(*device_info));
	device_info->device_id = dev_priv->drm.pdev->device;

	BUILD_BUG_ON(INTEL_MAX_PLATFORMS >
		     sizeof(device_info->platform_mask) * BITS_PER_BYTE);
	BUG_ON(device_info->gen > sizeof(device_info->gen_mask) * BITS_PER_BYTE);
	spin_lock_init(&dev_priv->irq_lock);
	spin_lock_init(&dev_priv->gpu_error.lock);
	mutex_init(&dev_priv->backlight_lock);
	spin_lock_init(&dev_priv->uncore.lock);

	mutex_init(&dev_priv->sb_lock);
	mutex_init(&dev_priv->modeset_restore_lock);
	mutex_init(&dev_priv->av_mutex);
	mutex_init(&dev_priv->wm.wm_mutex);
	mutex_init(&dev_priv->pps_mutex);

	intel_uc_init_early(dev_priv);
	i915_memcpy_init_early(dev_priv);

	ret = i915_workqueues_init(dev_priv);
	if (ret < 0)
		goto err_engines;

	/* This must be called before any calls to HAS_PCH_* */
	intel_detect_pch(dev_priv);

	intel_pm_setup(dev_priv);
	intel_init_dpio(dev_priv);
	intel_power_domains_init(dev_priv);
	intel_irq_init(dev_priv);
	intel_hangcheck_init(dev_priv);
	intel_init_display_hooks(dev_priv);
	intel_init_clock_gating_hooks(dev_priv);
	intel_init_audio_hooks(dev_priv);
	ret = i915_gem_load_init(dev_priv);
	if (ret < 0)
		goto err_irq;

	intel_display_crc_init(dev_priv);

	intel_detect_preproduction_hw(dev_priv);

	return 0;

err_irq:
	intel_irq_fini(dev_priv);
	i915_workqueues_cleanup(dev_priv);
err_engines:
	i915_engines_cleanup(dev_priv);
	return ret;
}

/**
 * i915_driver_cleanup_early - cleanup the setup done in i915_driver_init_early()
 * @dev_priv: device private
 */
static void i915_driver_cleanup_early(struct drm_i915_private *dev_priv)
{
	i915_gem_load_cleanup(dev_priv);
	intel_irq_fini(dev_priv);
	i915_workqueues_cleanup(dev_priv);
	i915_engines_cleanup(dev_priv);
}

static int i915_mmio_setup(struct drm_i915_private *dev_priv)
{
	struct pci_dev *pdev = dev_priv->drm.pdev;
	int mmio_bar;
	int mmio_size;

	mmio_bar = IS_GEN2(dev_priv) ? 1 : 0;
	/*
	 * Before gen4, the registers and the GTT are behind different BARs.
	 * However, from gen4 onwards, the registers and the GTT are shared
	 * in the same BAR, so we want to restrict this ioremap from
	 * clobbering the GTT which we want ioremap_wc instead. Fortunately,
	 * the register BAR remains the same size for all the earlier
	 * generations up to Ironlake.
	 */
	if (INTEL_GEN(dev_priv) < 5)
		mmio_size = 512 * 1024;
	else
		mmio_size = 2 * 1024 * 1024;
	dev_priv->regs = pci_iomap(pdev, mmio_bar, mmio_size);
	if (dev_priv->regs == NULL) {
		DRM_ERROR("failed to map registers\n");

		return -EIO;
	}

	/* Try to make sure MCHBAR is enabled before poking at it */
	intel_setup_mchbar(dev_priv);

	return 0;
}

static void i915_mmio_cleanup(struct drm_i915_private *dev_priv)
{
	struct pci_dev *pdev = dev_priv->drm.pdev;

	intel_teardown_mchbar(dev_priv);
	pci_iounmap(pdev, dev_priv->regs);
}

/**
 * i915_driver_init_mmio - setup device MMIO
 * @dev_priv: device private
 *
 * Setup minimal device state necessary for MMIO accesses later in the
 * initialization sequence. The setup here should avoid any other device-wide
 * side effects or exposing the driver via kernel internal or user space
 * interfaces.
 */
static int i915_driver_init_mmio(struct drm_i915_private *dev_priv)
{
	int ret;

	if (i915_inject_load_failure())
		return -ENODEV;

	if (i915_get_bridge_dev(dev_priv))
		return -EIO;

	ret = i915_mmio_setup(dev_priv);
	if (ret < 0)
		goto err_bridge;

	intel_uncore_init(dev_priv);

	intel_uc_init_mmio(dev_priv);

	ret = intel_engines_init_mmio(dev_priv);
	if (ret)
		goto err_uncore;

	i915_gem_init_mmio(dev_priv);

	return 0;

err_uncore:
	intel_uncore_fini(dev_priv);
err_bridge:
	pci_dev_put(dev_priv->bridge_dev);

	return ret;
}

/**
 * i915_driver_cleanup_mmio - cleanup the setup done in i915_driver_init_mmio()
 * @dev_priv: device private
 */
static void i915_driver_cleanup_mmio(struct drm_i915_private *dev_priv)
{
	intel_uncore_fini(dev_priv);
	i915_mmio_cleanup(dev_priv);
	pci_dev_put(dev_priv->bridge_dev);
}

static void intel_sanitize_options(struct drm_i915_private *dev_priv)
{
	/*
	 * i915.enable_ppgtt is read-only, so do an early pass to validate the
	 * user's requested state against the hardware/driver capabilities.  We
	 * do this now so that we can print out any log messages once rather
	 * than every time we check intel_enable_ppgtt().
	 */
	i915_modparams.enable_ppgtt =
		intel_sanitize_enable_ppgtt(dev_priv,
					    i915_modparams.enable_ppgtt);
	DRM_DEBUG_DRIVER("ppgtt mode: %i\n", i915_modparams.enable_ppgtt);

	intel_uc_sanitize_options(dev_priv);

	intel_gvt_sanitize_options(dev_priv);
}

/**
 * i915_driver_init_hw - setup state requiring device access
 * @dev_priv: device private
 *
 * Setup state that requires accessing the device, but doesn't require
 * exposing the driver via kernel internal or userspace interfaces.
 */
static int i915_driver_init_hw(struct drm_i915_private *dev_priv)
{
	struct pci_dev *pdev = dev_priv->drm.pdev;
	int ret;

	if (i915_inject_load_failure())
		return -ENODEV;

	intel_device_info_runtime_init(mkwrite_device_info(dev_priv));

	intel_sanitize_options(dev_priv);

	i915_perf_init(dev_priv);

	ret = i915_ggtt_probe_hw(dev_priv);
	if (ret)
		goto err_perf;

	/*
	 * WARNING: Apparently we must kick fbdev drivers before vgacon,
	 * otherwise the vga fbdev driver falls over.
	 */
	ret = i915_kick_out_firmware_fb(dev_priv);
	if (ret) {
		DRM_ERROR("failed to remove conflicting framebuffer drivers\n");
		goto err_ggtt;
	}

	ret = i915_kick_out_vgacon(dev_priv);
	if (ret) {
		DRM_ERROR("failed to remove conflicting VGA console\n");
		goto err_ggtt;
	}

	ret = i915_ggtt_init_hw(dev_priv);
	if (ret)
		goto err_ggtt;

	ret = i915_ggtt_enable_hw(dev_priv);
	if (ret) {
		DRM_ERROR("failed to enable GGTT\n");
		goto err_ggtt;
	}

	pci_set_master(pdev);

	/* overlay on gen2 is broken and can't address above 1G */
	if (IS_GEN2(dev_priv)) {
		ret = dma_set_coherent_mask(&pdev->dev, DMA_BIT_MASK(30));
		if (ret) {
			DRM_ERROR("failed to set DMA mask\n");

			goto err_ggtt;
		}
	}

	/* 965GM sometimes incorrectly writes to hardware status page (HWS)
	 * using 32bit addressing, overwriting memory if HWS is located
	 * above 4GB.
	 *
	 * The documentation also mentions an issue with undefined
	 * behaviour if any general state is accessed within a page above 4GB,
	 * which also needs to be handled carefully.
	 */
	if (IS_I965G(dev_priv) || IS_I965GM(dev_priv)) {
		ret = dma_set_coherent_mask(&pdev->dev, DMA_BIT_MASK(32));

		if (ret) {
			DRM_ERROR("failed to set DMA mask\n");

			goto err_ggtt;
		}
	}

	pm_qos_add_request(&dev_priv->pm_qos, PM_QOS_CPU_DMA_LATENCY,
			   PM_QOS_DEFAULT_VALUE);

	intel_uncore_sanitize(dev_priv);

	intel_opregion_setup(dev_priv);

	i915_gem_load_init_fences(dev_priv);

	/* On the 945G/GM, the chipset reports the MSI capability on the
	 * integrated graphics even though the support isn't actually there
	 * according to the published specs.  It doesn't appear to function
	 * correctly in testing on 945G.
	 * This may be a side effect of MSI having been made available for PEG
	 * and the registers being closely associated.
	 *
	 * According to chipset errata, on the 965GM, MSI interrupts may
	 * be lost or delayed, and was defeatured. MSI interrupts seem to
	 * get lost on g4x as well, and interrupt delivery seems to stay
	 * properly dead afterwards. So we'll just disable them for all
	 * pre-gen5 chipsets.
	 */
	if (INTEL_GEN(dev_priv) >= 5) {
		if (pci_enable_msi(pdev) < 0)
			DRM_DEBUG_DRIVER("can't enable MSI");
	}

	ret = intel_gvt_init(dev_priv);
	if (ret)
		goto err_ggtt;

	return 0;

err_ggtt:
	i915_ggtt_cleanup_hw(dev_priv);
err_perf:
	i915_perf_fini(dev_priv);
	return ret;
}

/**
 * i915_driver_cleanup_hw - cleanup the setup done in i915_driver_init_hw()
 * @dev_priv: device private
 */
static void i915_driver_cleanup_hw(struct drm_i915_private *dev_priv)
{
	struct pci_dev *pdev = dev_priv->drm.pdev;

	i915_perf_fini(dev_priv);

	if (pdev->msi_enabled)
		pci_disable_msi(pdev);

	pm_qos_remove_request(&dev_priv->pm_qos);
	i915_ggtt_cleanup_hw(dev_priv);
}

/**
 * i915_driver_register - register the driver with the rest of the system
 * @dev_priv: device private
 *
 * Perform any steps necessary to make the driver available via kernel
 * internal or userspace interfaces.
 */
static void i915_driver_register(struct drm_i915_private *dev_priv)
{
	struct drm_device *dev = &dev_priv->drm;

	i915_gem_shrinker_register(dev_priv);
	i915_pmu_register(dev_priv);

	/*
	 * Notify a valid surface after modesetting,
	 * when running inside a VM.
	 */
	if (intel_vgpu_active(dev_priv))
		I915_WRITE(vgtif_reg(display_ready), VGT_DRV_DISPLAY_READY);

	/* Reveal our presence to userspace */
	if (drm_dev_register(dev, 0) == 0) {
		i915_debugfs_register(dev_priv);
		i915_guc_log_register(dev_priv);
		i915_setup_sysfs(dev_priv);

		/* Depends on sysfs having been initialized */
		i915_perf_register(dev_priv);
	} else
		DRM_ERROR("Failed to register driver for userspace access!\n");

	if (INTEL_INFO(dev_priv)->num_pipes) {
		/* Must be done after probing outputs */
		intel_opregion_register(dev_priv);
		acpi_video_register();
	}

	if (IS_GEN5(dev_priv))
		intel_gpu_ips_init(dev_priv);

	intel_audio_init(dev_priv);

	/*
	 * Some ports require correctly set-up hpd registers for detection to
	 * work properly (leading to ghost connected connector status), e.g. VGA
	 * on gm45.  Hence we can only set up the initial fbdev config after hpd
	 * irqs are fully enabled. We do it last so that the async config
	 * cannot run before the connectors are registered.
	 */
	intel_fbdev_initial_config_async(dev);

	/*
	 * We need to coordinate the hotplugs with the asynchronous fbdev
	 * configuration, for which we use the fbdev->async_cookie.
	 */
	if (INTEL_INFO(dev_priv)->num_pipes)
		drm_kms_helper_poll_init(dev);
}

/**
 * i915_driver_unregister - cleanup the registration done in i915_driver_regiser()
 * @dev_priv: device private
 */
static void i915_driver_unregister(struct drm_i915_private *dev_priv)
{
	intel_fbdev_unregister(dev_priv);
	intel_audio_deinit(dev_priv);

	/*
	 * After flushing the fbdev (incl. a late async config which will
	 * have delayed queuing of a hotplug event), then flush the hotplug
	 * events.
	 */
	drm_kms_helper_poll_fini(&dev_priv->drm);

	intel_gpu_ips_teardown();
	acpi_video_unregister();
	intel_opregion_unregister(dev_priv);

	i915_perf_unregister(dev_priv);
	i915_pmu_unregister(dev_priv);

	i915_teardown_sysfs(dev_priv);
	i915_guc_log_unregister(dev_priv);
	drm_dev_unregister(&dev_priv->drm);

	i915_gem_shrinker_unregister(dev_priv);
}

static void i915_welcome_messages(struct drm_i915_private *dev_priv)
{
	if (drm_debug & DRM_UT_DRIVER) {
		struct drm_printer p = drm_debug_printer("i915 device info:");

		intel_device_info_dump(&dev_priv->info, &p);
		intel_device_info_dump_runtime(&dev_priv->info, &p);
	}

	if (IS_ENABLED(CONFIG_DRM_I915_DEBUG))
		DRM_INFO("DRM_I915_DEBUG enabled\n");
	if (IS_ENABLED(CONFIG_DRM_I915_DEBUG_GEM))
		DRM_INFO("DRM_I915_DEBUG_GEM enabled\n");
}

/**
 * i915_driver_load - setup chip and create an initial config
 * @pdev: PCI device
 * @ent: matching PCI ID entry
 *
 * The driver load routine has to do several things:
 *   - drive output discovery via intel_modeset_init()
 *   - initialize the memory manager
 *   - allocate initial config memory
 *   - setup the DRM framebuffer with the allocated memory
 */
int i915_driver_load(struct pci_dev *pdev, const struct pci_device_id *ent)
{
	const struct intel_device_info *match_info =
		(struct intel_device_info *)ent->driver_data;
	struct drm_i915_private *dev_priv;
	int ret;

	/* Enable nuclear pageflip on ILK+ */
	if (!i915_modparams.nuclear_pageflip && match_info->gen < 5)
		driver.driver_features &= ~DRIVER_ATOMIC;

	ret = -ENOMEM;
	dev_priv = kzalloc(sizeof(*dev_priv), GFP_KERNEL);
	if (dev_priv)
		ret = drm_dev_init(&dev_priv->drm, &driver, &pdev->dev);
	if (ret) {
		DRM_DEV_ERROR(&pdev->dev, "allocation failed\n");
		goto out_free;
	}

	dev_priv->drm.pdev = pdev;
	dev_priv->drm.dev_private = dev_priv;

	ret = pci_enable_device(pdev);
	if (ret)
		goto out_fini;

	pci_set_drvdata(pdev, &dev_priv->drm);
	/*
	 * Disable the system suspend direct complete optimization, which can
	 * leave the device suspended skipping the driver's suspend handlers
	 * if the device was already runtime suspended. This is needed due to
	 * the difference in our runtime and system suspend sequence and
	 * becaue the HDA driver may require us to enable the audio power
	 * domain during system suspend.
	 */
	dev_pm_set_driver_flags(&pdev->dev, DPM_FLAG_NEVER_SKIP);

	ret = i915_driver_init_early(dev_priv, ent);
	if (ret < 0)
		goto out_pci_disable;

	intel_runtime_pm_get(dev_priv);

	ret = i915_driver_init_mmio(dev_priv);
	if (ret < 0)
		goto out_runtime_pm_put;

	ret = i915_driver_init_hw(dev_priv);
	if (ret < 0)
		goto out_cleanup_mmio;

	/*
	 * TODO: move the vblank init and parts of modeset init steps into one
	 * of the i915_driver_init_/i915_driver_register functions according
	 * to the role/effect of the given init step.
	 */
	if (INTEL_INFO(dev_priv)->num_pipes) {
		ret = drm_vblank_init(&dev_priv->drm,
				      INTEL_INFO(dev_priv)->num_pipes);
		if (ret)
			goto out_cleanup_hw;
	}

	ret = i915_load_modeset_init(&dev_priv->drm);
	if (ret < 0)
		goto out_cleanup_hw;

	i915_driver_register(dev_priv);

	intel_runtime_pm_enable(dev_priv);

	intel_init_ipc(dev_priv);

	intel_runtime_pm_put(dev_priv);

	i915_welcome_messages(dev_priv);

	return 0;

out_cleanup_hw:
	i915_driver_cleanup_hw(dev_priv);
out_cleanup_mmio:
	i915_driver_cleanup_mmio(dev_priv);
out_runtime_pm_put:
	intel_runtime_pm_put(dev_priv);
	i915_driver_cleanup_early(dev_priv);
out_pci_disable:
	pci_disable_device(pdev);
out_fini:
	i915_load_error(dev_priv, "Device initialization failed (%d)\n", ret);
	drm_dev_fini(&dev_priv->drm);
out_free:
	kfree(dev_priv);
	return ret;
}

void i915_driver_unload(struct drm_device *dev)
{
	struct drm_i915_private *dev_priv = to_i915(dev);
	struct pci_dev *pdev = dev_priv->drm.pdev;

	i915_driver_unregister(dev_priv);

	if (i915_gem_suspend(dev_priv))
		DRM_ERROR("failed to idle hardware; continuing to unload!\n");

	intel_display_power_get(dev_priv, POWER_DOMAIN_INIT);

	drm_atomic_helper_shutdown(dev);

	intel_gvt_cleanup(dev_priv);

	intel_modeset_cleanup(dev);

	intel_bios_cleanup(dev_priv);

	vga_switcheroo_unregister_client(pdev);
	vga_client_register(pdev, NULL, NULL, NULL);

	intel_csr_ucode_fini(dev_priv);

	/* Free error state after interrupts are fully disabled. */
	cancel_delayed_work_sync(&dev_priv->gpu_error.hangcheck_work);
	i915_reset_error_state(dev_priv);

	i915_gem_fini(dev_priv);
	intel_uc_fini_fw(dev_priv);
	intel_fbc_cleanup_cfb(dev_priv);

	intel_power_domains_fini(dev_priv);

	i915_driver_cleanup_hw(dev_priv);
	i915_driver_cleanup_mmio(dev_priv);

	intel_display_power_put(dev_priv, POWER_DOMAIN_INIT);
}

static void i915_driver_release(struct drm_device *dev)
{
	struct drm_i915_private *dev_priv = to_i915(dev);

	i915_driver_cleanup_early(dev_priv);
	drm_dev_fini(&dev_priv->drm);

	kfree(dev_priv);
}

static int i915_driver_open(struct drm_device *dev, struct drm_file *file)
{
	struct drm_i915_private *i915 = to_i915(dev);
	int ret;

	ret = i915_gem_open(i915, file);
	if (ret)
		return ret;

	return 0;
}

/**
 * i915_driver_lastclose - clean up after all DRM clients have exited
 * @dev: DRM device
 *
 * Take care of cleaning up after all DRM clients have exited.  In the
 * mode setting case, we want to restore the kernel's initial mode (just
 * in case the last client left us in a bad state).
 *
 * Additionally, in the non-mode setting case, we'll tear down the GTT
 * and DMA structures, since the kernel won't be using them, and clea
 * up any GEM state.
 */
static void i915_driver_lastclose(struct drm_device *dev)
{
	intel_fbdev_restore_mode(dev);
	vga_switcheroo_process_delayed_switch();
}

static void i915_driver_postclose(struct drm_device *dev, struct drm_file *file)
{
	struct drm_i915_file_private *file_priv = file->driver_priv;

	mutex_lock(&dev->struct_mutex);
	i915_gem_context_close(file);
	i915_gem_release(dev, file);
	mutex_unlock(&dev->struct_mutex);

	kfree(file_priv);
}

static void intel_suspend_encoders(struct drm_i915_private *dev_priv)
{
	struct drm_device *dev = &dev_priv->drm;
	struct intel_encoder *encoder;

	drm_modeset_lock_all(dev);
	for_each_intel_encoder(dev, encoder)
		if (encoder->suspend)
			encoder->suspend(encoder);
	drm_modeset_unlock_all(dev);
}

static int vlv_resume_prepare(struct drm_i915_private *dev_priv,
			      bool rpm_resume);
static int vlv_suspend_complete(struct drm_i915_private *dev_priv);

static bool suspend_to_idle(struct drm_i915_private *dev_priv)
{
#if IS_ENABLED(CONFIG_ACPI_SLEEP)
	if (acpi_target_system_state() < ACPI_STATE_S3)
		return true;
#endif
	return false;
}

static int i915_drm_suspend(struct drm_device *dev)
{
	struct drm_i915_private *dev_priv = to_i915(dev);
	struct pci_dev *pdev = dev_priv->drm.pdev;
	pci_power_t opregion_target_state;
	int error;

	/* ignore lid events during suspend */
	mutex_lock(&dev_priv->modeset_restore_lock);
	dev_priv->modeset_restore = MODESET_SUSPENDED;
	mutex_unlock(&dev_priv->modeset_restore_lock);

	disable_rpm_wakeref_asserts(dev_priv);

	/* We do a lot of poking in a lot of registers, make sure they work
	 * properly. */
	intel_display_set_init_power(dev_priv, true);

	drm_kms_helper_poll_disable(dev);

	pci_save_state(pdev);

	error = i915_gem_suspend(dev_priv);
	if (error) {
		dev_err(&pdev->dev,
			"GEM idle failed, resume might fail\n");
		goto out;
	}

	intel_display_suspend(dev);

	intel_dp_mst_suspend(dev);

	intel_runtime_pm_disable_interrupts(dev_priv);
	intel_hpd_cancel_work(dev_priv);

	intel_suspend_encoders(dev_priv);

	intel_suspend_hw(dev_priv);

	i915_gem_suspend_gtt_mappings(dev_priv);

	i915_save_state(dev_priv);

	opregion_target_state = suspend_to_idle(dev_priv) ? PCI_D1 : PCI_D3cold;
	intel_opregion_notify_adapter(dev_priv, opregion_target_state);

	intel_uncore_suspend(dev_priv);
	intel_opregion_unregister(dev_priv);

	intel_fbdev_set_suspend(dev, FBINFO_STATE_SUSPENDED, true);

	dev_priv->suspend_count++;

	intel_csr_ucode_suspend(dev_priv);

out:
	enable_rpm_wakeref_asserts(dev_priv);

	return error;
}

static int i915_drm_suspend_late(struct drm_device *dev, bool hibernation)
{
	struct drm_i915_private *dev_priv = to_i915(dev);
	struct pci_dev *pdev = dev_priv->drm.pdev;
	int ret;

	disable_rpm_wakeref_asserts(dev_priv);

	intel_display_set_init_power(dev_priv, false);

	/*
	 * In case of firmware assisted context save/restore don't manually
	 * deinit the power domains. This also means the CSR/DMC firmware will
	 * stay active, it will power down any HW resources as required and
	 * also enable deeper system power states that would be blocked if the
	 * firmware was inactive.
	 */
	if (IS_GEN9_LP(dev_priv) || hibernation || !suspend_to_idle(dev_priv) ||
	    dev_priv->csr.dmc_payload == NULL) {
		intel_power_domains_suspend(dev_priv);
		dev_priv->power_domains_suspended = true;
	}

	ret = 0;
	if (IS_GEN9_LP(dev_priv))
		bxt_enable_dc9(dev_priv);
	else if (IS_HASWELL(dev_priv) || IS_BROADWELL(dev_priv))
		hsw_enable_pc8(dev_priv);
	else if (IS_VALLEYVIEW(dev_priv) || IS_CHERRYVIEW(dev_priv))
		ret = vlv_suspend_complete(dev_priv);

	if (ret) {
		DRM_ERROR("Suspend complete failed: %d\n", ret);
		if (dev_priv->power_domains_suspended) {
			intel_power_domains_init_hw(dev_priv, true);
			dev_priv->power_domains_suspended = false;
		}

		goto out;
	}

	pci_disable_device(pdev);
	/*
	 * During hibernation on some platforms the BIOS may try to access
	 * the device even though it's already in D3 and hang the machine. So
	 * leave the device in D0 on those platforms and hope the BIOS will
	 * power down the device properly. The issue was seen on multiple old
	 * GENs with different BIOS vendors, so having an explicit blacklist
	 * is inpractical; apply the workaround on everything pre GEN6. The
	 * platforms where the issue was seen:
	 * Lenovo Thinkpad X301, X61s, X60, T60, X41
	 * Fujitsu FSC S7110
	 * Acer Aspire 1830T
	 */
	if (!(hibernation && INTEL_GEN(dev_priv) < 6))
		pci_set_power_state(pdev, PCI_D3hot);

out:
	enable_rpm_wakeref_asserts(dev_priv);

	return ret;
}

static int i915_suspend_switcheroo(struct drm_device *dev, pm_message_t state)
{
	int error;

	if (!dev) {
		DRM_ERROR("dev: %p\n", dev);
		DRM_ERROR("DRM not initialized, aborting suspend.\n");
		return -ENODEV;
	}

	if (WARN_ON_ONCE(state.event != PM_EVENT_SUSPEND &&
			 state.event != PM_EVENT_FREEZE))
		return -EINVAL;

	if (dev->switch_power_state == DRM_SWITCH_POWER_OFF)
		return 0;

	error = i915_drm_suspend(dev);
	if (error)
		return error;

	return i915_drm_suspend_late(dev, false);
}

static int i915_drm_resume(struct drm_device *dev)
{
	struct drm_i915_private *dev_priv = to_i915(dev);
	int ret;

	disable_rpm_wakeref_asserts(dev_priv);
	intel_sanitize_gt_powersave(dev_priv);

	ret = i915_ggtt_enable_hw(dev_priv);
	if (ret)
		DRM_ERROR("failed to re-enable GGTT\n");

	intel_csr_ucode_resume(dev_priv);

	i915_restore_state(dev_priv);
	intel_pps_unlock_regs_wa(dev_priv);
	intel_opregion_setup(dev_priv);

	intel_init_pch_refclk(dev_priv);

	/*
	 * Interrupts have to be enabled before any batches are run. If not the
	 * GPU will hang. i915_gem_init_hw() will initiate batches to
	 * update/restore the context.
	 *
	 * drm_mode_config_reset() needs AUX interrupts.
	 *
	 * Modeset enabling in intel_modeset_init_hw() also needs working
	 * interrupts.
	 */
	intel_runtime_pm_enable_interrupts(dev_priv);

	drm_mode_config_reset(dev);

	i915_gem_resume(dev_priv);

	intel_modeset_init_hw(dev);
	intel_init_clock_gating(dev_priv);

	spin_lock_irq(&dev_priv->irq_lock);
	if (dev_priv->display.hpd_irq_setup)
		dev_priv->display.hpd_irq_setup(dev_priv);
	spin_unlock_irq(&dev_priv->irq_lock);

	intel_dp_mst_resume(dev);

	intel_display_resume(dev);

	drm_kms_helper_poll_enable(dev);

	/*
	 * ... but also need to make sure that hotplug processing
	 * doesn't cause havoc. Like in the driver load code we don't
	 * bother with the tiny race here where we might loose hotplug
	 * notifications.
	 * */
	intel_hpd_init(dev_priv);

	intel_opregion_register(dev_priv);

	intel_fbdev_set_suspend(dev, FBINFO_STATE_RUNNING, false);

	mutex_lock(&dev_priv->modeset_restore_lock);
	dev_priv->modeset_restore = MODESET_DONE;
	mutex_unlock(&dev_priv->modeset_restore_lock);

	intel_opregion_notify_adapter(dev_priv, PCI_D0);

	enable_rpm_wakeref_asserts(dev_priv);

	return 0;
}

static int i915_drm_resume_early(struct drm_device *dev)
{
	struct drm_i915_private *dev_priv = to_i915(dev);
	struct pci_dev *pdev = dev_priv->drm.pdev;
	int ret;

	/*
	 * We have a resume ordering issue with the snd-hda driver also
	 * requiring our device to be power up. Due to the lack of a
	 * parent/child relationship we currently solve this with an early
	 * resume hook.
	 *
	 * FIXME: This should be solved with a special hdmi sink device or
	 * similar so that power domains can be employed.
	 */

	/*
	 * Note that we need to set the power state explicitly, since we
	 * powered off the device during freeze and the PCI core won't power
	 * it back up for us during thaw. Powering off the device during
	 * freeze is not a hard requirement though, and during the
	 * suspend/resume phases the PCI core makes sure we get here with the
	 * device powered on. So in case we change our freeze logic and keep
	 * the device powered we can also remove the following set power state
	 * call.
	 */
	ret = pci_set_power_state(pdev, PCI_D0);
	if (ret) {
		DRM_ERROR("failed to set PCI D0 power state (%d)\n", ret);
		goto out;
	}

	/*
	 * Note that pci_enable_device() first enables any parent bridge
	 * device and only then sets the power state for this device. The
	 * bridge enabling is a nop though, since bridge devices are resumed
	 * first. The order of enabling power and enabling the device is
	 * imposed by the PCI core as described above, so here we preserve the
	 * same order for the freeze/thaw phases.
	 *
	 * TODO: eventually we should remove pci_disable_device() /
	 * pci_enable_enable_device() from suspend/resume. Due to how they
	 * depend on the device enable refcount we can't anyway depend on them
	 * disabling/enabling the device.
	 */
	if (pci_enable_device(pdev)) {
		ret = -EIO;
		goto out;
	}

	pci_set_master(pdev);

	disable_rpm_wakeref_asserts(dev_priv);

	if (IS_VALLEYVIEW(dev_priv) || IS_CHERRYVIEW(dev_priv))
		ret = vlv_resume_prepare(dev_priv, false);
	if (ret)
		DRM_ERROR("Resume prepare failed: %d, continuing anyway\n",
			  ret);

	intel_uncore_resume_early(dev_priv);

	if (IS_GEN9_LP(dev_priv)) {
		gen9_sanitize_dc_state(dev_priv);
		bxt_disable_dc9(dev_priv);
	} else if (IS_HASWELL(dev_priv) || IS_BROADWELL(dev_priv)) {
		hsw_disable_pc8(dev_priv);
	}

	intel_uncore_sanitize(dev_priv);

	if (dev_priv->power_domains_suspended)
		intel_power_domains_init_hw(dev_priv, true);
	else
		intel_display_set_init_power(dev_priv, true);

	i915_gem_sanitize(dev_priv);

	enable_rpm_wakeref_asserts(dev_priv);

out:
	dev_priv->power_domains_suspended = false;

	return ret;
}

static int i915_resume_switcheroo(struct drm_device *dev)
{
	int ret;

	if (dev->switch_power_state == DRM_SWITCH_POWER_OFF)
		return 0;

	ret = i915_drm_resume_early(dev);
	if (ret)
		return ret;

	return i915_drm_resume(dev);
}

/**
 * i915_reset - reset chip after a hang
 * @i915: #drm_i915_private to reset
 * @flags: Instructions
 *
 * Reset the chip.  Useful if a hang is detected. Marks the device as wedged
 * on failure.
 *
 * Caller must hold the struct_mutex.
 *
 * Procedure is fairly simple:
 *   - reset the chip using the reset reg
 *   - re-init context state
 *   - re-init hardware status page
 *   - re-init ring buffer
 *   - re-init interrupt state
 *   - re-init display
 */
void i915_reset(struct drm_i915_private *i915, unsigned int flags)
{
	struct i915_gpu_error *error = &i915->gpu_error;
	int ret;
	int i;

	might_sleep();
	lockdep_assert_held(&i915->drm.struct_mutex);
	GEM_BUG_ON(!test_bit(I915_RESET_BACKOFF, &error->flags));

	if (!test_bit(I915_RESET_HANDOFF, &error->flags))
		return;

	/* Clear any previous failed attempts at recovery. Time to try again. */
	if (!i915_gem_unset_wedged(i915))
		goto wakeup;

	if (!(flags & I915_RESET_QUIET))
		dev_notice(i915->drm.dev, "Resetting chip after gpu hang\n");
	error->reset_count++;

	disable_irq(i915->drm.irq);
	ret = i915_gem_reset_prepare(i915);
	if (ret) {
		dev_err(i915->drm.dev, "GPU recovery failed\n");
		goto taint;
	}

	if (!intel_has_gpu_reset(i915)) {
		if (i915_modparams.reset)
			dev_err(i915->drm.dev, "GPU reset not supported\n");
		else
			DRM_DEBUG_DRIVER("GPU reset disabled\n");
		goto error;
	}

	for (i = 0; i < 3; i++) {
		ret = intel_gpu_reset(i915, ALL_ENGINES);
		if (ret == 0)
			break;

		msleep(100);
	}
	if (ret) {
		dev_err(i915->drm.dev, "Failed to reset chip\n");
		goto taint;
	}

	/* Ok, now get things going again... */

	/*
	 * Everything depends on having the GTT running, so we need to start
	 * there.
	 */
	ret = i915_ggtt_enable_hw(i915);
	if (ret) {
		DRM_ERROR("Failed to re-enable GGTT following reset (%d)\n",
			  ret);
		goto error;
	}

	i915_gem_reset(i915);
	intel_overlay_reset(i915);

	/*
	 * Next we need to restore the context, but we don't use those
	 * yet either...
	 *
	 * Ring buffer needs to be re-initialized in the KMS case, or if X
	 * was running at the time of the reset (i.e. we weren't VT
	 * switched away).
	 */
	ret = i915_gem_init_hw(i915);
	if (ret) {
		DRM_ERROR("Failed to initialise HW following reset (%d)\n",
			  ret);
		goto error;
	}

	i915_queue_hangcheck(i915);

finish:
	i915_gem_reset_finish(i915);
	enable_irq(i915->drm.irq);

wakeup:
	clear_bit(I915_RESET_HANDOFF, &error->flags);
	wake_up_bit(&error->flags, I915_RESET_HANDOFF);
	return;

taint:
	/*
	 * History tells us that if we cannot reset the GPU now, we
	 * never will. This then impacts everything that is run
	 * subsequently. On failing the reset, we mark the driver
	 * as wedged, preventing further execution on the GPU.
	 * We also want to go one step further and add a taint to the
	 * kernel so that any subsequent faults can be traced back to
	 * this failure. This is important for CI, where if the
	 * GPU/driver fails we would like to reboot and restart testing
	 * rather than continue on into oblivion. For everyone else,
	 * the system should still plod along, but they have been warned!
	 */
	add_taint(TAINT_WARN, LOCKDEP_STILL_OK);
error:
	i915_gem_set_wedged(i915);
	i915_retire_requests(i915);
	intel_gpu_reset(i915, ALL_ENGINES);
	goto finish;
}

static inline int intel_gt_reset_engine(struct drm_i915_private *dev_priv,
					struct intel_engine_cs *engine)
{
	return intel_gpu_reset(dev_priv, intel_engine_flag(engine));
}

/**
 * i915_reset_engine - reset GPU engine to recover from a hang
 * @engine: engine to reset
 * @flags: options
 *
 * Reset a specific GPU engine. Useful if a hang is detected.
 * Returns zero on successful reset or otherwise an error code.
 *
 * Procedure is:
 *  - identifies the request that caused the hang and it is dropped
 *  - reset engine (which will force the engine to idle)
 *  - re-init/configure engine
 */
int i915_reset_engine(struct intel_engine_cs *engine, unsigned int flags)
{
	struct i915_gpu_error *error = &engine->i915->gpu_error;
	struct i915_request *active_request;
	int ret;

	GEM_BUG_ON(!test_bit(I915_RESET_ENGINE + engine->id, &error->flags));

	active_request = i915_gem_reset_prepare_engine(engine);
	if (IS_ERR_OR_NULL(active_request)) {
		/* Either the previous reset failed, or we pardon the reset. */
		ret = PTR_ERR(active_request);
		goto out;
	}

	if (!(flags & I915_RESET_QUIET)) {
		dev_notice(engine->i915->drm.dev,
			   "Resetting %s after gpu hang\n", engine->name);
	}
	error->reset_engine_count[engine->id]++;

	if (!engine->i915->guc.execbuf_client)
		ret = intel_gt_reset_engine(engine->i915, engine);
	else
		ret = intel_guc_reset_engine(&engine->i915->guc, engine);
	if (ret) {
		/* If we fail here, we expect to fallback to a global reset */
		DRM_DEBUG_DRIVER("%sFailed to reset %s, ret=%d\n",
				 engine->i915->guc.execbuf_client ? "GuC " : "",
				 engine->name, ret);
		goto out;
	}

	/*
	 * The request that caused the hang is stuck on elsp, we know the
	 * active request and can drop it, adjust head to skip the offending
	 * request to resume executing remaining requests in the queue.
	 */
	i915_gem_reset_engine(engine, active_request);

	/*
	 * The engine and its registers (and workarounds in case of render)
	 * have been reset to their default values. Follow the init_ring
	 * process to program RING_MODE, HWSP and re-enable submission.
	 */
	ret = engine->init_hw(engine);
	if (ret)
		goto out;

out:
	i915_gem_reset_finish_engine(engine);
	return ret;
}

static int i915_pm_suspend(struct device *kdev)
{
	struct pci_dev *pdev = to_pci_dev(kdev);
	struct drm_device *dev = pci_get_drvdata(pdev);

	if (!dev) {
		dev_err(kdev, "DRM not initialized, aborting suspend.\n");
		return -ENODEV;
	}

	if (dev->switch_power_state == DRM_SWITCH_POWER_OFF)
		return 0;

	return i915_drm_suspend(dev);
}

static int i915_pm_suspend_late(struct device *kdev)
{
	struct drm_device *dev = &kdev_to_i915(kdev)->drm;

	/*
	 * We have a suspend ordering issue with the snd-hda driver also
	 * requiring our device to be power up. Due to the lack of a
	 * parent/child relationship we currently solve this with an late
	 * suspend hook.
	 *
	 * FIXME: This should be solved with a special hdmi sink device or
	 * similar so that power domains can be employed.
	 */
	if (dev->switch_power_state == DRM_SWITCH_POWER_OFF)
		return 0;

	return i915_drm_suspend_late(dev, false);
}

static int i915_pm_poweroff_late(struct device *kdev)
{
	struct drm_device *dev = &kdev_to_i915(kdev)->drm;

	if (dev->switch_power_state == DRM_SWITCH_POWER_OFF)
		return 0;

	return i915_drm_suspend_late(dev, true);
}

static int i915_pm_resume_early(struct device *kdev)
{
	struct drm_device *dev = &kdev_to_i915(kdev)->drm;

	if (dev->switch_power_state == DRM_SWITCH_POWER_OFF)
		return 0;

	return i915_drm_resume_early(dev);
}

static int i915_pm_resume(struct device *kdev)
{
	struct drm_device *dev = &kdev_to_i915(kdev)->drm;

	if (dev->switch_power_state == DRM_SWITCH_POWER_OFF)
		return 0;

	return i915_drm_resume(dev);
}

/* freeze: before creating the hibernation_image */
static int i915_pm_freeze(struct device *kdev)
{
	struct drm_device *dev = &kdev_to_i915(kdev)->drm;
	int ret;

	if (dev->switch_power_state != DRM_SWITCH_POWER_OFF) {
		ret = i915_drm_suspend(dev);
		if (ret)
			return ret;
	}

	ret = i915_gem_freeze(kdev_to_i915(kdev));
	if (ret)
		return ret;

	return 0;
}

static int i915_pm_freeze_late(struct device *kdev)
{
	struct drm_device *dev = &kdev_to_i915(kdev)->drm;
	int ret;

	if (dev->switch_power_state != DRM_SWITCH_POWER_OFF) {
		ret = i915_drm_suspend_late(dev, true);
		if (ret)
			return ret;
	}

	ret = i915_gem_freeze_late(kdev_to_i915(kdev));
	if (ret)
		return ret;

	return 0;
}

/* thaw: called after creating the hibernation image, but before turning off. */
static int i915_pm_thaw_early(struct device *kdev)
{
	return i915_pm_resume_early(kdev);
}

static int i915_pm_thaw(struct device *kdev)
{
	return i915_pm_resume(kdev);
}

/* restore: called after loading the hibernation image. */
static int i915_pm_restore_early(struct device *kdev)
{
	return i915_pm_resume_early(kdev);
}

static int i915_pm_restore(struct device *kdev)
{
	return i915_pm_resume(kdev);
}

/*
 * Save all Gunit registers that may be lost after a D3 and a subsequent
 * S0i[R123] transition. The list of registers needing a save/restore is
 * defined in the VLV2_S0IXRegs document. This documents marks all Gunit
 * registers in the following way:
 * - Driver: saved/restored by the driver
 * - Punit : saved/restored by the Punit firmware
 * - No, w/o marking: no need to save/restore, since the register is R/O or
 *                    used internally by the HW in a way that doesn't depend
 *                    keeping the content across a suspend/resume.
 * - Debug : used for debugging
 *
 * We save/restore all registers marked with 'Driver', with the following
 * exceptions:
 * - Registers out of use, including also registers marked with 'Debug'.
 *   These have no effect on the driver's operation, so we don't save/restore
 *   them to reduce the overhead.
 * - Registers that are fully setup by an initialization function called from
 *   the resume path. For example many clock gating and RPS/RC6 registers.
 * - Registers that provide the right functionality with their reset defaults.
 *
 * TODO: Except for registers that based on the above 3 criteria can be safely
 * ignored, we save/restore all others, practically treating the HW context as
 * a black-box for the driver. Further investigation is needed to reduce the
 * saved/restored registers even further, by following the same 3 criteria.
 */
static void vlv_save_gunit_s0ix_state(struct drm_i915_private *dev_priv)
{
	struct vlv_s0ix_state *s = &dev_priv->vlv_s0ix_state;
	int i;

	/* GAM 0x4000-0x4770 */
	s->wr_watermark		= I915_READ(GEN7_WR_WATERMARK);
	s->gfx_prio_ctrl	= I915_READ(GEN7_GFX_PRIO_CTRL);
	s->arb_mode		= I915_READ(ARB_MODE);
	s->gfx_pend_tlb0	= I915_READ(GEN7_GFX_PEND_TLB0);
	s->gfx_pend_tlb1	= I915_READ(GEN7_GFX_PEND_TLB1);

	for (i = 0; i < ARRAY_SIZE(s->lra_limits); i++)
		s->lra_limits[i] = I915_READ(GEN7_LRA_LIMITS(i));

	s->media_max_req_count	= I915_READ(GEN7_MEDIA_MAX_REQ_COUNT);
	s->gfx_max_req_count	= I915_READ(GEN7_GFX_MAX_REQ_COUNT);

	s->render_hwsp		= I915_READ(RENDER_HWS_PGA_GEN7);
	s->ecochk		= I915_READ(GAM_ECOCHK);
	s->bsd_hwsp		= I915_READ(BSD_HWS_PGA_GEN7);
	s->blt_hwsp		= I915_READ(BLT_HWS_PGA_GEN7);

	s->tlb_rd_addr		= I915_READ(GEN7_TLB_RD_ADDR);

	/* MBC 0x9024-0x91D0, 0x8500 */
	s->g3dctl		= I915_READ(VLV_G3DCTL);
	s->gsckgctl		= I915_READ(VLV_GSCKGCTL);
	s->mbctl		= I915_READ(GEN6_MBCTL);

	/* GCP 0x9400-0x9424, 0x8100-0x810C */
	s->ucgctl1		= I915_READ(GEN6_UCGCTL1);
	s->ucgctl3		= I915_READ(GEN6_UCGCTL3);
	s->rcgctl1		= I915_READ(GEN6_RCGCTL1);
	s->rcgctl2		= I915_READ(GEN6_RCGCTL2);
	s->rstctl		= I915_READ(GEN6_RSTCTL);
	s->misccpctl		= I915_READ(GEN7_MISCCPCTL);

	/* GPM 0xA000-0xAA84, 0x8000-0x80FC */
	s->gfxpause		= I915_READ(GEN6_GFXPAUSE);
	s->rpdeuhwtc		= I915_READ(GEN6_RPDEUHWTC);
	s->rpdeuc		= I915_READ(GEN6_RPDEUC);
	s->ecobus		= I915_READ(ECOBUS);
	s->pwrdwnupctl		= I915_READ(VLV_PWRDWNUPCTL);
	s->rp_down_timeout	= I915_READ(GEN6_RP_DOWN_TIMEOUT);
	s->rp_deucsw		= I915_READ(GEN6_RPDEUCSW);
	s->rcubmabdtmr		= I915_READ(GEN6_RCUBMABDTMR);
	s->rcedata		= I915_READ(VLV_RCEDATA);
	s->spare2gh		= I915_READ(VLV_SPAREG2H);

	/* Display CZ domain, 0x4400C-0x4402C, 0x4F000-0x4F11F */
	s->gt_imr		= I915_READ(GTIMR);
	s->gt_ier		= I915_READ(GTIER);
	s->pm_imr		= I915_READ(GEN6_PMIMR);
	s->pm_ier		= I915_READ(GEN6_PMIER);

	for (i = 0; i < ARRAY_SIZE(s->gt_scratch); i++)
		s->gt_scratch[i] = I915_READ(GEN7_GT_SCRATCH(i));

	/* GT SA CZ domain, 0x100000-0x138124 */
	s->tilectl		= I915_READ(TILECTL);
	s->gt_fifoctl		= I915_READ(GTFIFOCTL);
	s->gtlc_wake_ctrl	= I915_READ(VLV_GTLC_WAKE_CTRL);
	s->gtlc_survive		= I915_READ(VLV_GTLC_SURVIVABILITY_REG);
	s->pmwgicz		= I915_READ(VLV_PMWGICZ);

	/* Gunit-Display CZ domain, 0x182028-0x1821CF */
	s->gu_ctl0		= I915_READ(VLV_GU_CTL0);
	s->gu_ctl1		= I915_READ(VLV_GU_CTL1);
	s->pcbr			= I915_READ(VLV_PCBR);
	s->clock_gate_dis2	= I915_READ(VLV_GUNIT_CLOCK_GATE2);

	/*
	 * Not saving any of:
	 * DFT,		0x9800-0x9EC0
	 * SARB,	0xB000-0xB1FC
	 * GAC,		0x5208-0x524C, 0x14000-0x14C000
	 * PCI CFG
	 */
}

static void vlv_restore_gunit_s0ix_state(struct drm_i915_private *dev_priv)
{
	struct vlv_s0ix_state *s = &dev_priv->vlv_s0ix_state;
	u32 val;
	int i;

	/* GAM 0x4000-0x4770 */
	I915_WRITE(GEN7_WR_WATERMARK,	s->wr_watermark);
	I915_WRITE(GEN7_GFX_PRIO_CTRL,	s->gfx_prio_ctrl);
	I915_WRITE(ARB_MODE,		s->arb_mode | (0xffff << 16));
	I915_WRITE(GEN7_GFX_PEND_TLB0,	s->gfx_pend_tlb0);
	I915_WRITE(GEN7_GFX_PEND_TLB1,	s->gfx_pend_tlb1);

	for (i = 0; i < ARRAY_SIZE(s->lra_limits); i++)
		I915_WRITE(GEN7_LRA_LIMITS(i), s->lra_limits[i]);

	I915_WRITE(GEN7_MEDIA_MAX_REQ_COUNT, s->media_max_req_count);
	I915_WRITE(GEN7_GFX_MAX_REQ_COUNT, s->gfx_max_req_count);

	I915_WRITE(RENDER_HWS_PGA_GEN7,	s->render_hwsp);
	I915_WRITE(GAM_ECOCHK,		s->ecochk);
	I915_WRITE(BSD_HWS_PGA_GEN7,	s->bsd_hwsp);
	I915_WRITE(BLT_HWS_PGA_GEN7,	s->blt_hwsp);

	I915_WRITE(GEN7_TLB_RD_ADDR,	s->tlb_rd_addr);

	/* MBC 0x9024-0x91D0, 0x8500 */
	I915_WRITE(VLV_G3DCTL,		s->g3dctl);
	I915_WRITE(VLV_GSCKGCTL,	s->gsckgctl);
	I915_WRITE(GEN6_MBCTL,		s->mbctl);

	/* GCP 0x9400-0x9424, 0x8100-0x810C */
	I915_WRITE(GEN6_UCGCTL1,	s->ucgctl1);
	I915_WRITE(GEN6_UCGCTL3,	s->ucgctl3);
	I915_WRITE(GEN6_RCGCTL1,	s->rcgctl1);
	I915_WRITE(GEN6_RCGCTL2,	s->rcgctl2);
	I915_WRITE(GEN6_RSTCTL,		s->rstctl);
	I915_WRITE(GEN7_MISCCPCTL,	s->misccpctl);

	/* GPM 0xA000-0xAA84, 0x8000-0x80FC */
	I915_WRITE(GEN6_GFXPAUSE,	s->gfxpause);
	I915_WRITE(GEN6_RPDEUHWTC,	s->rpdeuhwtc);
	I915_WRITE(GEN6_RPDEUC,		s->rpdeuc);
	I915_WRITE(ECOBUS,		s->ecobus);
	I915_WRITE(VLV_PWRDWNUPCTL,	s->pwrdwnupctl);
	I915_WRITE(GEN6_RP_DOWN_TIMEOUT,s->rp_down_timeout);
	I915_WRITE(GEN6_RPDEUCSW,	s->rp_deucsw);
	I915_WRITE(GEN6_RCUBMABDTMR,	s->rcubmabdtmr);
	I915_WRITE(VLV_RCEDATA,		s->rcedata);
	I915_WRITE(VLV_SPAREG2H,	s->spare2gh);

	/* Display CZ domain, 0x4400C-0x4402C, 0x4F000-0x4F11F */
	I915_WRITE(GTIMR,		s->gt_imr);
	I915_WRITE(GTIER,		s->gt_ier);
	I915_WRITE(GEN6_PMIMR,		s->pm_imr);
	I915_WRITE(GEN6_PMIER,		s->pm_ier);

	for (i = 0; i < ARRAY_SIZE(s->gt_scratch); i++)
		I915_WRITE(GEN7_GT_SCRATCH(i), s->gt_scratch[i]);

	/* GT SA CZ domain, 0x100000-0x138124 */
	I915_WRITE(TILECTL,			s->tilectl);
	I915_WRITE(GTFIFOCTL,			s->gt_fifoctl);
	/*
	 * Preserve the GT allow wake and GFX force clock bit, they are not
	 * be restored, as they are used to control the s0ix suspend/resume
	 * sequence by the caller.
	 */
	val = I915_READ(VLV_GTLC_WAKE_CTRL);
	val &= VLV_GTLC_ALLOWWAKEREQ;
	val |= s->gtlc_wake_ctrl & ~VLV_GTLC_ALLOWWAKEREQ;
	I915_WRITE(VLV_GTLC_WAKE_CTRL, val);

	val = I915_READ(VLV_GTLC_SURVIVABILITY_REG);
	val &= VLV_GFX_CLK_FORCE_ON_BIT;
	val |= s->gtlc_survive & ~VLV_GFX_CLK_FORCE_ON_BIT;
	I915_WRITE(VLV_GTLC_SURVIVABILITY_REG, val);

	I915_WRITE(VLV_PMWGICZ,			s->pmwgicz);

	/* Gunit-Display CZ domain, 0x182028-0x1821CF */
	I915_WRITE(VLV_GU_CTL0,			s->gu_ctl0);
	I915_WRITE(VLV_GU_CTL1,			s->gu_ctl1);
	I915_WRITE(VLV_PCBR,			s->pcbr);
	I915_WRITE(VLV_GUNIT_CLOCK_GATE2,	s->clock_gate_dis2);
}

static int vlv_wait_for_pw_status(struct drm_i915_private *dev_priv,
				  u32 mask, u32 val)
{
	/* The HW does not like us polling for PW_STATUS frequently, so
	 * use the sleeping loop rather than risk the busy spin within
	 * intel_wait_for_register().
	 *
	 * Transitioning between RC6 states should be at most 2ms (see
	 * valleyview_enable_rps) so use a 3ms timeout.
	 */
	return wait_for((I915_READ_NOTRACE(VLV_GTLC_PW_STATUS) & mask) == val,
			3);
}

int vlv_force_gfx_clock(struct drm_i915_private *dev_priv, bool force_on)
{
	u32 val;
	int err;

	val = I915_READ(VLV_GTLC_SURVIVABILITY_REG);
	val &= ~VLV_GFX_CLK_FORCE_ON_BIT;
	if (force_on)
		val |= VLV_GFX_CLK_FORCE_ON_BIT;
	I915_WRITE(VLV_GTLC_SURVIVABILITY_REG, val);

	if (!force_on)
		return 0;

	err = intel_wait_for_register(dev_priv,
				      VLV_GTLC_SURVIVABILITY_REG,
				      VLV_GFX_CLK_STATUS_BIT,
				      VLV_GFX_CLK_STATUS_BIT,
				      20);
	if (err)
		DRM_ERROR("timeout waiting for GFX clock force-on (%08x)\n",
			  I915_READ(VLV_GTLC_SURVIVABILITY_REG));

	return err;
}

static int vlv_allow_gt_wake(struct drm_i915_private *dev_priv, bool allow)
{
	u32 mask;
	u32 val;
	int err;

	val = I915_READ(VLV_GTLC_WAKE_CTRL);
	val &= ~VLV_GTLC_ALLOWWAKEREQ;
	if (allow)
		val |= VLV_GTLC_ALLOWWAKEREQ;
	I915_WRITE(VLV_GTLC_WAKE_CTRL, val);
	POSTING_READ(VLV_GTLC_WAKE_CTRL);

	mask = VLV_GTLC_ALLOWWAKEACK;
	val = allow ? mask : 0;

	err = vlv_wait_for_pw_status(dev_priv, mask, val);
	if (err)
		DRM_ERROR("timeout disabling GT waking\n");

	return err;
}

static void vlv_wait_for_gt_wells(struct drm_i915_private *dev_priv,
				  bool wait_for_on)
{
	u32 mask;
	u32 val;

	mask = VLV_GTLC_PW_MEDIA_STATUS_MASK | VLV_GTLC_PW_RENDER_STATUS_MASK;
	val = wait_for_on ? mask : 0;

	/*
	 * RC6 transitioning can be delayed up to 2 msec (see
	 * valleyview_enable_rps), use 3 msec for safety.
	 */
	if (vlv_wait_for_pw_status(dev_priv, mask, val))
		DRM_ERROR("timeout waiting for GT wells to go %s\n",
			  onoff(wait_for_on));
}

static void vlv_check_no_gt_access(struct drm_i915_private *dev_priv)
{
	if (!(I915_READ(VLV_GTLC_PW_STATUS) & VLV_GTLC_ALLOWWAKEERR))
		return;

	DRM_DEBUG_DRIVER("GT register access while GT waking disabled\n");
	I915_WRITE(VLV_GTLC_PW_STATUS, VLV_GTLC_ALLOWWAKEERR);
}

static int vlv_suspend_complete(struct drm_i915_private *dev_priv)
{
	u32 mask;
	int err;

	/*
	 * Bspec defines the following GT well on flags as debug only, so
	 * don't treat them as hard failures.
	 */
	vlv_wait_for_gt_wells(dev_priv, false);

	mask = VLV_GTLC_RENDER_CTX_EXISTS | VLV_GTLC_MEDIA_CTX_EXISTS;
	WARN_ON((I915_READ(VLV_GTLC_WAKE_CTRL) & mask) != mask);

	vlv_check_no_gt_access(dev_priv);

	err = vlv_force_gfx_clock(dev_priv, true);
	if (err)
		goto err1;

	err = vlv_allow_gt_wake(dev_priv, false);
	if (err)
		goto err2;

	if (!IS_CHERRYVIEW(dev_priv))
		vlv_save_gunit_s0ix_state(dev_priv);

	err = vlv_force_gfx_clock(dev_priv, false);
	if (err)
		goto err2;

	return 0;

err2:
	/* For safety always re-enable waking and disable gfx clock forcing */
	vlv_allow_gt_wake(dev_priv, true);
err1:
	vlv_force_gfx_clock(dev_priv, false);

	return err;
}

static int vlv_resume_prepare(struct drm_i915_private *dev_priv,
				bool rpm_resume)
{
	int err;
	int ret;

	/*
	 * If any of the steps fail just try to continue, that's the best we
	 * can do at this point. Return the first error code (which will also
	 * leave RPM permanently disabled).
	 */
	ret = vlv_force_gfx_clock(dev_priv, true);

	if (!IS_CHERRYVIEW(dev_priv))
		vlv_restore_gunit_s0ix_state(dev_priv);

	err = vlv_allow_gt_wake(dev_priv, true);
	if (!ret)
		ret = err;

	err = vlv_force_gfx_clock(dev_priv, false);
	if (!ret)
		ret = err;

	vlv_check_no_gt_access(dev_priv);

	if (rpm_resume)
		intel_init_clock_gating(dev_priv);

	return ret;
}

static int intel_runtime_suspend(struct device *kdev)
{
	struct pci_dev *pdev = to_pci_dev(kdev);
	struct drm_device *dev = pci_get_drvdata(pdev);
	struct drm_i915_private *dev_priv = to_i915(dev);
	int ret;

	if (WARN_ON_ONCE(!(dev_priv->gt_pm.rc6.enabled && HAS_RC6(dev_priv))))
		return -ENODEV;

	if (WARN_ON_ONCE(!HAS_RUNTIME_PM(dev_priv)))
		return -ENODEV;

	DRM_DEBUG_KMS("Suspending device\n");

	disable_rpm_wakeref_asserts(dev_priv);

	/*
	 * We are safe here against re-faults, since the fault handler takes
	 * an RPM reference.
	 */
	i915_gem_runtime_suspend(dev_priv);

	intel_uc_suspend(dev_priv);

	intel_runtime_pm_disable_interrupts(dev_priv);

	intel_uncore_suspend(dev_priv);

	ret = 0;
	if (IS_GEN9_LP(dev_priv)) {
		bxt_display_core_uninit(dev_priv);
		bxt_enable_dc9(dev_priv);
	} else if (IS_HASWELL(dev_priv) || IS_BROADWELL(dev_priv)) {
		hsw_enable_pc8(dev_priv);
	} else if (IS_VALLEYVIEW(dev_priv) || IS_CHERRYVIEW(dev_priv)) {
		ret = vlv_suspend_complete(dev_priv);
	}

	if (ret) {
		DRM_ERROR("Runtime suspend failed, disabling it (%d)\n", ret);
		intel_uncore_runtime_resume(dev_priv);

		intel_runtime_pm_enable_interrupts(dev_priv);

		intel_uc_resume(dev_priv);

		i915_gem_init_swizzling(dev_priv);
		i915_gem_restore_fences(dev_priv);

		enable_rpm_wakeref_asserts(dev_priv);

		return ret;
	}

	enable_rpm_wakeref_asserts(dev_priv);
	WARN_ON_ONCE(atomic_read(&dev_priv->runtime_pm.wakeref_count));

	if (intel_uncore_arm_unclaimed_mmio_detection(dev_priv))
		DRM_ERROR("Unclaimed access detected prior to suspending\n");

	dev_priv->runtime_pm.suspended = true;

	/*
	 * FIXME: We really should find a document that references the arguments
	 * used below!
	 */
	if (IS_BROADWELL(dev_priv)) {
		/*
		 * On Broadwell, if we use PCI_D1 the PCH DDI ports will stop
		 * being detected, and the call we do at intel_runtime_resume()
		 * won't be able to restore them. Since PCI_D3hot matches the
		 * actual specification and appears to be working, use it.
		 */
		intel_opregion_notify_adapter(dev_priv, PCI_D3hot);
	} else {
		/*
		 * current versions of firmware which depend on this opregion
		 * notification have repurposed the D1 definition to mean
		 * "runtime suspended" vs. what you would normally expect (D3)
		 * to distinguish it from notifications that might be sent via
		 * the suspend path.
		 */
		intel_opregion_notify_adapter(dev_priv, PCI_D1);
	}

	assert_forcewakes_inactive(dev_priv);

	if (!IS_VALLEYVIEW(dev_priv) && !IS_CHERRYVIEW(dev_priv))
		intel_hpd_poll_init(dev_priv);

	DRM_DEBUG_KMS("Device suspended\n");
	return 0;
}

static int intel_runtime_resume(struct device *kdev)
{
	struct pci_dev *pdev = to_pci_dev(kdev);
	struct drm_device *dev = pci_get_drvdata(pdev);
	struct drm_i915_private *dev_priv = to_i915(dev);
	int ret = 0;

	if (WARN_ON_ONCE(!HAS_RUNTIME_PM(dev_priv)))
		return -ENODEV;

	DRM_DEBUG_KMS("Resuming device\n");

	WARN_ON_ONCE(atomic_read(&dev_priv->runtime_pm.wakeref_count));
	disable_rpm_wakeref_asserts(dev_priv);

	intel_opregion_notify_adapter(dev_priv, PCI_D0);
	dev_priv->runtime_pm.suspended = false;
	if (intel_uncore_unclaimed_mmio(dev_priv))
		DRM_DEBUG_DRIVER("Unclaimed access during suspend, bios?\n");

	if (IS_GEN9_LP(dev_priv)) {
		bxt_disable_dc9(dev_priv);
		bxt_display_core_init(dev_priv, true);
		if (dev_priv->csr.dmc_payload &&
		    (dev_priv->csr.allowed_dc_mask & DC_STATE_EN_UPTO_DC5))
			gen9_enable_dc5(dev_priv);
	} else if (IS_HASWELL(dev_priv) || IS_BROADWELL(dev_priv)) {
		hsw_disable_pc8(dev_priv);
	} else if (IS_VALLEYVIEW(dev_priv) || IS_CHERRYVIEW(dev_priv)) {
		ret = vlv_resume_prepare(dev_priv, true);
	}

	intel_uncore_runtime_resume(dev_priv);

	intel_runtime_pm_enable_interrupts(dev_priv);

	intel_uc_resume(dev_priv);

	/*
	 * No point of rolling back things in case of an error, as the best
	 * we can do is to hope that things will still work (and disable RPM).
	 */
	i915_gem_init_swizzling(dev_priv);
	i915_gem_restore_fences(dev_priv);

	/*
	 * On VLV/CHV display interrupts are part of the display
	 * power well, so hpd is reinitialized from there. For
	 * everyone else do it here.
	 */
	if (!IS_VALLEYVIEW(dev_priv) && !IS_CHERRYVIEW(dev_priv))
		intel_hpd_init(dev_priv);

	intel_enable_ipc(dev_priv);

	enable_rpm_wakeref_asserts(dev_priv);

	if (ret)
		DRM_ERROR("Runtime resume failed, disabling it (%d)\n", ret);
	else
		DRM_DEBUG_KMS("Device resumed\n");

	return ret;
}

const struct dev_pm_ops i915_pm_ops = {
	/*
	 * S0ix (via system suspend) and S3 event handlers [PMSG_SUSPEND,
	 * PMSG_RESUME]
	 */
	.suspend = i915_pm_suspend,
	.suspend_late = i915_pm_suspend_late,
	.resume_early = i915_pm_resume_early,
	.resume = i915_pm_resume,

	/*
	 * S4 event handlers
	 * @freeze, @freeze_late    : called (1) before creating the
	 *                            hibernation image [PMSG_FREEZE] and
	 *                            (2) after rebooting, before restoring
	 *                            the image [PMSG_QUIESCE]
	 * @thaw, @thaw_early       : called (1) after creating the hibernation
	 *                            image, before writing it [PMSG_THAW]
	 *                            and (2) after failing to create or
	 *                            restore the image [PMSG_RECOVER]
	 * @poweroff, @poweroff_late: called after writing the hibernation
	 *                            image, before rebooting [PMSG_HIBERNATE]
	 * @restore, @restore_early : called after rebooting and restoring the
	 *                            hibernation image [PMSG_RESTORE]
	 */
	.freeze = i915_pm_freeze,
	.freeze_late = i915_pm_freeze_late,
	.thaw_early = i915_pm_thaw_early,
	.thaw = i915_pm_thaw,
	.poweroff = i915_pm_suspend,
	.poweroff_late = i915_pm_poweroff_late,
	.restore_early = i915_pm_restore_early,
	.restore = i915_pm_restore,

	/* S0ix (via runtime suspend) event handlers */
	.runtime_suspend = intel_runtime_suspend,
	.runtime_resume = intel_runtime_resume,
};

static const struct vm_operations_struct i915_gem_vm_ops = {
	.fault = i915_gem_fault,
	.open = drm_gem_vm_open,
	.close = drm_gem_vm_close,
};

static const struct file_operations i915_driver_fops = {
	.owner = THIS_MODULE,
	.open = drm_open,
	.release = drm_release,
	.unlocked_ioctl = drm_ioctl,
	.mmap = drm_gem_mmap,
	.poll = drm_poll,
	.read = drm_read,
	.compat_ioctl = i915_compat_ioctl,
	.llseek = noop_llseek,
};

static int
i915_gem_reject_pin_ioctl(struct drm_device *dev, void *data,
			  struct drm_file *file)
{
	return -ENODEV;
}

static const struct drm_ioctl_desc i915_ioctls[] = {
	DRM_IOCTL_DEF_DRV(I915_INIT, drm_noop, DRM_AUTH|DRM_MASTER|DRM_ROOT_ONLY),
	DRM_IOCTL_DEF_DRV(I915_FLUSH, drm_noop, DRM_AUTH),
	DRM_IOCTL_DEF_DRV(I915_FLIP, drm_noop, DRM_AUTH),
	DRM_IOCTL_DEF_DRV(I915_BATCHBUFFER, drm_noop, DRM_AUTH),
	DRM_IOCTL_DEF_DRV(I915_IRQ_EMIT, drm_noop, DRM_AUTH),
	DRM_IOCTL_DEF_DRV(I915_IRQ_WAIT, drm_noop, DRM_AUTH),
	DRM_IOCTL_DEF_DRV(I915_GETPARAM, i915_getparam_ioctl, DRM_AUTH|DRM_RENDER_ALLOW),
	DRM_IOCTL_DEF_DRV(I915_SETPARAM, drm_noop, DRM_AUTH|DRM_MASTER|DRM_ROOT_ONLY),
	DRM_IOCTL_DEF_DRV(I915_ALLOC, drm_noop, DRM_AUTH),
	DRM_IOCTL_DEF_DRV(I915_FREE, drm_noop, DRM_AUTH),
	DRM_IOCTL_DEF_DRV(I915_INIT_HEAP, drm_noop, DRM_AUTH|DRM_MASTER|DRM_ROOT_ONLY),
	DRM_IOCTL_DEF_DRV(I915_CMDBUFFER, drm_noop, DRM_AUTH),
	DRM_IOCTL_DEF_DRV(I915_DESTROY_HEAP,  drm_noop, DRM_AUTH|DRM_MASTER|DRM_ROOT_ONLY),
	DRM_IOCTL_DEF_DRV(I915_SET_VBLANK_PIPE,  drm_noop, DRM_AUTH|DRM_MASTER|DRM_ROOT_ONLY),
	DRM_IOCTL_DEF_DRV(I915_GET_VBLANK_PIPE,  drm_noop, DRM_AUTH),
	DRM_IOCTL_DEF_DRV(I915_VBLANK_SWAP, drm_noop, DRM_AUTH),
	DRM_IOCTL_DEF_DRV(I915_HWS_ADDR, drm_noop, DRM_AUTH|DRM_MASTER|DRM_ROOT_ONLY),
	DRM_IOCTL_DEF_DRV(I915_GEM_INIT, drm_noop, DRM_AUTH|DRM_MASTER|DRM_ROOT_ONLY),
	DRM_IOCTL_DEF_DRV(I915_GEM_EXECBUFFER, i915_gem_execbuffer_ioctl, DRM_AUTH),
	DRM_IOCTL_DEF_DRV(I915_GEM_EXECBUFFER2_WR, i915_gem_execbuffer2_ioctl, DRM_AUTH|DRM_RENDER_ALLOW),
	DRM_IOCTL_DEF_DRV(I915_GEM_PIN, i915_gem_reject_pin_ioctl, DRM_AUTH|DRM_ROOT_ONLY),
	DRM_IOCTL_DEF_DRV(I915_GEM_UNPIN, i915_gem_reject_pin_ioctl, DRM_AUTH|DRM_ROOT_ONLY),
	DRM_IOCTL_DEF_DRV(I915_GEM_BUSY, i915_gem_busy_ioctl, DRM_AUTH|DRM_RENDER_ALLOW),
	DRM_IOCTL_DEF_DRV(I915_GEM_SET_CACHING, i915_gem_set_caching_ioctl, DRM_RENDER_ALLOW),
	DRM_IOCTL_DEF_DRV(I915_GEM_GET_CACHING, i915_gem_get_caching_ioctl, DRM_RENDER_ALLOW),
	DRM_IOCTL_DEF_DRV(I915_GEM_THROTTLE, i915_gem_throttle_ioctl, DRM_AUTH|DRM_RENDER_ALLOW),
	DRM_IOCTL_DEF_DRV(I915_GEM_ENTERVT, drm_noop, DRM_AUTH|DRM_MASTER|DRM_ROOT_ONLY),
	DRM_IOCTL_DEF_DRV(I915_GEM_LEAVEVT, drm_noop, DRM_AUTH|DRM_MASTER|DRM_ROOT_ONLY),
	DRM_IOCTL_DEF_DRV(I915_GEM_CREATE, i915_gem_create_ioctl, DRM_RENDER_ALLOW),
	DRM_IOCTL_DEF_DRV(I915_GEM_PREAD, i915_gem_pread_ioctl, DRM_RENDER_ALLOW),
	DRM_IOCTL_DEF_DRV(I915_GEM_PWRITE, i915_gem_pwrite_ioctl, DRM_RENDER_ALLOW),
	DRM_IOCTL_DEF_DRV(I915_GEM_MMAP, i915_gem_mmap_ioctl, DRM_RENDER_ALLOW),
	DRM_IOCTL_DEF_DRV(I915_GEM_MMAP_GTT, i915_gem_mmap_gtt_ioctl, DRM_RENDER_ALLOW),
	DRM_IOCTL_DEF_DRV(I915_GEM_SET_DOMAIN, i915_gem_set_domain_ioctl, DRM_RENDER_ALLOW),
	DRM_IOCTL_DEF_DRV(I915_GEM_SW_FINISH, i915_gem_sw_finish_ioctl, DRM_RENDER_ALLOW),
	DRM_IOCTL_DEF_DRV(I915_GEM_SET_TILING, i915_gem_set_tiling_ioctl, DRM_RENDER_ALLOW),
	DRM_IOCTL_DEF_DRV(I915_GEM_GET_TILING, i915_gem_get_tiling_ioctl, DRM_RENDER_ALLOW),
	DRM_IOCTL_DEF_DRV(I915_GEM_GET_APERTURE, i915_gem_get_aperture_ioctl, DRM_RENDER_ALLOW),
	DRM_IOCTL_DEF_DRV(I915_GET_PIPE_FROM_CRTC_ID, intel_get_pipe_from_crtc_id_ioctl, 0),
	DRM_IOCTL_DEF_DRV(I915_GEM_MADVISE, i915_gem_madvise_ioctl, DRM_RENDER_ALLOW),
	DRM_IOCTL_DEF_DRV(I915_OVERLAY_PUT_IMAGE, intel_overlay_put_image_ioctl, DRM_MASTER|DRM_CONTROL_ALLOW),
	DRM_IOCTL_DEF_DRV(I915_OVERLAY_ATTRS, intel_overlay_attrs_ioctl, DRM_MASTER|DRM_CONTROL_ALLOW),
	DRM_IOCTL_DEF_DRV(I915_SET_SPRITE_COLORKEY, intel_sprite_set_colorkey_ioctl, DRM_MASTER|DRM_CONTROL_ALLOW),
	DRM_IOCTL_DEF_DRV(I915_GET_SPRITE_COLORKEY, drm_noop, DRM_MASTER|DRM_CONTROL_ALLOW),
	DRM_IOCTL_DEF_DRV(I915_GEM_WAIT, i915_gem_wait_ioctl, DRM_AUTH|DRM_RENDER_ALLOW),
	DRM_IOCTL_DEF_DRV(I915_GEM_CONTEXT_CREATE, i915_gem_context_create_ioctl, DRM_RENDER_ALLOW),
	DRM_IOCTL_DEF_DRV(I915_GEM_CONTEXT_DESTROY, i915_gem_context_destroy_ioctl, DRM_RENDER_ALLOW),
	DRM_IOCTL_DEF_DRV(I915_REG_READ, i915_reg_read_ioctl, DRM_RENDER_ALLOW),
	DRM_IOCTL_DEF_DRV(I915_GET_RESET_STATS, i915_gem_context_reset_stats_ioctl, DRM_RENDER_ALLOW),
	DRM_IOCTL_DEF_DRV(I915_GEM_USERPTR, i915_gem_userptr_ioctl, DRM_RENDER_ALLOW),
	DRM_IOCTL_DEF_DRV(I915_GEM_CONTEXT_GETPARAM, i915_gem_context_getparam_ioctl, DRM_RENDER_ALLOW),
	DRM_IOCTL_DEF_DRV(I915_GEM_CONTEXT_SETPARAM, i915_gem_context_setparam_ioctl, DRM_RENDER_ALLOW),
	DRM_IOCTL_DEF_DRV(I915_PERF_OPEN, i915_perf_open_ioctl, DRM_RENDER_ALLOW),
	DRM_IOCTL_DEF_DRV(I915_PERF_ADD_CONFIG, i915_perf_add_config_ioctl, DRM_UNLOCKED|DRM_RENDER_ALLOW),
	DRM_IOCTL_DEF_DRV(I915_PERF_REMOVE_CONFIG, i915_perf_remove_config_ioctl, DRM_UNLOCKED|DRM_RENDER_ALLOW),
	DRM_IOCTL_DEF_DRV(I915_QUERY, i915_query_ioctl, DRM_UNLOCKED|DRM_RENDER_ALLOW),
};

static struct drm_driver driver = {
	/* Don't use MTRRs here; the Xserver or userspace app should
	 * deal with them for Intel hardware.
	 */
	.driver_features =
	    DRIVER_HAVE_IRQ | DRIVER_IRQ_SHARED | DRIVER_GEM | DRIVER_PRIME |
	    DRIVER_RENDER | DRIVER_MODESET | DRIVER_ATOMIC | DRIVER_SYNCOBJ,
	.release = i915_driver_release,
	.open = i915_driver_open,
	.lastclose = i915_driver_lastclose,
	.postclose = i915_driver_postclose,

	.gem_close_object = i915_gem_close_object,
	.gem_free_object_unlocked = i915_gem_free_object,
	.gem_vm_ops = &i915_gem_vm_ops,

	.prime_handle_to_fd = drm_gem_prime_handle_to_fd,
	.prime_fd_to_handle = drm_gem_prime_fd_to_handle,
	.gem_prime_export = i915_gem_prime_export,
	.gem_prime_import = i915_gem_prime_import,

	.dumb_create = i915_gem_dumb_create,
	.dumb_map_offset = i915_gem_mmap_gtt,
	.ioctls = i915_ioctls,
	.num_ioctls = ARRAY_SIZE(i915_ioctls),
	.fops = &i915_driver_fops,
	.name = DRIVER_NAME,
	.desc = DRIVER_DESC,
	.date = DRIVER_DATE,
	.major = DRIVER_MAJOR,
	.minor = DRIVER_MINOR,
	.patchlevel = DRIVER_PATCHLEVEL,
};

#if IS_ENABLED(CONFIG_DRM_I915_SELFTEST)
#include "selftests/mock_drm.c"
#endif<|MERGE_RESOLUTION|>--- conflicted
+++ resolved
@@ -192,7 +192,6 @@
 		return PCH_NONE;
 	}
 }
-<<<<<<< HEAD
 
 static bool intel_is_virt_pch(unsigned short id,
 			      unsigned short svendor, unsigned short sdevice)
@@ -207,22 +206,6 @@
 static unsigned short
 intel_virt_detect_pch(const struct drm_i915_private *dev_priv)
 {
-=======
-
-static bool intel_is_virt_pch(unsigned short id,
-			      unsigned short svendor, unsigned short sdevice)
-{
-	return (id == INTEL_PCH_P2X_DEVICE_ID_TYPE ||
-		id == INTEL_PCH_P3X_DEVICE_ID_TYPE ||
-		(id == INTEL_PCH_QEMU_DEVICE_ID_TYPE &&
-		 svendor == PCI_SUBVENDOR_ID_REDHAT_QUMRANET &&
-		 sdevice == PCI_SUBDEVICE_ID_QEMU));
-}
-
-static unsigned short
-intel_virt_detect_pch(const struct drm_i915_private *dev_priv)
-{
->>>>>>> f853dcaa
 	unsigned short id = 0;
 
 	/*
