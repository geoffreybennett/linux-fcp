/*
 * GTT virtualization
 *
 * Copyright(c) 2011-2016 Intel Corporation. All rights reserved.
 *
 * Permission is hereby granted, free of charge, to any person obtaining a
 * copy of this software and associated documentation files (the "Software"),
 * to deal in the Software without restriction, including without limitation
 * the rights to use, copy, modify, merge, publish, distribute, sublicense,
 * and/or sell copies of the Software, and to permit persons to whom the
 * Software is furnished to do so, subject to the following conditions:
 *
 * The above copyright notice and this permission notice (including the next
 * paragraph) shall be included in all copies or substantial portions of the
 * Software.
 *
 * THE SOFTWARE IS PROVIDED "AS IS", WITHOUT WARRANTY OF ANY KIND, EXPRESS OR
 * IMPLIED, INCLUDING BUT NOT LIMITED TO THE WARRANTIES OF MERCHANTABILITY,
 * FITNESS FOR A PARTICULAR PURPOSE AND NONINFRINGEMENT.  IN NO EVENT SHALL
 * THE AUTHORS OR COPYRIGHT HOLDERS BE LIABLE FOR ANY CLAIM, DAMAGES OR OTHER
 * LIABILITY, WHETHER IN AN ACTION OF CONTRACT, TORT OR OTHERWISE, ARISING FROM,
 * OUT OF OR IN CONNECTION WITH THE SOFTWARE OR THE USE OR OTHER DEALINGS IN THE
 * SOFTWARE.
 *
 * Authors:
 *    Zhi Wang <zhi.a.wang@intel.com>
 *    Zhenyu Wang <zhenyuw@linux.intel.com>
 *    Xiao Zheng <xiao.zheng@intel.com>
 *
 * Contributors:
 *    Min He <min.he@intel.com>
 *    Bing Niu <bing.niu@intel.com>
 *
 */

#include "i915_drv.h"
#include "gvt.h"
#include "i915_pvinfo.h"
#include "trace.h"

#if defined(VERBOSE_DEBUG)
#define gvt_vdbg_mm(fmt, args...) gvt_dbg_mm(fmt, ##args)
#else
#define gvt_vdbg_mm(fmt, args...)
#endif

static bool enable_out_of_sync = false;
static int preallocated_oos_pages = 8192;

/*
 * validate a gm address and related range size,
 * translate it to host gm address
 */
bool intel_gvt_ggtt_validate_range(struct intel_vgpu *vgpu, u64 addr, u32 size)
{
	if ((!vgpu_gmadr_is_valid(vgpu, addr)) || (size
			&& !vgpu_gmadr_is_valid(vgpu, addr + size - 1))) {
		gvt_vgpu_err("invalid range gmadr 0x%llx size 0x%x\n",
				addr, size);
		return false;
	}
	return true;
}

/* translate a guest gmadr to host gmadr */
int intel_gvt_ggtt_gmadr_g2h(struct intel_vgpu *vgpu, u64 g_addr, u64 *h_addr)
{
	if (WARN(!vgpu_gmadr_is_valid(vgpu, g_addr),
		 "invalid guest gmadr %llx\n", g_addr))
		return -EACCES;

	if (vgpu_gmadr_is_aperture(vgpu, g_addr))
		*h_addr = vgpu_aperture_gmadr_base(vgpu)
			  + (g_addr - vgpu_aperture_offset(vgpu));
	else
		*h_addr = vgpu_hidden_gmadr_base(vgpu)
			  + (g_addr - vgpu_hidden_offset(vgpu));
	return 0;
}

/* translate a host gmadr to guest gmadr */
int intel_gvt_ggtt_gmadr_h2g(struct intel_vgpu *vgpu, u64 h_addr, u64 *g_addr)
{
	if (WARN(!gvt_gmadr_is_valid(vgpu->gvt, h_addr),
		 "invalid host gmadr %llx\n", h_addr))
		return -EACCES;

	if (gvt_gmadr_is_aperture(vgpu->gvt, h_addr))
		*g_addr = vgpu_aperture_gmadr_base(vgpu)
			+ (h_addr - gvt_aperture_gmadr_base(vgpu->gvt));
	else
		*g_addr = vgpu_hidden_gmadr_base(vgpu)
			+ (h_addr - gvt_hidden_gmadr_base(vgpu->gvt));
	return 0;
}

int intel_gvt_ggtt_index_g2h(struct intel_vgpu *vgpu, unsigned long g_index,
			     unsigned long *h_index)
{
	u64 h_addr;
	int ret;

	ret = intel_gvt_ggtt_gmadr_g2h(vgpu, g_index << I915_GTT_PAGE_SHIFT,
				       &h_addr);
	if (ret)
		return ret;

	*h_index = h_addr >> I915_GTT_PAGE_SHIFT;
	return 0;
}

int intel_gvt_ggtt_h2g_index(struct intel_vgpu *vgpu, unsigned long h_index,
			     unsigned long *g_index)
{
	u64 g_addr;
	int ret;

	ret = intel_gvt_ggtt_gmadr_h2g(vgpu, h_index << I915_GTT_PAGE_SHIFT,
				       &g_addr);
	if (ret)
		return ret;

	*g_index = g_addr >> I915_GTT_PAGE_SHIFT;
	return 0;
}

#define gtt_type_is_entry(type) \
	(type > GTT_TYPE_INVALID && type < GTT_TYPE_PPGTT_ENTRY \
	 && type != GTT_TYPE_PPGTT_PTE_ENTRY \
	 && type != GTT_TYPE_PPGTT_ROOT_ENTRY)

#define gtt_type_is_pt(type) \
	(type >= GTT_TYPE_PPGTT_PTE_PT && type < GTT_TYPE_MAX)

#define gtt_type_is_pte_pt(type) \
	(type == GTT_TYPE_PPGTT_PTE_PT)

#define gtt_type_is_root_pointer(type) \
	(gtt_type_is_entry(type) && type > GTT_TYPE_PPGTT_ROOT_ENTRY)

#define gtt_init_entry(e, t, p, v) do { \
	(e)->type = t; \
	(e)->pdev = p; \
	memcpy(&(e)->val64, &v, sizeof(v)); \
} while (0)

/*
 * Mappings between GTT_TYPE* enumerations.
 * Following information can be found according to the given type:
 * - type of next level page table
 * - type of entry inside this level page table
 * - type of entry with PSE set
 *
 * If the given type doesn't have such a kind of information,
 * e.g. give a l4 root entry type, then request to get its PSE type,
 * give a PTE page table type, then request to get its next level page
 * table type, as we know l4 root entry doesn't have a PSE bit,
 * and a PTE page table doesn't have a next level page table type,
 * GTT_TYPE_INVALID will be returned. This is useful when traversing a
 * page table.
 */

struct gtt_type_table_entry {
	int entry_type;
	int pt_type;
	int next_pt_type;
	int pse_entry_type;
};

#define GTT_TYPE_TABLE_ENTRY(type, e_type, cpt_type, npt_type, pse_type) \
	[type] = { \
		.entry_type = e_type, \
		.pt_type = cpt_type, \
		.next_pt_type = npt_type, \
		.pse_entry_type = pse_type, \
	}

static struct gtt_type_table_entry gtt_type_table[] = {
	GTT_TYPE_TABLE_ENTRY(GTT_TYPE_PPGTT_ROOT_L4_ENTRY,
			GTT_TYPE_PPGTT_ROOT_L4_ENTRY,
			GTT_TYPE_INVALID,
			GTT_TYPE_PPGTT_PML4_PT,
			GTT_TYPE_INVALID),
	GTT_TYPE_TABLE_ENTRY(GTT_TYPE_PPGTT_PML4_PT,
			GTT_TYPE_PPGTT_PML4_ENTRY,
			GTT_TYPE_PPGTT_PML4_PT,
			GTT_TYPE_PPGTT_PDP_PT,
			GTT_TYPE_INVALID),
	GTT_TYPE_TABLE_ENTRY(GTT_TYPE_PPGTT_PML4_ENTRY,
			GTT_TYPE_PPGTT_PML4_ENTRY,
			GTT_TYPE_PPGTT_PML4_PT,
			GTT_TYPE_PPGTT_PDP_PT,
			GTT_TYPE_INVALID),
	GTT_TYPE_TABLE_ENTRY(GTT_TYPE_PPGTT_PDP_PT,
			GTT_TYPE_PPGTT_PDP_ENTRY,
			GTT_TYPE_PPGTT_PDP_PT,
			GTT_TYPE_PPGTT_PDE_PT,
			GTT_TYPE_PPGTT_PTE_1G_ENTRY),
	GTT_TYPE_TABLE_ENTRY(GTT_TYPE_PPGTT_ROOT_L3_ENTRY,
			GTT_TYPE_PPGTT_ROOT_L3_ENTRY,
			GTT_TYPE_INVALID,
			GTT_TYPE_PPGTT_PDE_PT,
			GTT_TYPE_PPGTT_PTE_1G_ENTRY),
	GTT_TYPE_TABLE_ENTRY(GTT_TYPE_PPGTT_PDP_ENTRY,
			GTT_TYPE_PPGTT_PDP_ENTRY,
			GTT_TYPE_PPGTT_PDP_PT,
			GTT_TYPE_PPGTT_PDE_PT,
			GTT_TYPE_PPGTT_PTE_1G_ENTRY),
	GTT_TYPE_TABLE_ENTRY(GTT_TYPE_PPGTT_PDE_PT,
			GTT_TYPE_PPGTT_PDE_ENTRY,
			GTT_TYPE_PPGTT_PDE_PT,
			GTT_TYPE_PPGTT_PTE_PT,
			GTT_TYPE_PPGTT_PTE_2M_ENTRY),
	GTT_TYPE_TABLE_ENTRY(GTT_TYPE_PPGTT_PDE_ENTRY,
			GTT_TYPE_PPGTT_PDE_ENTRY,
			GTT_TYPE_PPGTT_PDE_PT,
			GTT_TYPE_PPGTT_PTE_PT,
			GTT_TYPE_PPGTT_PTE_2M_ENTRY),
	GTT_TYPE_TABLE_ENTRY(GTT_TYPE_PPGTT_PTE_PT,
			GTT_TYPE_PPGTT_PTE_4K_ENTRY,
			GTT_TYPE_PPGTT_PTE_PT,
			GTT_TYPE_INVALID,
			GTT_TYPE_INVALID),
	GTT_TYPE_TABLE_ENTRY(GTT_TYPE_PPGTT_PTE_4K_ENTRY,
			GTT_TYPE_PPGTT_PTE_4K_ENTRY,
			GTT_TYPE_PPGTT_PTE_PT,
			GTT_TYPE_INVALID,
			GTT_TYPE_INVALID),
	GTT_TYPE_TABLE_ENTRY(GTT_TYPE_PPGTT_PTE_2M_ENTRY,
			GTT_TYPE_PPGTT_PDE_ENTRY,
			GTT_TYPE_PPGTT_PDE_PT,
			GTT_TYPE_INVALID,
			GTT_TYPE_PPGTT_PTE_2M_ENTRY),
	GTT_TYPE_TABLE_ENTRY(GTT_TYPE_PPGTT_PTE_1G_ENTRY,
			GTT_TYPE_PPGTT_PDP_ENTRY,
			GTT_TYPE_PPGTT_PDP_PT,
			GTT_TYPE_INVALID,
			GTT_TYPE_PPGTT_PTE_1G_ENTRY),
	GTT_TYPE_TABLE_ENTRY(GTT_TYPE_GGTT_PTE,
			GTT_TYPE_GGTT_PTE,
			GTT_TYPE_INVALID,
			GTT_TYPE_INVALID,
			GTT_TYPE_INVALID),
};

static inline int get_next_pt_type(int type)
{
	return gtt_type_table[type].next_pt_type;
}

static inline int get_pt_type(int type)
{
	return gtt_type_table[type].pt_type;
}

static inline int get_entry_type(int type)
{
	return gtt_type_table[type].entry_type;
}

static inline int get_pse_type(int type)
{
	return gtt_type_table[type].pse_entry_type;
}

static u64 read_pte64(struct drm_i915_private *dev_priv, unsigned long index)
{
	void __iomem *addr = (gen8_pte_t __iomem *)dev_priv->ggtt.gsm + index;

	return readq(addr);
}

static void ggtt_invalidate(struct drm_i915_private *dev_priv)
{
	mmio_hw_access_pre(dev_priv);
	I915_WRITE(GFX_FLSH_CNTL_GEN6, GFX_FLSH_CNTL_EN);
	mmio_hw_access_post(dev_priv);
}

static void write_pte64(struct drm_i915_private *dev_priv,
		unsigned long index, u64 pte)
{
	void __iomem *addr = (gen8_pte_t __iomem *)dev_priv->ggtt.gsm + index;

	writeq(pte, addr);
}

static inline int gtt_get_entry64(void *pt,
		struct intel_gvt_gtt_entry *e,
		unsigned long index, bool hypervisor_access, unsigned long gpa,
		struct intel_vgpu *vgpu)
{
	const struct intel_gvt_device_info *info = &vgpu->gvt->device_info;
	int ret;

	if (WARN_ON(info->gtt_entry_size != 8))
		return -EINVAL;

	if (hypervisor_access) {
		ret = intel_gvt_hypervisor_read_gpa(vgpu, gpa +
				(index << info->gtt_entry_size_shift),
				&e->val64, 8);
		if (WARN_ON(ret))
			return ret;
	} else if (!pt) {
		e->val64 = read_pte64(vgpu->gvt->dev_priv, index);
	} else {
		e->val64 = *((u64 *)pt + index);
	}
	return 0;
}

static inline int gtt_set_entry64(void *pt,
		struct intel_gvt_gtt_entry *e,
		unsigned long index, bool hypervisor_access, unsigned long gpa,
		struct intel_vgpu *vgpu)
{
	const struct intel_gvt_device_info *info = &vgpu->gvt->device_info;
	int ret;

	if (WARN_ON(info->gtt_entry_size != 8))
		return -EINVAL;

	if (hypervisor_access) {
		ret = intel_gvt_hypervisor_write_gpa(vgpu, gpa +
				(index << info->gtt_entry_size_shift),
				&e->val64, 8);
		if (WARN_ON(ret))
			return ret;
	} else if (!pt) {
		write_pte64(vgpu->gvt->dev_priv, index, e->val64);
	} else {
		*((u64 *)pt + index) = e->val64;
	}
	return 0;
}

#define GTT_HAW 46

#define ADDR_1G_MASK	GENMASK_ULL(GTT_HAW - 1, 30)
#define ADDR_2M_MASK	GENMASK_ULL(GTT_HAW - 1, 21)
#define ADDR_4K_MASK	GENMASK_ULL(GTT_HAW - 1, 12)

static unsigned long gen8_gtt_get_pfn(struct intel_gvt_gtt_entry *e)
{
	unsigned long pfn;

	if (e->type == GTT_TYPE_PPGTT_PTE_1G_ENTRY)
		pfn = (e->val64 & ADDR_1G_MASK) >> PAGE_SHIFT;
	else if (e->type == GTT_TYPE_PPGTT_PTE_2M_ENTRY)
		pfn = (e->val64 & ADDR_2M_MASK) >> PAGE_SHIFT;
	else
		pfn = (e->val64 & ADDR_4K_MASK) >> PAGE_SHIFT;
	return pfn;
}

static void gen8_gtt_set_pfn(struct intel_gvt_gtt_entry *e, unsigned long pfn)
{
	if (e->type == GTT_TYPE_PPGTT_PTE_1G_ENTRY) {
		e->val64 &= ~ADDR_1G_MASK;
		pfn &= (ADDR_1G_MASK >> PAGE_SHIFT);
	} else if (e->type == GTT_TYPE_PPGTT_PTE_2M_ENTRY) {
		e->val64 &= ~ADDR_2M_MASK;
		pfn &= (ADDR_2M_MASK >> PAGE_SHIFT);
	} else {
		e->val64 &= ~ADDR_4K_MASK;
		pfn &= (ADDR_4K_MASK >> PAGE_SHIFT);
	}

	e->val64 |= (pfn << PAGE_SHIFT);
}

static bool gen8_gtt_test_pse(struct intel_gvt_gtt_entry *e)
{
	/* Entry doesn't have PSE bit. */
	if (get_pse_type(e->type) == GTT_TYPE_INVALID)
		return false;

	e->type = get_entry_type(e->type);
	if (!(e->val64 & _PAGE_PSE))
		return false;

	e->type = get_pse_type(e->type);
	return true;
}

static bool gen8_gtt_test_present(struct intel_gvt_gtt_entry *e)
{
	/*
	 * i915 writes PDP root pointer registers without present bit,
	 * it also works, so we need to treat root pointer entry
	 * specifically.
	 */
	if (e->type == GTT_TYPE_PPGTT_ROOT_L3_ENTRY
			|| e->type == GTT_TYPE_PPGTT_ROOT_L4_ENTRY)
		return (e->val64 != 0);
	else
		return (e->val64 & _PAGE_PRESENT);
}

static void gtt_entry_clear_present(struct intel_gvt_gtt_entry *e)
{
	e->val64 &= ~_PAGE_PRESENT;
}

static void gtt_entry_set_present(struct intel_gvt_gtt_entry *e)
{
	e->val64 |= _PAGE_PRESENT;
}

/*
 * Per-platform GMA routines.
 */
static unsigned long gma_to_ggtt_pte_index(unsigned long gma)
{
	unsigned long x = (gma >> I915_GTT_PAGE_SHIFT);

	trace_gma_index(__func__, gma, x);
	return x;
}

#define DEFINE_PPGTT_GMA_TO_INDEX(prefix, ename, exp) \
static unsigned long prefix##_gma_to_##ename##_index(unsigned long gma) \
{ \
	unsigned long x = (exp); \
	trace_gma_index(__func__, gma, x); \
	return x; \
}

DEFINE_PPGTT_GMA_TO_INDEX(gen8, pte, (gma >> 12 & 0x1ff));
DEFINE_PPGTT_GMA_TO_INDEX(gen8, pde, (gma >> 21 & 0x1ff));
DEFINE_PPGTT_GMA_TO_INDEX(gen8, l3_pdp, (gma >> 30 & 0x3));
DEFINE_PPGTT_GMA_TO_INDEX(gen8, l4_pdp, (gma >> 30 & 0x1ff));
DEFINE_PPGTT_GMA_TO_INDEX(gen8, pml4, (gma >> 39 & 0x1ff));

static struct intel_gvt_gtt_pte_ops gen8_gtt_pte_ops = {
	.get_entry = gtt_get_entry64,
	.set_entry = gtt_set_entry64,
	.clear_present = gtt_entry_clear_present,
	.set_present = gtt_entry_set_present,
	.test_present = gen8_gtt_test_present,
	.test_pse = gen8_gtt_test_pse,
	.get_pfn = gen8_gtt_get_pfn,
	.set_pfn = gen8_gtt_set_pfn,
};

static struct intel_gvt_gtt_gma_ops gen8_gtt_gma_ops = {
	.gma_to_ggtt_pte_index = gma_to_ggtt_pte_index,
	.gma_to_pte_index = gen8_gma_to_pte_index,
	.gma_to_pde_index = gen8_gma_to_pde_index,
	.gma_to_l3_pdp_index = gen8_gma_to_l3_pdp_index,
	.gma_to_l4_pdp_index = gen8_gma_to_l4_pdp_index,
	.gma_to_pml4_index = gen8_gma_to_pml4_index,
};

/*
 * MM helpers.
 */
static void _ppgtt_get_root_entry(struct intel_vgpu_mm *mm,
		struct intel_gvt_gtt_entry *entry, unsigned long index,
		bool guest)
{
	struct intel_gvt_gtt_pte_ops *pte_ops = mm->vgpu->gvt->gtt.pte_ops;

	GEM_BUG_ON(mm->type != INTEL_GVT_MM_PPGTT);

	entry->type = mm->ppgtt_mm.root_entry_type;
	pte_ops->get_entry(guest ? mm->ppgtt_mm.guest_pdps :
			   mm->ppgtt_mm.shadow_pdps,
			   entry, index, false, 0, mm->vgpu);

	pte_ops->test_pse(entry);
}

static inline void ppgtt_get_guest_root_entry(struct intel_vgpu_mm *mm,
		struct intel_gvt_gtt_entry *entry, unsigned long index)
{
	_ppgtt_get_root_entry(mm, entry, index, true);
}

static inline void ppgtt_get_shadow_root_entry(struct intel_vgpu_mm *mm,
		struct intel_gvt_gtt_entry *entry, unsigned long index)
{
	_ppgtt_get_root_entry(mm, entry, index, false);
}

static void _ppgtt_set_root_entry(struct intel_vgpu_mm *mm,
		struct intel_gvt_gtt_entry *entry, unsigned long index,
		bool guest)
{
	struct intel_gvt_gtt_pte_ops *pte_ops = mm->vgpu->gvt->gtt.pte_ops;

	pte_ops->set_entry(guest ? mm->ppgtt_mm.guest_pdps :
			   mm->ppgtt_mm.shadow_pdps,
			   entry, index, false, 0, mm->vgpu);
}

static inline void ppgtt_set_guest_root_entry(struct intel_vgpu_mm *mm,
		struct intel_gvt_gtt_entry *entry, unsigned long index)
{
	_ppgtt_set_root_entry(mm, entry, index, true);
}

static inline void ppgtt_set_shadow_root_entry(struct intel_vgpu_mm *mm,
		struct intel_gvt_gtt_entry *entry, unsigned long index)
{
	_ppgtt_set_root_entry(mm, entry, index, false);
}

static void ggtt_get_guest_entry(struct intel_vgpu_mm *mm,
		struct intel_gvt_gtt_entry *entry, unsigned long index)
{
	struct intel_gvt_gtt_pte_ops *pte_ops = mm->vgpu->gvt->gtt.pte_ops;

	GEM_BUG_ON(mm->type != INTEL_GVT_MM_GGTT);

	entry->type = GTT_TYPE_GGTT_PTE;
	pte_ops->get_entry(mm->ggtt_mm.virtual_ggtt, entry, index,
			   false, 0, mm->vgpu);
}

static void ggtt_set_guest_entry(struct intel_vgpu_mm *mm,
		struct intel_gvt_gtt_entry *entry, unsigned long index)
{
	struct intel_gvt_gtt_pte_ops *pte_ops = mm->vgpu->gvt->gtt.pte_ops;
<<<<<<< HEAD

	GEM_BUG_ON(mm->type != INTEL_GVT_MM_GGTT);

=======

	GEM_BUG_ON(mm->type != INTEL_GVT_MM_GGTT);

>>>>>>> f853dcaa
	pte_ops->set_entry(mm->ggtt_mm.virtual_ggtt, entry, index,
			   false, 0, mm->vgpu);
}

<<<<<<< HEAD
=======
static void ggtt_get_host_entry(struct intel_vgpu_mm *mm,
		struct intel_gvt_gtt_entry *entry, unsigned long index)
{
	struct intel_gvt_gtt_pte_ops *pte_ops = mm->vgpu->gvt->gtt.pte_ops;

	GEM_BUG_ON(mm->type != INTEL_GVT_MM_GGTT);

	pte_ops->get_entry(NULL, entry, index, false, 0, mm->vgpu);
}

>>>>>>> f853dcaa
static void ggtt_set_host_entry(struct intel_vgpu_mm *mm,
		struct intel_gvt_gtt_entry *entry, unsigned long index)
{
	struct intel_gvt_gtt_pte_ops *pte_ops = mm->vgpu->gvt->gtt.pte_ops;

	GEM_BUG_ON(mm->type != INTEL_GVT_MM_GGTT);

	pte_ops->set_entry(NULL, entry, index, false, 0, mm->vgpu);
}

/*
 * PPGTT shadow page table helpers.
 */
static inline int ppgtt_spt_get_entry(
		struct intel_vgpu_ppgtt_spt *spt,
		void *page_table, int type,
		struct intel_gvt_gtt_entry *e, unsigned long index,
		bool guest)
{
	struct intel_gvt *gvt = spt->vgpu->gvt;
	struct intel_gvt_gtt_pte_ops *ops = gvt->gtt.pte_ops;
	int ret;

	e->type = get_entry_type(type);

	if (WARN(!gtt_type_is_entry(e->type), "invalid entry type\n"))
		return -EINVAL;

	ret = ops->get_entry(page_table, e, index, guest,
			spt->guest_page.gfn << I915_GTT_PAGE_SHIFT,
			spt->vgpu);
	if (ret)
		return ret;

	ops->test_pse(e);

	gvt_vdbg_mm("read ppgtt entry, spt type %d, entry type %d, index %lu, value %llx\n",
		    type, e->type, index, e->val64);
	return 0;
}

static inline int ppgtt_spt_set_entry(
		struct intel_vgpu_ppgtt_spt *spt,
		void *page_table, int type,
		struct intel_gvt_gtt_entry *e, unsigned long index,
		bool guest)
{
	struct intel_gvt *gvt = spt->vgpu->gvt;
	struct intel_gvt_gtt_pte_ops *ops = gvt->gtt.pte_ops;

	if (WARN(!gtt_type_is_entry(e->type), "invalid entry type\n"))
		return -EINVAL;

	gvt_vdbg_mm("set ppgtt entry, spt type %d, entry type %d, index %lu, value %llx\n",
		    type, e->type, index, e->val64);

	return ops->set_entry(page_table, e, index, guest,
			spt->guest_page.gfn << I915_GTT_PAGE_SHIFT,
			spt->vgpu);
}

#define ppgtt_get_guest_entry(spt, e, index) \
	ppgtt_spt_get_entry(spt, NULL, \
		spt->guest_page.type, e, index, true)

#define ppgtt_set_guest_entry(spt, e, index) \
	ppgtt_spt_set_entry(spt, NULL, \
		spt->guest_page.type, e, index, true)

#define ppgtt_get_shadow_entry(spt, e, index) \
	ppgtt_spt_get_entry(spt, spt->shadow_page.vaddr, \
		spt->shadow_page.type, e, index, false)

#define ppgtt_set_shadow_entry(spt, e, index) \
	ppgtt_spt_set_entry(spt, spt->shadow_page.vaddr, \
		spt->shadow_page.type, e, index, false)

static void *alloc_spt(gfp_t gfp_mask)
{
	struct intel_vgpu_ppgtt_spt *spt;

	spt = kzalloc(sizeof(*spt), gfp_mask);
	if (!spt)
		return NULL;

	spt->shadow_page.page = alloc_page(gfp_mask);
	if (!spt->shadow_page.page) {
		kfree(spt);
		return NULL;
	}
	return spt;
}

static void free_spt(struct intel_vgpu_ppgtt_spt *spt)
{
	__free_page(spt->shadow_page.page);
	kfree(spt);
}

static int detach_oos_page(struct intel_vgpu *vgpu,
		struct intel_vgpu_oos_page *oos_page);

static void ppgtt_free_spt(struct intel_vgpu_ppgtt_spt *spt)
{
	struct device *kdev = &spt->vgpu->gvt->dev_priv->drm.pdev->dev;

	trace_spt_free(spt->vgpu->id, spt, spt->guest_page.type);

	dma_unmap_page(kdev, spt->shadow_page.mfn << I915_GTT_PAGE_SHIFT, 4096,
		       PCI_DMA_BIDIRECTIONAL);

	radix_tree_delete(&spt->vgpu->gtt.spt_tree, spt->shadow_page.mfn);

	if (spt->guest_page.oos_page)
		detach_oos_page(spt->vgpu, spt->guest_page.oos_page);
<<<<<<< HEAD

	intel_vgpu_unregister_page_track(spt->vgpu, spt->guest_page.gfn);

=======

	intel_vgpu_unregister_page_track(spt->vgpu, spt->guest_page.gfn);

>>>>>>> f853dcaa
	list_del_init(&spt->post_shadow_list);
	free_spt(spt);
}

static void ppgtt_free_all_spt(struct intel_vgpu *vgpu)
{
	struct intel_vgpu_ppgtt_spt *spt;
	struct radix_tree_iter iter;
	void **slot;

	radix_tree_for_each_slot(slot, &vgpu->gtt.spt_tree, &iter, 0) {
		spt = radix_tree_deref_slot(slot);
		ppgtt_free_spt(spt);
	}
}

static int ppgtt_handle_guest_write_page_table_bytes(
		struct intel_vgpu_ppgtt_spt *spt,
		u64 pa, void *p_data, int bytes);

static int ppgtt_write_protection_handler(
		struct intel_vgpu_page_track *page_track,
		u64 gpa, void *data, int bytes)
{
	struct intel_vgpu_ppgtt_spt *spt = page_track->priv_data;

	int ret;

	if (bytes != 4 && bytes != 8)
		return -EINVAL;

	ret = ppgtt_handle_guest_write_page_table_bytes(spt, gpa, data, bytes);
	if (ret)
		return ret;
	return ret;
}

/* Find a spt by guest gfn. */
static struct intel_vgpu_ppgtt_spt *intel_vgpu_find_spt_by_gfn(
		struct intel_vgpu *vgpu, unsigned long gfn)
{
	struct intel_vgpu_page_track *track;

	track = intel_vgpu_find_page_track(vgpu, gfn);
	if (track && track->handler == ppgtt_write_protection_handler)
		return track->priv_data;

	return NULL;
}

/* Find the spt by shadow page mfn. */
static inline struct intel_vgpu_ppgtt_spt *intel_vgpu_find_spt_by_mfn(
		struct intel_vgpu *vgpu, unsigned long mfn)
{
	return radix_tree_lookup(&vgpu->gtt.spt_tree, mfn);
}
<<<<<<< HEAD

static int reclaim_one_ppgtt_mm(struct intel_gvt *gvt);

=======

static int reclaim_one_ppgtt_mm(struct intel_gvt *gvt);

>>>>>>> f853dcaa
static struct intel_vgpu_ppgtt_spt *ppgtt_alloc_spt(
		struct intel_vgpu *vgpu, int type, unsigned long gfn)
{
	struct device *kdev = &vgpu->gvt->dev_priv->drm.pdev->dev;
	struct intel_vgpu_ppgtt_spt *spt = NULL;
	dma_addr_t daddr;
	int ret;

retry:
	spt = alloc_spt(GFP_KERNEL | __GFP_ZERO);
	if (!spt) {
		if (reclaim_one_ppgtt_mm(vgpu->gvt))
			goto retry;

		gvt_vgpu_err("fail to allocate ppgtt shadow page\n");
		return ERR_PTR(-ENOMEM);
	}

	spt->vgpu = vgpu;
	atomic_set(&spt->refcount, 1);
	INIT_LIST_HEAD(&spt->post_shadow_list);

	/*
	 * Init shadow_page.
	 */
	spt->shadow_page.type = type;
	daddr = dma_map_page(kdev, spt->shadow_page.page,
			     0, 4096, PCI_DMA_BIDIRECTIONAL);
	if (dma_mapping_error(kdev, daddr)) {
		gvt_vgpu_err("fail to map dma addr\n");
		ret = -EINVAL;
		goto err_free_spt;
	}
	spt->shadow_page.vaddr = page_address(spt->shadow_page.page);
	spt->shadow_page.mfn = daddr >> I915_GTT_PAGE_SHIFT;

	/*
	 * Init guest_page.
	 */
	spt->guest_page.type = type;
	spt->guest_page.gfn = gfn;

	ret = intel_vgpu_register_page_track(vgpu, spt->guest_page.gfn,
					ppgtt_write_protection_handler, spt);
	if (ret)
		goto err_unmap_dma;

	ret = radix_tree_insert(&vgpu->gtt.spt_tree, spt->shadow_page.mfn, spt);
	if (ret)
		goto err_unreg_page_track;

	trace_spt_alloc(vgpu->id, spt, type, spt->shadow_page.mfn, gfn);
	return spt;

err_unreg_page_track:
	intel_vgpu_unregister_page_track(vgpu, spt->guest_page.gfn);
err_unmap_dma:
	dma_unmap_page(kdev, daddr, PAGE_SIZE, PCI_DMA_BIDIRECTIONAL);
err_free_spt:
	free_spt(spt);
	return ERR_PTR(ret);
}

#define pt_entry_size_shift(spt) \
	((spt)->vgpu->gvt->device_info.gtt_entry_size_shift)

#define pt_entries(spt) \
	(I915_GTT_PAGE_SIZE >> pt_entry_size_shift(spt))

#define for_each_present_guest_entry(spt, e, i) \
	for (i = 0; i < pt_entries(spt); i++) \
		if (!ppgtt_get_guest_entry(spt, e, i) && \
		    spt->vgpu->gvt->gtt.pte_ops->test_present(e))

#define for_each_present_shadow_entry(spt, e, i) \
	for (i = 0; i < pt_entries(spt); i++) \
		if (!ppgtt_get_shadow_entry(spt, e, i) && \
		    spt->vgpu->gvt->gtt.pte_ops->test_present(e))

static void ppgtt_get_spt(struct intel_vgpu_ppgtt_spt *spt)
{
	int v = atomic_read(&spt->refcount);

	trace_spt_refcount(spt->vgpu->id, "inc", spt, v, (v + 1));

	atomic_inc(&spt->refcount);
}

static int ppgtt_invalidate_spt(struct intel_vgpu_ppgtt_spt *spt);

static int ppgtt_invalidate_spt_by_shadow_entry(struct intel_vgpu *vgpu,
		struct intel_gvt_gtt_entry *e)
{
	struct intel_gvt_gtt_pte_ops *ops = vgpu->gvt->gtt.pte_ops;
	struct intel_vgpu_ppgtt_spt *s;
	intel_gvt_gtt_type_t cur_pt_type;

	GEM_BUG_ON(!gtt_type_is_pt(get_next_pt_type(e->type)));

	if (e->type != GTT_TYPE_PPGTT_ROOT_L3_ENTRY
		&& e->type != GTT_TYPE_PPGTT_ROOT_L4_ENTRY) {
		cur_pt_type = get_next_pt_type(e->type) + 1;
		if (ops->get_pfn(e) ==
			vgpu->gtt.scratch_pt[cur_pt_type].page_mfn)
			return 0;
	}
	s = intel_vgpu_find_spt_by_mfn(vgpu, ops->get_pfn(e));
	if (!s) {
		gvt_vgpu_err("fail to find shadow page: mfn: 0x%lx\n",
				ops->get_pfn(e));
		return -ENXIO;
	}
	return ppgtt_invalidate_spt(s);
<<<<<<< HEAD
}

static inline void ppgtt_invalidate_pte(struct intel_vgpu_ppgtt_spt *spt,
		struct intel_gvt_gtt_entry *entry)
{
	struct intel_vgpu *vgpu = spt->vgpu;
	struct intel_gvt_gtt_pte_ops *ops = vgpu->gvt->gtt.pte_ops;
	unsigned long pfn;
	int type;

	pfn = ops->get_pfn(entry);
	type = spt->shadow_page.type;

	if (pfn == vgpu->gtt.scratch_pt[type].page_mfn)
		return;

	intel_gvt_hypervisor_dma_unmap_guest_page(vgpu, pfn << PAGE_SHIFT);
}

=======
}

static inline void ppgtt_invalidate_pte(struct intel_vgpu_ppgtt_spt *spt,
		struct intel_gvt_gtt_entry *entry)
{
	struct intel_vgpu *vgpu = spt->vgpu;
	struct intel_gvt_gtt_pte_ops *ops = vgpu->gvt->gtt.pte_ops;
	unsigned long pfn;
	int type;

	pfn = ops->get_pfn(entry);
	type = spt->shadow_page.type;

	if (pfn == vgpu->gtt.scratch_pt[type].page_mfn)
		return;

	intel_gvt_hypervisor_dma_unmap_guest_page(vgpu, pfn << PAGE_SHIFT);
}

>>>>>>> f853dcaa
static int ppgtt_invalidate_spt(struct intel_vgpu_ppgtt_spt *spt)
{
	struct intel_vgpu *vgpu = spt->vgpu;
	struct intel_gvt_gtt_entry e;
	unsigned long index;
	int ret;
	int v = atomic_read(&spt->refcount);

	trace_spt_change(spt->vgpu->id, "die", spt,
			spt->guest_page.gfn, spt->shadow_page.type);

	trace_spt_refcount(spt->vgpu->id, "dec", spt, v, (v - 1));

	if (atomic_dec_return(&spt->refcount) > 0)
		return 0;

	for_each_present_shadow_entry(spt, &e, index) {
		switch (e.type) {
		case GTT_TYPE_PPGTT_PTE_4K_ENTRY:
			gvt_vdbg_mm("invalidate 4K entry\n");
			ppgtt_invalidate_pte(spt, &e);
			break;
		case GTT_TYPE_PPGTT_PTE_2M_ENTRY:
		case GTT_TYPE_PPGTT_PTE_1G_ENTRY:
			WARN(1, "GVT doesn't support 2M/1GB page\n");
			continue;
		case GTT_TYPE_PPGTT_PML4_ENTRY:
		case GTT_TYPE_PPGTT_PDP_ENTRY:
		case GTT_TYPE_PPGTT_PDE_ENTRY:
			gvt_vdbg_mm("invalidate PMUL4/PDP/PDE entry\n");
			ret = ppgtt_invalidate_spt_by_shadow_entry(
					spt->vgpu, &e);
			if (ret)
				goto fail;
			break;
		default:
			GEM_BUG_ON(1);
		}
	}

	trace_spt_change(spt->vgpu->id, "release", spt,
			 spt->guest_page.gfn, spt->shadow_page.type);
	ppgtt_free_spt(spt);
	return 0;
fail:
	gvt_vgpu_err("fail: shadow page %p shadow entry 0x%llx type %d\n",
			spt, e.val64, e.type);
	return ret;
}

static int ppgtt_populate_spt(struct intel_vgpu_ppgtt_spt *spt);

static struct intel_vgpu_ppgtt_spt *ppgtt_populate_spt_by_guest_entry(
		struct intel_vgpu *vgpu, struct intel_gvt_gtt_entry *we)
{
	struct intel_gvt_gtt_pte_ops *ops = vgpu->gvt->gtt.pte_ops;
	struct intel_vgpu_ppgtt_spt *spt = NULL;
	int ret;

	GEM_BUG_ON(!gtt_type_is_pt(get_next_pt_type(we->type)));

	spt = intel_vgpu_find_spt_by_gfn(vgpu, ops->get_pfn(we));
	if (spt)
		ppgtt_get_spt(spt);
	else {
		int type = get_next_pt_type(we->type);

		spt = ppgtt_alloc_spt(vgpu, type, ops->get_pfn(we));
		if (IS_ERR(spt)) {
			ret = PTR_ERR(spt);
			goto fail;
		}

		ret = intel_vgpu_enable_page_track(vgpu, spt->guest_page.gfn);
		if (ret)
			goto fail;

		ret = ppgtt_populate_spt(spt);
		if (ret)
			goto fail;

		trace_spt_change(vgpu->id, "new", spt, spt->guest_page.gfn,
				 spt->shadow_page.type);
	}
	return spt;
fail:
	gvt_vgpu_err("fail: shadow page %p guest entry 0x%llx type %d\n",
		     spt, we->val64, we->type);
	return ERR_PTR(ret);
}

static inline void ppgtt_generate_shadow_entry(struct intel_gvt_gtt_entry *se,
		struct intel_vgpu_ppgtt_spt *s, struct intel_gvt_gtt_entry *ge)
{
	struct intel_gvt_gtt_pte_ops *ops = s->vgpu->gvt->gtt.pte_ops;

	se->type = ge->type;
	se->val64 = ge->val64;

	ops->set_pfn(se, s->shadow_page.mfn);
}

static int ppgtt_populate_shadow_entry(struct intel_vgpu *vgpu,
	struct intel_vgpu_ppgtt_spt *spt, unsigned long index,
	struct intel_gvt_gtt_entry *ge)
{
	struct intel_gvt_gtt_pte_ops *pte_ops = vgpu->gvt->gtt.pte_ops;
	struct intel_gvt_gtt_entry se = *ge;
	unsigned long gfn;
	dma_addr_t dma_addr;
	int ret;

	if (!pte_ops->test_present(ge))
		return 0;

	gfn = pte_ops->get_pfn(ge);

	switch (ge->type) {
	case GTT_TYPE_PPGTT_PTE_4K_ENTRY:
		gvt_vdbg_mm("shadow 4K gtt entry\n");
		break;
	case GTT_TYPE_PPGTT_PTE_2M_ENTRY:
	case GTT_TYPE_PPGTT_PTE_1G_ENTRY:
		gvt_vgpu_err("GVT doesn't support 2M/1GB entry\n");
		return -EINVAL;
	default:
		GEM_BUG_ON(1);
	};

	/* direct shadow */
	ret = intel_gvt_hypervisor_dma_map_guest_page(vgpu, gfn, &dma_addr);
	if (ret)
		return -ENXIO;

	pte_ops->set_pfn(&se, dma_addr >> PAGE_SHIFT);
	ppgtt_set_shadow_entry(spt, &se, index);
	return 0;
}

static int ppgtt_populate_spt(struct intel_vgpu_ppgtt_spt *spt)
{
	struct intel_vgpu *vgpu = spt->vgpu;
	struct intel_gvt *gvt = vgpu->gvt;
	struct intel_gvt_gtt_pte_ops *ops = gvt->gtt.pte_ops;
	struct intel_vgpu_ppgtt_spt *s;
	struct intel_gvt_gtt_entry se, ge;
	unsigned long gfn, i;
	int ret;

	trace_spt_change(spt->vgpu->id, "born", spt,
			 spt->guest_page.gfn, spt->shadow_page.type);

	for_each_present_guest_entry(spt, &ge, i) {
		if (gtt_type_is_pt(get_next_pt_type(ge.type))) {
			s = ppgtt_populate_spt_by_guest_entry(vgpu, &ge);
			if (IS_ERR(s)) {
				ret = PTR_ERR(s);
				goto fail;
			}
			ppgtt_get_shadow_entry(spt, &se, i);
			ppgtt_generate_shadow_entry(&se, s, &ge);
			ppgtt_set_shadow_entry(spt, &se, i);
		} else {
			gfn = ops->get_pfn(&ge);
			if (!intel_gvt_hypervisor_is_valid_gfn(vgpu, gfn)) {
				ops->set_pfn(&se, gvt->gtt.scratch_mfn);
				ppgtt_set_shadow_entry(spt, &se, i);
				continue;
			}

			ret = ppgtt_populate_shadow_entry(vgpu, spt, i, &ge);
			if (ret)
				goto fail;
		}
	}
	return 0;
fail:
	gvt_vgpu_err("fail: shadow page %p guest entry 0x%llx type %d\n",
			spt, ge.val64, ge.type);
	return ret;
}

static int ppgtt_handle_guest_entry_removal(struct intel_vgpu_ppgtt_spt *spt,
		struct intel_gvt_gtt_entry *se, unsigned long index)
{
	struct intel_vgpu *vgpu = spt->vgpu;
	struct intel_gvt_gtt_pte_ops *ops = vgpu->gvt->gtt.pte_ops;
	int ret;

	trace_spt_guest_change(spt->vgpu->id, "remove", spt,
			       spt->shadow_page.type, se->val64, index);

	gvt_vdbg_mm("destroy old shadow entry, type %d, index %lu, value %llx\n",
		    se->type, index, se->val64);

	if (!ops->test_present(se))
		return 0;

	if (ops->get_pfn(se) ==
	    vgpu->gtt.scratch_pt[spt->shadow_page.type].page_mfn)
		return 0;

	if (gtt_type_is_pt(get_next_pt_type(se->type))) {
		struct intel_vgpu_ppgtt_spt *s =
			intel_vgpu_find_spt_by_mfn(vgpu, ops->get_pfn(se));
		if (!s) {
			gvt_vgpu_err("fail to find guest page\n");
			ret = -ENXIO;
			goto fail;
		}
		ret = ppgtt_invalidate_spt(s);
		if (ret)
			goto fail;
	} else
		ppgtt_invalidate_pte(spt, se);

	return 0;
fail:
	gvt_vgpu_err("fail: shadow page %p guest entry 0x%llx type %d\n",
			spt, se->val64, se->type);
	return ret;
}

static int ppgtt_handle_guest_entry_add(struct intel_vgpu_ppgtt_spt *spt,
		struct intel_gvt_gtt_entry *we, unsigned long index)
{
	struct intel_vgpu *vgpu = spt->vgpu;
	struct intel_gvt_gtt_entry m;
	struct intel_vgpu_ppgtt_spt *s;
	int ret;

	trace_spt_guest_change(spt->vgpu->id, "add", spt, spt->shadow_page.type,
			       we->val64, index);

	gvt_vdbg_mm("add shadow entry: type %d, index %lu, value %llx\n",
		    we->type, index, we->val64);

	if (gtt_type_is_pt(get_next_pt_type(we->type))) {
		s = ppgtt_populate_spt_by_guest_entry(vgpu, we);
		if (IS_ERR(s)) {
			ret = PTR_ERR(s);
			goto fail;
		}
		ppgtt_get_shadow_entry(spt, &m, index);
		ppgtt_generate_shadow_entry(&m, s, we);
		ppgtt_set_shadow_entry(spt, &m, index);
	} else {
		ret = ppgtt_populate_shadow_entry(vgpu, spt, index, we);
		if (ret)
			goto fail;
	}
	return 0;
fail:
	gvt_vgpu_err("fail: spt %p guest entry 0x%llx type %d\n",
		spt, we->val64, we->type);
	return ret;
}

static int sync_oos_page(struct intel_vgpu *vgpu,
		struct intel_vgpu_oos_page *oos_page)
{
	const struct intel_gvt_device_info *info = &vgpu->gvt->device_info;
	struct intel_gvt *gvt = vgpu->gvt;
	struct intel_gvt_gtt_pte_ops *ops = gvt->gtt.pte_ops;
	struct intel_vgpu_ppgtt_spt *spt = oos_page->spt;
	struct intel_gvt_gtt_entry old, new;
	int index;
	int ret;

	trace_oos_change(vgpu->id, "sync", oos_page->id,
			 spt, spt->guest_page.type);

	old.type = new.type = get_entry_type(spt->guest_page.type);
	old.val64 = new.val64 = 0;

	for (index = 0; index < (I915_GTT_PAGE_SIZE >>
				info->gtt_entry_size_shift); index++) {
		ops->get_entry(oos_page->mem, &old, index, false, 0, vgpu);
		ops->get_entry(NULL, &new, index, true,
			       spt->guest_page.gfn << PAGE_SHIFT, vgpu);

		if (old.val64 == new.val64
			&& !test_and_clear_bit(index, spt->post_shadow_bitmap))
			continue;

		trace_oos_sync(vgpu->id, oos_page->id,
				spt, spt->guest_page.type,
				new.val64, index);

		ret = ppgtt_populate_shadow_entry(vgpu, spt, index, &new);
		if (ret)
			return ret;

		ops->set_entry(oos_page->mem, &new, index, false, 0, vgpu);
	}

	spt->guest_page.write_cnt = 0;
	list_del_init(&spt->post_shadow_list);
	return 0;
}

static int detach_oos_page(struct intel_vgpu *vgpu,
		struct intel_vgpu_oos_page *oos_page)
{
	struct intel_gvt *gvt = vgpu->gvt;
	struct intel_vgpu_ppgtt_spt *spt = oos_page->spt;

	trace_oos_change(vgpu->id, "detach", oos_page->id,
			 spt, spt->guest_page.type);

	spt->guest_page.write_cnt = 0;
	spt->guest_page.oos_page = NULL;
	oos_page->spt = NULL;

	list_del_init(&oos_page->vm_list);
	list_move_tail(&oos_page->list, &gvt->gtt.oos_page_free_list_head);

	return 0;
}

static int attach_oos_page(struct intel_vgpu_oos_page *oos_page,
		struct intel_vgpu_ppgtt_spt *spt)
{
	struct intel_gvt *gvt = spt->vgpu->gvt;
	int ret;

	ret = intel_gvt_hypervisor_read_gpa(spt->vgpu,
			spt->guest_page.gfn << I915_GTT_PAGE_SHIFT,
			oos_page->mem, I915_GTT_PAGE_SIZE);
	if (ret)
		return ret;

	oos_page->spt = spt;
	spt->guest_page.oos_page = oos_page;

	list_move_tail(&oos_page->list, &gvt->gtt.oos_page_use_list_head);

	trace_oos_change(spt->vgpu->id, "attach", oos_page->id,
			 spt, spt->guest_page.type);
	return 0;
}

static int ppgtt_set_guest_page_sync(struct intel_vgpu_ppgtt_spt *spt)
{
	struct intel_vgpu_oos_page *oos_page = spt->guest_page.oos_page;
	int ret;

	ret = intel_vgpu_enable_page_track(spt->vgpu, spt->guest_page.gfn);
	if (ret)
		return ret;

	trace_oos_change(spt->vgpu->id, "set page sync", oos_page->id,
			 spt, spt->guest_page.type);

	list_del_init(&oos_page->vm_list);
	return sync_oos_page(spt->vgpu, oos_page);
}

static int ppgtt_allocate_oos_page(struct intel_vgpu_ppgtt_spt *spt)
{
	struct intel_gvt *gvt = spt->vgpu->gvt;
	struct intel_gvt_gtt *gtt = &gvt->gtt;
	struct intel_vgpu_oos_page *oos_page = spt->guest_page.oos_page;
	int ret;

	WARN(oos_page, "shadow PPGTT page has already has a oos page\n");

	if (list_empty(&gtt->oos_page_free_list_head)) {
		oos_page = container_of(gtt->oos_page_use_list_head.next,
			struct intel_vgpu_oos_page, list);
		ret = ppgtt_set_guest_page_sync(oos_page->spt);
		if (ret)
			return ret;
		ret = detach_oos_page(spt->vgpu, oos_page);
		if (ret)
			return ret;
	} else
		oos_page = container_of(gtt->oos_page_free_list_head.next,
			struct intel_vgpu_oos_page, list);
	return attach_oos_page(oos_page, spt);
}

static int ppgtt_set_guest_page_oos(struct intel_vgpu_ppgtt_spt *spt)
{
	struct intel_vgpu_oos_page *oos_page = spt->guest_page.oos_page;

	if (WARN(!oos_page, "shadow PPGTT page should have a oos page\n"))
		return -EINVAL;

	trace_oos_change(spt->vgpu->id, "set page out of sync", oos_page->id,
			 spt, spt->guest_page.type);

	list_add_tail(&oos_page->vm_list, &spt->vgpu->gtt.oos_page_list_head);
	return intel_vgpu_disable_page_track(spt->vgpu, spt->guest_page.gfn);
}

/**
 * intel_vgpu_sync_oos_pages - sync all the out-of-synced shadow for vGPU
 * @vgpu: a vGPU
 *
 * This function is called before submitting a guest workload to host,
 * to sync all the out-of-synced shadow for vGPU
 *
 * Returns:
 * Zero on success, negative error code if failed.
 */
int intel_vgpu_sync_oos_pages(struct intel_vgpu *vgpu)
{
	struct list_head *pos, *n;
	struct intel_vgpu_oos_page *oos_page;
	int ret;

	if (!enable_out_of_sync)
		return 0;

	list_for_each_safe(pos, n, &vgpu->gtt.oos_page_list_head) {
		oos_page = container_of(pos,
				struct intel_vgpu_oos_page, vm_list);
		ret = ppgtt_set_guest_page_sync(oos_page->spt);
		if (ret)
			return ret;
	}
	return 0;
}

/*
 * The heart of PPGTT shadow page table.
 */
static int ppgtt_handle_guest_write_page_table(
		struct intel_vgpu_ppgtt_spt *spt,
		struct intel_gvt_gtt_entry *we, unsigned long index)
{
	struct intel_vgpu *vgpu = spt->vgpu;
	int type = spt->shadow_page.type;
	struct intel_gvt_gtt_pte_ops *ops = vgpu->gvt->gtt.pte_ops;
	struct intel_gvt_gtt_entry old_se;
	int new_present;
	int ret;

	new_present = ops->test_present(we);

	/*
	 * Adding the new entry first and then removing the old one, that can
	 * guarantee the ppgtt table is validated during the window between
	 * adding and removal.
	 */
	ppgtt_get_shadow_entry(spt, &old_se, index);

	if (new_present) {
		ret = ppgtt_handle_guest_entry_add(spt, we, index);
		if (ret)
			goto fail;
	}

	ret = ppgtt_handle_guest_entry_removal(spt, &old_se, index);
	if (ret)
		goto fail;

	if (!new_present) {
		ops->set_pfn(&old_se, vgpu->gtt.scratch_pt[type].page_mfn);
		ppgtt_set_shadow_entry(spt, &old_se, index);
	}

	return 0;
fail:
	gvt_vgpu_err("fail: shadow page %p guest entry 0x%llx type %d.\n",
			spt, we->val64, we->type);
	return ret;
}



static inline bool can_do_out_of_sync(struct intel_vgpu_ppgtt_spt *spt)
{
	return enable_out_of_sync
		&& gtt_type_is_pte_pt(spt->guest_page.type)
		&& spt->guest_page.write_cnt >= 2;
}

static void ppgtt_set_post_shadow(struct intel_vgpu_ppgtt_spt *spt,
		unsigned long index)
{
	set_bit(index, spt->post_shadow_bitmap);
	if (!list_empty(&spt->post_shadow_list))
		return;

	list_add_tail(&spt->post_shadow_list,
			&spt->vgpu->gtt.post_shadow_list_head);
}

/**
 * intel_vgpu_flush_post_shadow - flush the post shadow transactions
 * @vgpu: a vGPU
 *
 * This function is called before submitting a guest workload to host,
 * to flush all the post shadows for a vGPU.
 *
 * Returns:
 * Zero on success, negative error code if failed.
 */
int intel_vgpu_flush_post_shadow(struct intel_vgpu *vgpu)
{
	struct list_head *pos, *n;
	struct intel_vgpu_ppgtt_spt *spt;
	struct intel_gvt_gtt_entry ge;
	unsigned long index;
	int ret;

	list_for_each_safe(pos, n, &vgpu->gtt.post_shadow_list_head) {
		spt = container_of(pos, struct intel_vgpu_ppgtt_spt,
				post_shadow_list);

		for_each_set_bit(index, spt->post_shadow_bitmap,
				GTT_ENTRY_NUM_IN_ONE_PAGE) {
			ppgtt_get_guest_entry(spt, &ge, index);

			ret = ppgtt_handle_guest_write_page_table(spt,
							&ge, index);
			if (ret)
				return ret;
			clear_bit(index, spt->post_shadow_bitmap);
		}
		list_del_init(&spt->post_shadow_list);
	}
	return 0;
}

static int ppgtt_handle_guest_write_page_table_bytes(
		struct intel_vgpu_ppgtt_spt *spt,
		u64 pa, void *p_data, int bytes)
{
	struct intel_vgpu *vgpu = spt->vgpu;
	struct intel_gvt_gtt_pte_ops *ops = vgpu->gvt->gtt.pte_ops;
	const struct intel_gvt_device_info *info = &vgpu->gvt->device_info;
	struct intel_gvt_gtt_entry we, se;
	unsigned long index;
	int ret;

	index = (pa & (PAGE_SIZE - 1)) >> info->gtt_entry_size_shift;

	ppgtt_get_guest_entry(spt, &we, index);

	ops->test_pse(&we);

	if (bytes == info->gtt_entry_size) {
		ret = ppgtt_handle_guest_write_page_table(spt, &we, index);
		if (ret)
			return ret;
	} else {
		if (!test_bit(index, spt->post_shadow_bitmap)) {
			int type = spt->shadow_page.type;

			ppgtt_get_shadow_entry(spt, &se, index);
			ret = ppgtt_handle_guest_entry_removal(spt, &se, index);
			if (ret)
				return ret;
			ops->set_pfn(&se, vgpu->gtt.scratch_pt[type].page_mfn);
			ppgtt_set_shadow_entry(spt, &se, index);
		}
		ppgtt_set_post_shadow(spt, index);
	}

	if (!enable_out_of_sync)
		return 0;

	spt->guest_page.write_cnt++;

	if (spt->guest_page.oos_page)
		ops->set_entry(spt->guest_page.oos_page->mem, &we, index,
				false, 0, vgpu);

	if (can_do_out_of_sync(spt)) {
		if (!spt->guest_page.oos_page)
			ppgtt_allocate_oos_page(spt);

		ret = ppgtt_set_guest_page_oos(spt);
		if (ret < 0)
			return ret;
	}
	return 0;
}

static void invalidate_ppgtt_mm(struct intel_vgpu_mm *mm)
{
	struct intel_vgpu *vgpu = mm->vgpu;
	struct intel_gvt *gvt = vgpu->gvt;
	struct intel_gvt_gtt *gtt = &gvt->gtt;
	struct intel_gvt_gtt_pte_ops *ops = gtt->pte_ops;
	struct intel_gvt_gtt_entry se;
	int index;

	if (!mm->ppgtt_mm.shadowed)
		return;

	for (index = 0; index < ARRAY_SIZE(mm->ppgtt_mm.shadow_pdps); index++) {
		ppgtt_get_shadow_root_entry(mm, &se, index);

		if (!ops->test_present(&se))
			continue;

		ppgtt_invalidate_spt_by_shadow_entry(vgpu, &se);
		se.val64 = 0;
		ppgtt_set_shadow_root_entry(mm, &se, index);

		trace_spt_guest_change(vgpu->id, "destroy root pointer",
				       NULL, se.type, se.val64, index);
	}

	mm->ppgtt_mm.shadowed = false;
}


static int shadow_ppgtt_mm(struct intel_vgpu_mm *mm)
{
	struct intel_vgpu *vgpu = mm->vgpu;
	struct intel_gvt *gvt = vgpu->gvt;
	struct intel_gvt_gtt *gtt = &gvt->gtt;
	struct intel_gvt_gtt_pte_ops *ops = gtt->pte_ops;
	struct intel_vgpu_ppgtt_spt *spt;
	struct intel_gvt_gtt_entry ge, se;
	int index, ret;

	if (mm->ppgtt_mm.shadowed)
		return 0;

	mm->ppgtt_mm.shadowed = true;

	for (index = 0; index < ARRAY_SIZE(mm->ppgtt_mm.guest_pdps); index++) {
		ppgtt_get_guest_root_entry(mm, &ge, index);

		if (!ops->test_present(&ge))
			continue;

		trace_spt_guest_change(vgpu->id, __func__, NULL,
				       ge.type, ge.val64, index);

		spt = ppgtt_populate_spt_by_guest_entry(vgpu, &ge);
		if (IS_ERR(spt)) {
			gvt_vgpu_err("fail to populate guest root pointer\n");
			ret = PTR_ERR(spt);
			goto fail;
		}
		ppgtt_generate_shadow_entry(&se, spt, &ge);
		ppgtt_set_shadow_root_entry(mm, &se, index);

		trace_spt_guest_change(vgpu->id, "populate root pointer",
				       NULL, se.type, se.val64, index);
	}

	return 0;
fail:
	invalidate_ppgtt_mm(mm);
	return ret;
}

static struct intel_vgpu_mm *vgpu_alloc_mm(struct intel_vgpu *vgpu)
{
	struct intel_vgpu_mm *mm;

	mm = kzalloc(sizeof(*mm), GFP_KERNEL);
	if (!mm)
		return NULL;

	mm->vgpu = vgpu;
	kref_init(&mm->ref);
	atomic_set(&mm->pincount, 0);

	return mm;
}

static void vgpu_free_mm(struct intel_vgpu_mm *mm)
{
	kfree(mm);
}

/**
 * intel_vgpu_create_ppgtt_mm - create a ppgtt mm object for a vGPU
 * @vgpu: a vGPU
 * @root_entry_type: ppgtt root entry type
 * @pdps: guest pdps.
 *
 * This function is used to create a ppgtt mm object for a vGPU.
 *
 * Returns:
 * Zero on success, negative error code in pointer if failed.
 */
struct intel_vgpu_mm *intel_vgpu_create_ppgtt_mm(struct intel_vgpu *vgpu,
		intel_gvt_gtt_type_t root_entry_type, u64 pdps[])
{
	struct intel_gvt *gvt = vgpu->gvt;
	struct intel_vgpu_mm *mm;
	int ret;

	mm = vgpu_alloc_mm(vgpu);
	if (!mm)
		return ERR_PTR(-ENOMEM);

	mm->type = INTEL_GVT_MM_PPGTT;

	GEM_BUG_ON(root_entry_type != GTT_TYPE_PPGTT_ROOT_L3_ENTRY &&
		   root_entry_type != GTT_TYPE_PPGTT_ROOT_L4_ENTRY);
	mm->ppgtt_mm.root_entry_type = root_entry_type;

	INIT_LIST_HEAD(&mm->ppgtt_mm.list);
	INIT_LIST_HEAD(&mm->ppgtt_mm.lru_list);

	if (root_entry_type == GTT_TYPE_PPGTT_ROOT_L4_ENTRY)
		mm->ppgtt_mm.guest_pdps[0] = pdps[0];
	else
		memcpy(mm->ppgtt_mm.guest_pdps, pdps,
		       sizeof(mm->ppgtt_mm.guest_pdps));

	ret = shadow_ppgtt_mm(mm);
	if (ret) {
		gvt_vgpu_err("failed to shadow ppgtt mm\n");
		vgpu_free_mm(mm);
		return ERR_PTR(ret);
	}

	list_add_tail(&mm->ppgtt_mm.list, &vgpu->gtt.ppgtt_mm_list_head);
	list_add_tail(&mm->ppgtt_mm.lru_list, &gvt->gtt.ppgtt_mm_lru_list_head);
	return mm;
}
<<<<<<< HEAD

static struct intel_vgpu_mm *intel_vgpu_create_ggtt_mm(struct intel_vgpu *vgpu)
{
	struct intel_vgpu_mm *mm;
	unsigned long nr_entries;

	mm = vgpu_alloc_mm(vgpu);
	if (!mm)
		return ERR_PTR(-ENOMEM);

=======

static struct intel_vgpu_mm *intel_vgpu_create_ggtt_mm(struct intel_vgpu *vgpu)
{
	struct intel_vgpu_mm *mm;
	unsigned long nr_entries;

	mm = vgpu_alloc_mm(vgpu);
	if (!mm)
		return ERR_PTR(-ENOMEM);

>>>>>>> f853dcaa
	mm->type = INTEL_GVT_MM_GGTT;

	nr_entries = gvt_ggtt_gm_sz(vgpu->gvt) >> I915_GTT_PAGE_SHIFT;
	mm->ggtt_mm.virtual_ggtt = vzalloc(nr_entries *
					vgpu->gvt->device_info.gtt_entry_size);
	if (!mm->ggtt_mm.virtual_ggtt) {
		vgpu_free_mm(mm);
		return ERR_PTR(-ENOMEM);
	}

	return mm;
}

/**
 * _intel_vgpu_mm_release - destroy a mm object
 * @mm_ref: a kref object
 *
 * This function is used to destroy a mm object for vGPU
 *
 */
void _intel_vgpu_mm_release(struct kref *mm_ref)
{
	struct intel_vgpu_mm *mm = container_of(mm_ref, typeof(*mm), ref);

	if (GEM_WARN_ON(atomic_read(&mm->pincount)))
		gvt_err("vgpu mm pin count bug detected\n");

	if (mm->type == INTEL_GVT_MM_PPGTT) {
		list_del(&mm->ppgtt_mm.list);
		list_del(&mm->ppgtt_mm.lru_list);
		invalidate_ppgtt_mm(mm);
	} else {
		vfree(mm->ggtt_mm.virtual_ggtt);
	}

	vgpu_free_mm(mm);
}

/**
 * intel_vgpu_unpin_mm - decrease the pin count of a vGPU mm object
 * @mm: a vGPU mm object
 *
 * This function is called when user doesn't want to use a vGPU mm object
 */
void intel_vgpu_unpin_mm(struct intel_vgpu_mm *mm)
{
	atomic_dec(&mm->pincount);
}

/**
 * intel_vgpu_pin_mm - increase the pin count of a vGPU mm object
 * @vgpu: a vGPU
 *
 * This function is called when user wants to use a vGPU mm object. If this
 * mm object hasn't been shadowed yet, the shadow will be populated at this
 * time.
 *
 * Returns:
 * Zero on success, negative error code if failed.
 */
int intel_vgpu_pin_mm(struct intel_vgpu_mm *mm)
{
	int ret;

	atomic_inc(&mm->pincount);

	if (mm->type == INTEL_GVT_MM_PPGTT) {
		ret = shadow_ppgtt_mm(mm);
		if (ret)
			return ret;

		list_move_tail(&mm->ppgtt_mm.lru_list,
			       &mm->vgpu->gvt->gtt.ppgtt_mm_lru_list_head);

	}

	return 0;
}

static int reclaim_one_ppgtt_mm(struct intel_gvt *gvt)
{
	struct intel_vgpu_mm *mm;
	struct list_head *pos, *n;

	list_for_each_safe(pos, n, &gvt->gtt.ppgtt_mm_lru_list_head) {
		mm = container_of(pos, struct intel_vgpu_mm, ppgtt_mm.lru_list);

		if (atomic_read(&mm->pincount))
			continue;

		list_del_init(&mm->ppgtt_mm.lru_list);
		invalidate_ppgtt_mm(mm);
		return 1;
	}
	return 0;
}

/*
 * GMA translation APIs.
 */
static inline int ppgtt_get_next_level_entry(struct intel_vgpu_mm *mm,
		struct intel_gvt_gtt_entry *e, unsigned long index, bool guest)
{
	struct intel_vgpu *vgpu = mm->vgpu;
	struct intel_gvt_gtt_pte_ops *ops = vgpu->gvt->gtt.pte_ops;
	struct intel_vgpu_ppgtt_spt *s;

	s = intel_vgpu_find_spt_by_mfn(vgpu, ops->get_pfn(e));
	if (!s)
		return -ENXIO;

	if (!guest)
		ppgtt_get_shadow_entry(s, e, index);
	else
		ppgtt_get_guest_entry(s, e, index);
	return 0;
}

/**
 * intel_vgpu_gma_to_gpa - translate a gma to GPA
 * @mm: mm object. could be a PPGTT or GGTT mm object
 * @gma: graphics memory address in this mm object
 *
 * This function is used to translate a graphics memory address in specific
 * graphics memory space to guest physical address.
 *
 * Returns:
 * Guest physical address on success, INTEL_GVT_INVALID_ADDR if failed.
 */
unsigned long intel_vgpu_gma_to_gpa(struct intel_vgpu_mm *mm, unsigned long gma)
{
	struct intel_vgpu *vgpu = mm->vgpu;
	struct intel_gvt *gvt = vgpu->gvt;
	struct intel_gvt_gtt_pte_ops *pte_ops = gvt->gtt.pte_ops;
	struct intel_gvt_gtt_gma_ops *gma_ops = gvt->gtt.gma_ops;
	unsigned long gpa = INTEL_GVT_INVALID_ADDR;
	unsigned long gma_index[4];
	struct intel_gvt_gtt_entry e;
	int i, levels = 0;
	int ret;

	GEM_BUG_ON(mm->type != INTEL_GVT_MM_GGTT &&
		   mm->type != INTEL_GVT_MM_PPGTT);

	if (mm->type == INTEL_GVT_MM_GGTT) {
		if (!vgpu_gmadr_is_valid(vgpu, gma))
			goto err;

		ggtt_get_guest_entry(mm, &e,
			gma_ops->gma_to_ggtt_pte_index(gma));

		gpa = (pte_ops->get_pfn(&e) << I915_GTT_PAGE_SHIFT)
			+ (gma & ~I915_GTT_PAGE_MASK);

		trace_gma_translate(vgpu->id, "ggtt", 0, 0, gma, gpa);
	} else {
		switch (mm->ppgtt_mm.root_entry_type) {
		case GTT_TYPE_PPGTT_ROOT_L4_ENTRY:
			ppgtt_get_shadow_root_entry(mm, &e, 0);

			gma_index[0] = gma_ops->gma_to_pml4_index(gma);
			gma_index[1] = gma_ops->gma_to_l4_pdp_index(gma);
			gma_index[2] = gma_ops->gma_to_pde_index(gma);
			gma_index[3] = gma_ops->gma_to_pte_index(gma);
			levels = 4;
			break;
		case GTT_TYPE_PPGTT_ROOT_L3_ENTRY:
			ppgtt_get_shadow_root_entry(mm, &e,
					gma_ops->gma_to_l3_pdp_index(gma));

			gma_index[0] = gma_ops->gma_to_pde_index(gma);
			gma_index[1] = gma_ops->gma_to_pte_index(gma);
			levels = 2;
			break;
		default:
			GEM_BUG_ON(1);
		}

		/* walk the shadow page table and get gpa from guest entry */
		for (i = 0; i < levels; i++) {
			ret = ppgtt_get_next_level_entry(mm, &e, gma_index[i],
				(i == levels - 1));
			if (ret)
				goto err;

			if (!pte_ops->test_present(&e)) {
				gvt_dbg_core("GMA 0x%lx is not present\n", gma);
				goto err;
			}
		}

		gpa = (pte_ops->get_pfn(&e) << I915_GTT_PAGE_SHIFT) +
					(gma & ~I915_GTT_PAGE_MASK);
		trace_gma_translate(vgpu->id, "ppgtt", 0,
				    mm->ppgtt_mm.root_entry_type, gma, gpa);
	}

	return gpa;
err:
	gvt_vgpu_err("invalid mm type: %d gma %lx\n", mm->type, gma);
	return INTEL_GVT_INVALID_ADDR;
}

static int emulate_ggtt_mmio_read(struct intel_vgpu *vgpu,
	unsigned int off, void *p_data, unsigned int bytes)
{
	struct intel_vgpu_mm *ggtt_mm = vgpu->gtt.ggtt_mm;
	const struct intel_gvt_device_info *info = &vgpu->gvt->device_info;
	unsigned long index = off >> info->gtt_entry_size_shift;
	struct intel_gvt_gtt_entry e;

	if (bytes != 4 && bytes != 8)
		return -EINVAL;

	ggtt_get_guest_entry(ggtt_mm, &e, index);
	memcpy(p_data, (void *)&e.val64 + (off & (info->gtt_entry_size - 1)),
			bytes);
	return 0;
}

/**
 * intel_vgpu_emulate_gtt_mmio_read - emulate GTT MMIO register read
 * @vgpu: a vGPU
 * @off: register offset
 * @p_data: data will be returned to guest
 * @bytes: data length
 *
 * This function is used to emulate the GTT MMIO register read
 *
 * Returns:
 * Zero on success, error code if failed.
 */
int intel_vgpu_emulate_ggtt_mmio_read(struct intel_vgpu *vgpu, unsigned int off,
	void *p_data, unsigned int bytes)
{
	const struct intel_gvt_device_info *info = &vgpu->gvt->device_info;
	int ret;

	if (bytes != 4 && bytes != 8)
		return -EINVAL;

	off -= info->gtt_start_offset;
	ret = emulate_ggtt_mmio_read(vgpu, off, p_data, bytes);
	return ret;
}

<<<<<<< HEAD
=======
static void ggtt_invalidate_pte(struct intel_vgpu *vgpu,
		struct intel_gvt_gtt_entry *entry)
{
	struct intel_gvt_gtt_pte_ops *pte_ops = vgpu->gvt->gtt.pte_ops;
	unsigned long pfn;

	pfn = pte_ops->get_pfn(entry);
	if (pfn != vgpu->gvt->gtt.scratch_mfn)
		intel_gvt_hypervisor_dma_unmap_guest_page(vgpu,
						pfn << PAGE_SHIFT);
}

>>>>>>> f853dcaa
static int emulate_ggtt_mmio_write(struct intel_vgpu *vgpu, unsigned int off,
	void *p_data, unsigned int bytes)
{
	struct intel_gvt *gvt = vgpu->gvt;
	const struct intel_gvt_device_info *info = &gvt->device_info;
	struct intel_vgpu_mm *ggtt_mm = vgpu->gtt.ggtt_mm;
	struct intel_gvt_gtt_pte_ops *ops = gvt->gtt.pte_ops;
	unsigned long g_gtt_index = off >> info->gtt_entry_size_shift;
	unsigned long gma, gfn;
	struct intel_gvt_gtt_entry e, m;
	dma_addr_t dma_addr;
	int ret;

	if (bytes != 4 && bytes != 8)
		return -EINVAL;

	gma = g_gtt_index << I915_GTT_PAGE_SHIFT;

	/* the VM may configure the whole GM space when ballooning is used */
	if (!vgpu_gmadr_is_valid(vgpu, gma))
		return 0;

	ggtt_get_guest_entry(ggtt_mm, &e, g_gtt_index);

	memcpy((void *)&e.val64 + (off & (info->gtt_entry_size - 1)), p_data,
			bytes);
	m = e;

	if (ops->test_present(&e)) {
		gfn = ops->get_pfn(&e);
		m = e;

		/* one PTE update may be issued in multiple writes and the
		 * first write may not construct a valid gfn
		 */
		if (!intel_gvt_hypervisor_is_valid_gfn(vgpu, gfn)) {
			ops->set_pfn(&m, gvt->gtt.scratch_mfn);
			goto out;
		}

		ret = intel_gvt_hypervisor_dma_map_guest_page(vgpu, gfn,
							      &dma_addr);
		if (ret) {
			gvt_vgpu_err("fail to populate guest ggtt entry\n");
			/* guest driver may read/write the entry when partial
			 * update the entry in this situation p2m will fail
			 * settting the shadow entry to point to a scratch page
			 */
			ops->set_pfn(&m, gvt->gtt.scratch_mfn);
		} else
			ops->set_pfn(&m, dma_addr >> PAGE_SHIFT);
<<<<<<< HEAD
	} else
		ops->set_pfn(&m, gvt->gtt.scratch_mfn);
=======
	} else {
		ggtt_get_host_entry(ggtt_mm, &m, g_gtt_index);
		ggtt_invalidate_pte(vgpu, &m);
		ops->set_pfn(&m, gvt->gtt.scratch_mfn);
		ops->clear_present(&m);
	}
>>>>>>> f853dcaa

out:
	ggtt_set_host_entry(ggtt_mm, &m, g_gtt_index);
	ggtt_invalidate(gvt->dev_priv);
	ggtt_set_guest_entry(ggtt_mm, &e, g_gtt_index);
	return 0;
}

/*
 * intel_vgpu_emulate_ggtt_mmio_write - emulate GTT MMIO register write
 * @vgpu: a vGPU
 * @off: register offset
 * @p_data: data from guest write
 * @bytes: data length
 *
 * This function is used to emulate the GTT MMIO register write
 *
 * Returns:
 * Zero on success, error code if failed.
 */
int intel_vgpu_emulate_ggtt_mmio_write(struct intel_vgpu *vgpu,
		unsigned int off, void *p_data, unsigned int bytes)
{
	const struct intel_gvt_device_info *info = &vgpu->gvt->device_info;
	int ret;

	if (bytes != 4 && bytes != 8)
		return -EINVAL;

	off -= info->gtt_start_offset;
	ret = emulate_ggtt_mmio_write(vgpu, off, p_data, bytes);
	return ret;
}

static int alloc_scratch_pages(struct intel_vgpu *vgpu,
		intel_gvt_gtt_type_t type)
{
	struct intel_vgpu_gtt *gtt = &vgpu->gtt;
	struct intel_gvt_gtt_pte_ops *ops = vgpu->gvt->gtt.pte_ops;
	int page_entry_num = I915_GTT_PAGE_SIZE >>
				vgpu->gvt->device_info.gtt_entry_size_shift;
	void *scratch_pt;
	int i;
	struct device *dev = &vgpu->gvt->dev_priv->drm.pdev->dev;
	dma_addr_t daddr;

	if (WARN_ON(type < GTT_TYPE_PPGTT_PTE_PT || type >= GTT_TYPE_MAX))
		return -EINVAL;

	scratch_pt = (void *)get_zeroed_page(GFP_KERNEL);
	if (!scratch_pt) {
		gvt_vgpu_err("fail to allocate scratch page\n");
		return -ENOMEM;
	}

	daddr = dma_map_page(dev, virt_to_page(scratch_pt), 0,
			4096, PCI_DMA_BIDIRECTIONAL);
	if (dma_mapping_error(dev, daddr)) {
		gvt_vgpu_err("fail to dmamap scratch_pt\n");
		__free_page(virt_to_page(scratch_pt));
		return -ENOMEM;
	}
	gtt->scratch_pt[type].page_mfn =
		(unsigned long)(daddr >> I915_GTT_PAGE_SHIFT);
	gtt->scratch_pt[type].page = virt_to_page(scratch_pt);
	gvt_dbg_mm("vgpu%d create scratch_pt: type %d mfn=0x%lx\n",
			vgpu->id, type, gtt->scratch_pt[type].page_mfn);

	/* Build the tree by full filled the scratch pt with the entries which
	 * point to the next level scratch pt or scratch page. The
	 * scratch_pt[type] indicate the scratch pt/scratch page used by the
	 * 'type' pt.
	 * e.g. scratch_pt[GTT_TYPE_PPGTT_PDE_PT] is used by
	 * GTT_TYPE_PPGTT_PDE_PT level pt, that means this scratch_pt it self
	 * is GTT_TYPE_PPGTT_PTE_PT, and full filled by scratch page mfn.
	 */
	if (type > GTT_TYPE_PPGTT_PTE_PT && type < GTT_TYPE_MAX) {
		struct intel_gvt_gtt_entry se;

		memset(&se, 0, sizeof(struct intel_gvt_gtt_entry));
		se.type = get_entry_type(type - 1);
		ops->set_pfn(&se, gtt->scratch_pt[type - 1].page_mfn);

		/* The entry parameters like present/writeable/cache type
		 * set to the same as i915's scratch page tree.
		 */
		se.val64 |= _PAGE_PRESENT | _PAGE_RW;
		if (type == GTT_TYPE_PPGTT_PDE_PT)
			se.val64 |= PPAT_CACHED;

		for (i = 0; i < page_entry_num; i++)
			ops->set_entry(scratch_pt, &se, i, false, 0, vgpu);
	}

	return 0;
}

static int release_scratch_page_tree(struct intel_vgpu *vgpu)
{
	int i;
	struct device *dev = &vgpu->gvt->dev_priv->drm.pdev->dev;
	dma_addr_t daddr;

	for (i = GTT_TYPE_PPGTT_PTE_PT; i < GTT_TYPE_MAX; i++) {
		if (vgpu->gtt.scratch_pt[i].page != NULL) {
			daddr = (dma_addr_t)(vgpu->gtt.scratch_pt[i].page_mfn <<
					I915_GTT_PAGE_SHIFT);
			dma_unmap_page(dev, daddr, 4096, PCI_DMA_BIDIRECTIONAL);
			__free_page(vgpu->gtt.scratch_pt[i].page);
			vgpu->gtt.scratch_pt[i].page = NULL;
			vgpu->gtt.scratch_pt[i].page_mfn = 0;
		}
	}

	return 0;
}

static int create_scratch_page_tree(struct intel_vgpu *vgpu)
{
	int i, ret;

	for (i = GTT_TYPE_PPGTT_PTE_PT; i < GTT_TYPE_MAX; i++) {
		ret = alloc_scratch_pages(vgpu, i);
		if (ret)
			goto err;
	}

	return 0;

err:
	release_scratch_page_tree(vgpu);
	return ret;
}

/**
 * intel_vgpu_init_gtt - initialize per-vGPU graphics memory virulization
 * @vgpu: a vGPU
 *
 * This function is used to initialize per-vGPU graphics memory virtualization
 * components.
 *
 * Returns:
 * Zero on success, error code if failed.
 */
int intel_vgpu_init_gtt(struct intel_vgpu *vgpu)
{
	struct intel_vgpu_gtt *gtt = &vgpu->gtt;

	INIT_RADIX_TREE(&gtt->spt_tree, GFP_KERNEL);

	INIT_LIST_HEAD(&gtt->ppgtt_mm_list_head);
	INIT_LIST_HEAD(&gtt->oos_page_list_head);
	INIT_LIST_HEAD(&gtt->post_shadow_list_head);

	gtt->ggtt_mm = intel_vgpu_create_ggtt_mm(vgpu);
	if (IS_ERR(gtt->ggtt_mm)) {
		gvt_vgpu_err("fail to create mm for ggtt.\n");
		return PTR_ERR(gtt->ggtt_mm);
	}

<<<<<<< HEAD
	intel_vgpu_reset_ggtt(vgpu);
=======
	intel_vgpu_reset_ggtt(vgpu, false);
>>>>>>> f853dcaa

	return create_scratch_page_tree(vgpu);
}

static void intel_vgpu_destroy_all_ppgtt_mm(struct intel_vgpu *vgpu)
{
	struct list_head *pos, *n;
	struct intel_vgpu_mm *mm;

	list_for_each_safe(pos, n, &vgpu->gtt.ppgtt_mm_list_head) {
		mm = container_of(pos, struct intel_vgpu_mm, ppgtt_mm.list);
		intel_vgpu_destroy_mm(mm);
	}

	if (GEM_WARN_ON(!list_empty(&vgpu->gtt.ppgtt_mm_list_head)))
		gvt_err("vgpu ppgtt mm is not fully destroyed\n");

	if (GEM_WARN_ON(!radix_tree_empty(&vgpu->gtt.spt_tree))) {
		gvt_err("Why we still has spt not freed?\n");
		ppgtt_free_all_spt(vgpu);
	}
}

static void intel_vgpu_destroy_ggtt_mm(struct intel_vgpu *vgpu)
{
	intel_vgpu_destroy_mm(vgpu->gtt.ggtt_mm);
	vgpu->gtt.ggtt_mm = NULL;
}

/**
 * intel_vgpu_clean_gtt - clean up per-vGPU graphics memory virulization
 * @vgpu: a vGPU
 *
 * This function is used to clean up per-vGPU graphics memory virtualization
 * components.
 *
 * Returns:
 * Zero on success, error code if failed.
 */
void intel_vgpu_clean_gtt(struct intel_vgpu *vgpu)
{
	intel_vgpu_destroy_all_ppgtt_mm(vgpu);
	intel_vgpu_destroy_ggtt_mm(vgpu);
	release_scratch_page_tree(vgpu);
}

static void clean_spt_oos(struct intel_gvt *gvt)
{
	struct intel_gvt_gtt *gtt = &gvt->gtt;
	struct list_head *pos, *n;
	struct intel_vgpu_oos_page *oos_page;

	WARN(!list_empty(&gtt->oos_page_use_list_head),
		"someone is still using oos page\n");

	list_for_each_safe(pos, n, &gtt->oos_page_free_list_head) {
		oos_page = container_of(pos, struct intel_vgpu_oos_page, list);
		list_del(&oos_page->list);
		kfree(oos_page);
	}
}

static int setup_spt_oos(struct intel_gvt *gvt)
{
	struct intel_gvt_gtt *gtt = &gvt->gtt;
	struct intel_vgpu_oos_page *oos_page;
	int i;
	int ret;

	INIT_LIST_HEAD(&gtt->oos_page_free_list_head);
	INIT_LIST_HEAD(&gtt->oos_page_use_list_head);

	for (i = 0; i < preallocated_oos_pages; i++) {
		oos_page = kzalloc(sizeof(*oos_page), GFP_KERNEL);
		if (!oos_page) {
			ret = -ENOMEM;
			goto fail;
		}

		INIT_LIST_HEAD(&oos_page->list);
		INIT_LIST_HEAD(&oos_page->vm_list);
		oos_page->id = i;
		list_add_tail(&oos_page->list, &gtt->oos_page_free_list_head);
	}

	gvt_dbg_mm("%d oos pages preallocated\n", i);

	return 0;
fail:
	clean_spt_oos(gvt);
	return ret;
}

/**
 * intel_vgpu_find_ppgtt_mm - find a PPGTT mm object
 * @vgpu: a vGPU
 * @page_table_level: PPGTT page table level
 * @root_entry: PPGTT page table root pointers
 *
 * This function is used to find a PPGTT mm object from mm object pool
 *
 * Returns:
 * pointer to mm object on success, NULL if failed.
 */
struct intel_vgpu_mm *intel_vgpu_find_ppgtt_mm(struct intel_vgpu *vgpu,
		u64 pdps[])
{
	struct intel_vgpu_mm *mm;
	struct list_head *pos;

	list_for_each(pos, &vgpu->gtt.ppgtt_mm_list_head) {
		mm = container_of(pos, struct intel_vgpu_mm, ppgtt_mm.list);

		switch (mm->ppgtt_mm.root_entry_type) {
		case GTT_TYPE_PPGTT_ROOT_L4_ENTRY:
			if (pdps[0] == mm->ppgtt_mm.guest_pdps[0])
				return mm;
			break;
		case GTT_TYPE_PPGTT_ROOT_L3_ENTRY:
			if (!memcmp(pdps, mm->ppgtt_mm.guest_pdps,
				    sizeof(mm->ppgtt_mm.guest_pdps)))
				return mm;
			break;
		default:
			GEM_BUG_ON(1);
		}
	}
	return NULL;
}

/**
 * intel_vgpu_get_ppgtt_mm - get or create a PPGTT mm object.
 * @vgpu: a vGPU
 * @root_entry_type: ppgtt root entry type
 * @pdps: guest pdps
 *
 * This function is used to find or create a PPGTT mm object from a guest.
 *
 * Returns:
 * Zero on success, negative error code if failed.
 */
struct intel_vgpu_mm *intel_vgpu_get_ppgtt_mm(struct intel_vgpu *vgpu,
		intel_gvt_gtt_type_t root_entry_type, u64 pdps[])
{
	struct intel_vgpu_mm *mm;

	mm = intel_vgpu_find_ppgtt_mm(vgpu, pdps);
	if (mm) {
		intel_vgpu_mm_get(mm);
	} else {
		mm = intel_vgpu_create_ppgtt_mm(vgpu, root_entry_type, pdps);
		if (IS_ERR(mm))
			gvt_vgpu_err("fail to create mm\n");
	}
	return mm;
}

/**
 * intel_vgpu_put_ppgtt_mm - find and put a PPGTT mm object.
 * @vgpu: a vGPU
 * @pdps: guest pdps
 *
 * This function is used to find a PPGTT mm object from a guest and destroy it.
 *
 * Returns:
 * Zero on success, negative error code if failed.
 */
int intel_vgpu_put_ppgtt_mm(struct intel_vgpu *vgpu, u64 pdps[])
{
	struct intel_vgpu_mm *mm;

	mm = intel_vgpu_find_ppgtt_mm(vgpu, pdps);
	if (!mm) {
		gvt_vgpu_err("fail to find ppgtt instance.\n");
		return -EINVAL;
	}
	intel_vgpu_mm_put(mm);
	return 0;
}

/**
 * intel_gvt_init_gtt - initialize mm components of a GVT device
 * @gvt: GVT device
 *
 * This function is called at the initialization stage, to initialize
 * the mm components of a GVT device.
 *
 * Returns:
 * zero on success, negative error code if failed.
 */
int intel_gvt_init_gtt(struct intel_gvt *gvt)
{
	int ret;
	void *page;
	struct device *dev = &gvt->dev_priv->drm.pdev->dev;
	dma_addr_t daddr;

	gvt_dbg_core("init gtt\n");

	if (IS_BROADWELL(gvt->dev_priv) || IS_SKYLAKE(gvt->dev_priv)
		|| IS_KABYLAKE(gvt->dev_priv)) {
		gvt->gtt.pte_ops = &gen8_gtt_pte_ops;
		gvt->gtt.gma_ops = &gen8_gtt_gma_ops;
	} else {
		return -ENODEV;
	}

	page = (void *)get_zeroed_page(GFP_KERNEL);
	if (!page) {
		gvt_err("fail to allocate scratch ggtt page\n");
		return -ENOMEM;
	}

	daddr = dma_map_page(dev, virt_to_page(page), 0,
			4096, PCI_DMA_BIDIRECTIONAL);
	if (dma_mapping_error(dev, daddr)) {
		gvt_err("fail to dmamap scratch ggtt page\n");
		__free_page(virt_to_page(page));
		return -ENOMEM;
	}

	gvt->gtt.scratch_page = virt_to_page(page);
	gvt->gtt.scratch_mfn = (unsigned long)(daddr >> I915_GTT_PAGE_SHIFT);

	if (enable_out_of_sync) {
		ret = setup_spt_oos(gvt);
		if (ret) {
			gvt_err("fail to initialize SPT oos\n");
			dma_unmap_page(dev, daddr, 4096, PCI_DMA_BIDIRECTIONAL);
			__free_page(gvt->gtt.scratch_page);
			return ret;
		}
	}
	INIT_LIST_HEAD(&gvt->gtt.ppgtt_mm_lru_list_head);
	return 0;
}

/**
 * intel_gvt_clean_gtt - clean up mm components of a GVT device
 * @gvt: GVT device
 *
 * This function is called at the driver unloading stage, to clean up the
 * the mm components of a GVT device.
 *
 */
void intel_gvt_clean_gtt(struct intel_gvt *gvt)
{
	struct device *dev = &gvt->dev_priv->drm.pdev->dev;
	dma_addr_t daddr = (dma_addr_t)(gvt->gtt.scratch_mfn <<
					I915_GTT_PAGE_SHIFT);

	dma_unmap_page(dev, daddr, 4096, PCI_DMA_BIDIRECTIONAL);

	__free_page(gvt->gtt.scratch_page);

	if (enable_out_of_sync)
		clean_spt_oos(gvt);
}

/**
 * intel_vgpu_invalidate_ppgtt - invalidate PPGTT instances
 * @vgpu: a vGPU
 *
 * This function is called when invalidate all PPGTT instances of a vGPU.
 *
 */
void intel_vgpu_invalidate_ppgtt(struct intel_vgpu *vgpu)
{
	struct list_head *pos, *n;
	struct intel_vgpu_mm *mm;

	list_for_each_safe(pos, n, &vgpu->gtt.ppgtt_mm_list_head) {
		mm = container_of(pos, struct intel_vgpu_mm, ppgtt_mm.list);
		if (mm->type == INTEL_GVT_MM_PPGTT) {
			list_del_init(&mm->ppgtt_mm.lru_list);
			if (mm->ppgtt_mm.shadowed)
				invalidate_ppgtt_mm(mm);
		}
	}
}

/**
 * intel_vgpu_reset_ggtt - reset the GGTT entry
 * @vgpu: a vGPU
 * @invalidate_old: invalidate old entries
 *
 * This function is called at the vGPU create stage
 * to reset all the GGTT entries.
 *
 */
void intel_vgpu_reset_ggtt(struct intel_vgpu *vgpu, bool invalidate_old)
{
	struct intel_gvt *gvt = vgpu->gvt;
	struct drm_i915_private *dev_priv = gvt->dev_priv;
	struct intel_gvt_gtt_pte_ops *pte_ops = vgpu->gvt->gtt.pte_ops;
	struct intel_gvt_gtt_entry entry = {.type = GTT_TYPE_GGTT_PTE};
<<<<<<< HEAD
=======
	struct intel_gvt_gtt_entry old_entry;
>>>>>>> f853dcaa
	u32 index;
	u32 num_entries;

	pte_ops->set_pfn(&entry, gvt->gtt.scratch_mfn);
	pte_ops->set_present(&entry);

	index = vgpu_aperture_gmadr_base(vgpu) >> PAGE_SHIFT;
	num_entries = vgpu_aperture_sz(vgpu) >> PAGE_SHIFT;
<<<<<<< HEAD
	while (num_entries--)
		ggtt_set_host_entry(vgpu->gtt.ggtt_mm, &entry, index++);

	index = vgpu_hidden_gmadr_base(vgpu) >> PAGE_SHIFT;
	num_entries = vgpu_hidden_sz(vgpu) >> PAGE_SHIFT;
	while (num_entries--)
		ggtt_set_host_entry(vgpu->gtt.ggtt_mm, &entry, index++);
=======
	while (num_entries--) {
		if (invalidate_old) {
			ggtt_get_host_entry(vgpu->gtt.ggtt_mm, &old_entry, index);
			ggtt_invalidate_pte(vgpu, &old_entry);
		}
		ggtt_set_host_entry(vgpu->gtt.ggtt_mm, &entry, index++);
	}

	index = vgpu_hidden_gmadr_base(vgpu) >> PAGE_SHIFT;
	num_entries = vgpu_hidden_sz(vgpu) >> PAGE_SHIFT;
	while (num_entries--) {
		if (invalidate_old) {
			ggtt_get_host_entry(vgpu->gtt.ggtt_mm, &old_entry, index);
			ggtt_invalidate_pte(vgpu, &old_entry);
		}
		ggtt_set_host_entry(vgpu->gtt.ggtt_mm, &entry, index++);
	}
>>>>>>> f853dcaa

	ggtt_invalidate(dev_priv);
}

/**
 * intel_vgpu_reset_gtt - reset the all GTT related status
 * @vgpu: a vGPU
 *
 * This function is called from vfio core to reset reset all
 * GTT related status, including GGTT, PPGTT, scratch page.
 *
 */
void intel_vgpu_reset_gtt(struct intel_vgpu *vgpu)
{
	/* Shadow pages are only created when there is no page
	 * table tracking data, so remove page tracking data after
	 * removing the shadow pages.
	 */
	intel_vgpu_destroy_all_ppgtt_mm(vgpu);
<<<<<<< HEAD
	intel_vgpu_reset_ggtt(vgpu);
=======
	intel_vgpu_reset_ggtt(vgpu, true);
>>>>>>> f853dcaa
}<|MERGE_RESOLUTION|>--- conflicted
+++ resolved
@@ -523,21 +523,13 @@
 		struct intel_gvt_gtt_entry *entry, unsigned long index)
 {
 	struct intel_gvt_gtt_pte_ops *pte_ops = mm->vgpu->gvt->gtt.pte_ops;
-<<<<<<< HEAD
 
 	GEM_BUG_ON(mm->type != INTEL_GVT_MM_GGTT);
 
-=======
-
-	GEM_BUG_ON(mm->type != INTEL_GVT_MM_GGTT);
-
->>>>>>> f853dcaa
 	pte_ops->set_entry(mm->ggtt_mm.virtual_ggtt, entry, index,
 			   false, 0, mm->vgpu);
 }
 
-<<<<<<< HEAD
-=======
 static void ggtt_get_host_entry(struct intel_vgpu_mm *mm,
 		struct intel_gvt_gtt_entry *entry, unsigned long index)
 {
@@ -548,7 +540,6 @@
 	pte_ops->get_entry(NULL, entry, index, false, 0, mm->vgpu);
 }
 
->>>>>>> f853dcaa
 static void ggtt_set_host_entry(struct intel_vgpu_mm *mm,
 		struct intel_gvt_gtt_entry *entry, unsigned long index)
 {
@@ -664,15 +655,9 @@
 
 	if (spt->guest_page.oos_page)
 		detach_oos_page(spt->vgpu, spt->guest_page.oos_page);
-<<<<<<< HEAD
 
 	intel_vgpu_unregister_page_track(spt->vgpu, spt->guest_page.gfn);
 
-=======
-
-	intel_vgpu_unregister_page_track(spt->vgpu, spt->guest_page.gfn);
-
->>>>>>> f853dcaa
 	list_del_init(&spt->post_shadow_list);
 	free_spt(spt);
 }
@@ -729,15 +714,9 @@
 {
 	return radix_tree_lookup(&vgpu->gtt.spt_tree, mfn);
 }
-<<<<<<< HEAD
 
 static int reclaim_one_ppgtt_mm(struct intel_gvt *gvt);
 
-=======
-
-static int reclaim_one_ppgtt_mm(struct intel_gvt *gvt);
-
->>>>>>> f853dcaa
 static struct intel_vgpu_ppgtt_spt *ppgtt_alloc_spt(
 		struct intel_vgpu *vgpu, int type, unsigned long gfn)
 {
@@ -851,7 +830,6 @@
 		return -ENXIO;
 	}
 	return ppgtt_invalidate_spt(s);
-<<<<<<< HEAD
 }
 
 static inline void ppgtt_invalidate_pte(struct intel_vgpu_ppgtt_spt *spt,
@@ -871,27 +849,6 @@
 	intel_gvt_hypervisor_dma_unmap_guest_page(vgpu, pfn << PAGE_SHIFT);
 }
 
-=======
-}
-
-static inline void ppgtt_invalidate_pte(struct intel_vgpu_ppgtt_spt *spt,
-		struct intel_gvt_gtt_entry *entry)
-{
-	struct intel_vgpu *vgpu = spt->vgpu;
-	struct intel_gvt_gtt_pte_ops *ops = vgpu->gvt->gtt.pte_ops;
-	unsigned long pfn;
-	int type;
-
-	pfn = ops->get_pfn(entry);
-	type = spt->shadow_page.type;
-
-	if (pfn == vgpu->gtt.scratch_pt[type].page_mfn)
-		return;
-
-	intel_gvt_hypervisor_dma_unmap_guest_page(vgpu, pfn << PAGE_SHIFT);
-}
-
->>>>>>> f853dcaa
 static int ppgtt_invalidate_spt(struct intel_vgpu_ppgtt_spt *spt)
 {
 	struct intel_vgpu *vgpu = spt->vgpu;
@@ -1615,7 +1572,6 @@
 	list_add_tail(&mm->ppgtt_mm.lru_list, &gvt->gtt.ppgtt_mm_lru_list_head);
 	return mm;
 }
-<<<<<<< HEAD
 
 static struct intel_vgpu_mm *intel_vgpu_create_ggtt_mm(struct intel_vgpu *vgpu)
 {
@@ -1626,18 +1582,6 @@
 	if (!mm)
 		return ERR_PTR(-ENOMEM);
 
-=======
-
-static struct intel_vgpu_mm *intel_vgpu_create_ggtt_mm(struct intel_vgpu *vgpu)
-{
-	struct intel_vgpu_mm *mm;
-	unsigned long nr_entries;
-
-	mm = vgpu_alloc_mm(vgpu);
-	if (!mm)
-		return ERR_PTR(-ENOMEM);
-
->>>>>>> f853dcaa
 	mm->type = INTEL_GVT_MM_GGTT;
 
 	nr_entries = gvt_ggtt_gm_sz(vgpu->gvt) >> I915_GTT_PAGE_SHIFT;
@@ -1884,8 +1828,6 @@
 	return ret;
 }
 
-<<<<<<< HEAD
-=======
 static void ggtt_invalidate_pte(struct intel_vgpu *vgpu,
 		struct intel_gvt_gtt_entry *entry)
 {
@@ -1898,7 +1840,6 @@
 						pfn << PAGE_SHIFT);
 }
 
->>>>>>> f853dcaa
 static int emulate_ggtt_mmio_write(struct intel_vgpu *vgpu, unsigned int off,
 	void *p_data, unsigned int bytes)
 {
@@ -1925,7 +1866,6 @@
 
 	memcpy((void *)&e.val64 + (off & (info->gtt_entry_size - 1)), p_data,
 			bytes);
-	m = e;
 
 	if (ops->test_present(&e)) {
 		gfn = ops->get_pfn(&e);
@@ -1950,17 +1890,12 @@
 			ops->set_pfn(&m, gvt->gtt.scratch_mfn);
 		} else
 			ops->set_pfn(&m, dma_addr >> PAGE_SHIFT);
-<<<<<<< HEAD
-	} else
-		ops->set_pfn(&m, gvt->gtt.scratch_mfn);
-=======
 	} else {
 		ggtt_get_host_entry(ggtt_mm, &m, g_gtt_index);
 		ggtt_invalidate_pte(vgpu, &m);
 		ops->set_pfn(&m, gvt->gtt.scratch_mfn);
 		ops->clear_present(&m);
 	}
->>>>>>> f853dcaa
 
 out:
 	ggtt_set_host_entry(ggtt_mm, &m, g_gtt_index);
@@ -2121,11 +2056,7 @@
 		return PTR_ERR(gtt->ggtt_mm);
 	}
 
-<<<<<<< HEAD
-	intel_vgpu_reset_ggtt(vgpu);
-=======
 	intel_vgpu_reset_ggtt(vgpu, false);
->>>>>>> f853dcaa
 
 	return create_scratch_page_tree(vgpu);
 }
@@ -2422,10 +2353,7 @@
 	struct drm_i915_private *dev_priv = gvt->dev_priv;
 	struct intel_gvt_gtt_pte_ops *pte_ops = vgpu->gvt->gtt.pte_ops;
 	struct intel_gvt_gtt_entry entry = {.type = GTT_TYPE_GGTT_PTE};
-<<<<<<< HEAD
-=======
 	struct intel_gvt_gtt_entry old_entry;
->>>>>>> f853dcaa
 	u32 index;
 	u32 num_entries;
 
@@ -2434,15 +2362,6 @@
 
 	index = vgpu_aperture_gmadr_base(vgpu) >> PAGE_SHIFT;
 	num_entries = vgpu_aperture_sz(vgpu) >> PAGE_SHIFT;
-<<<<<<< HEAD
-	while (num_entries--)
-		ggtt_set_host_entry(vgpu->gtt.ggtt_mm, &entry, index++);
-
-	index = vgpu_hidden_gmadr_base(vgpu) >> PAGE_SHIFT;
-	num_entries = vgpu_hidden_sz(vgpu) >> PAGE_SHIFT;
-	while (num_entries--)
-		ggtt_set_host_entry(vgpu->gtt.ggtt_mm, &entry, index++);
-=======
 	while (num_entries--) {
 		if (invalidate_old) {
 			ggtt_get_host_entry(vgpu->gtt.ggtt_mm, &old_entry, index);
@@ -2460,7 +2379,6 @@
 		}
 		ggtt_set_host_entry(vgpu->gtt.ggtt_mm, &entry, index++);
 	}
->>>>>>> f853dcaa
 
 	ggtt_invalidate(dev_priv);
 }
@@ -2480,9 +2398,5 @@
 	 * removing the shadow pages.
 	 */
 	intel_vgpu_destroy_all_ppgtt_mm(vgpu);
-<<<<<<< HEAD
-	intel_vgpu_reset_ggtt(vgpu);
-=======
 	intel_vgpu_reset_ggtt(vgpu, true);
->>>>>>> f853dcaa
 }