--- conflicted
+++ resolved
@@ -1150,10 +1150,7 @@
 	switch (notification) {
 	case VGT_G2V_PPGTT_L3_PAGE_TABLE_CREATE:
 		root_entry_type = GTT_TYPE_PPGTT_ROOT_L3_ENTRY;
-<<<<<<< HEAD
-=======
 		/* fall through */
->>>>>>> f853dcaa
 	case VGT_G2V_PPGTT_L4_PAGE_TABLE_CREATE:
 		mm = intel_vgpu_get_ppgtt_mm(vgpu, root_entry_type, pdps);
 		return PTR_ERR_OR_ZERO(mm);
