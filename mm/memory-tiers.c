// SPDX-License-Identifier: GPL-2.0
#include <linux/slab.h>
#include <linux/lockdep.h>
#include <linux/sysfs.h>
#include <linux/kobject.h>
#include <linux/memory.h>
#include <linux/memory-tiers.h>
#include <linux/notifier.h>

#include "internal.h"

struct memory_tier {
	/* hierarchy of memory tiers */
	struct list_head list;
	/* list of all memory types part of this tier */
	struct list_head memory_types;
	/*
	 * start value of abstract distance. memory tier maps
	 * an abstract distance  range,
	 * adistance_start .. adistance_start + MEMTIER_CHUNK_SIZE
	 */
	int adistance_start;
	struct device dev;
	/* All the nodes that are part of all the lower memory tiers. */
	nodemask_t lower_tier_mask;
};

struct demotion_nodes {
	nodemask_t preferred;
};

struct node_memory_type_map {
	struct memory_dev_type *memtype;
	int map_count;
};

static DEFINE_MUTEX(memory_tier_lock);
static LIST_HEAD(memory_tiers);
/*
 * The list is used to store all memory types that are not created
 * by a device driver.
 */
static LIST_HEAD(default_memory_types);
static struct node_memory_type_map node_memory_types[MAX_NUMNODES];
struct memory_dev_type *default_dram_type;

static const struct bus_type memory_tier_subsys = {
	.name = "memory_tiering",
	.dev_name = "memory_tier",
};

#ifdef CONFIG_MIGRATION
static int top_tier_adistance;
/*
 * node_demotion[] examples:
 *
 * Example 1:
 *
 * Node 0 & 1 are CPU + DRAM nodes, node 2 & 3 are PMEM nodes.
 *
 * node distances:
 * node   0    1    2    3
 *    0  10   20   30   40
 *    1  20   10   40   30
 *    2  30   40   10   40
 *    3  40   30   40   10
 *
 * memory_tiers0 = 0-1
 * memory_tiers1 = 2-3
 *
 * node_demotion[0].preferred = 2
 * node_demotion[1].preferred = 3
 * node_demotion[2].preferred = <empty>
 * node_demotion[3].preferred = <empty>
 *
 * Example 2:
 *
 * Node 0 & 1 are CPU + DRAM nodes, node 2 is memory-only DRAM node.
 *
 * node distances:
 * node   0    1    2
 *    0  10   20   30
 *    1  20   10   30
 *    2  30   30   10
 *
 * memory_tiers0 = 0-2
 *
 * node_demotion[0].preferred = <empty>
 * node_demotion[1].preferred = <empty>
 * node_demotion[2].preferred = <empty>
 *
 * Example 3:
 *
 * Node 0 is CPU + DRAM nodes, Node 1 is HBM node, node 2 is PMEM node.
 *
 * node distances:
 * node   0    1    2
 *    0  10   20   30
 *    1  20   10   40
 *    2  30   40   10
 *
 * memory_tiers0 = 1
 * memory_tiers1 = 0
 * memory_tiers2 = 2
 *
 * node_demotion[0].preferred = 2
 * node_demotion[1].preferred = 0
 * node_demotion[2].preferred = <empty>
 *
 */
static struct demotion_nodes *node_demotion __read_mostly;
#endif /* CONFIG_MIGRATION */

static BLOCKING_NOTIFIER_HEAD(mt_adistance_algorithms);

<<<<<<< HEAD
=======
/* The lock is used to protect `default_dram_perf*` info and nid. */
static DEFINE_MUTEX(default_dram_perf_lock);
>>>>>>> 0c383648
static bool default_dram_perf_error;
static struct access_coordinate default_dram_perf;
static int default_dram_perf_ref_nid = NUMA_NO_NODE;
static const char *default_dram_perf_ref_source;

static inline struct memory_tier *to_memory_tier(struct device *device)
{
	return container_of(device, struct memory_tier, dev);
}

static __always_inline nodemask_t get_memtier_nodemask(struct memory_tier *memtier)
{
	nodemask_t nodes = NODE_MASK_NONE;
	struct memory_dev_type *memtype;

	list_for_each_entry(memtype, &memtier->memory_types, tier_sibling)
		nodes_or(nodes, nodes, memtype->nodes);

	return nodes;
}

static void memory_tier_device_release(struct device *dev)
{
	struct memory_tier *tier = to_memory_tier(dev);
	/*
	 * synchronize_rcu in clear_node_memory_tier makes sure
	 * we don't have rcu access to this memory tier.
	 */
	kfree(tier);
}

static ssize_t nodelist_show(struct device *dev,
			     struct device_attribute *attr, char *buf)
{
	int ret;
	nodemask_t nmask;

	mutex_lock(&memory_tier_lock);
	nmask = get_memtier_nodemask(to_memory_tier(dev));
	ret = sysfs_emit(buf, "%*pbl\n", nodemask_pr_args(&nmask));
	mutex_unlock(&memory_tier_lock);
	return ret;
}
static DEVICE_ATTR_RO(nodelist);

static struct attribute *memtier_dev_attrs[] = {
	&dev_attr_nodelist.attr,
	NULL
};

static const struct attribute_group memtier_dev_group = {
	.attrs = memtier_dev_attrs,
};

static const struct attribute_group *memtier_dev_groups[] = {
	&memtier_dev_group,
	NULL
};

static struct memory_tier *find_create_memory_tier(struct memory_dev_type *memtype)
{
	int ret;
	bool found_slot = false;
	struct memory_tier *memtier, *new_memtier;
	int adistance = memtype->adistance;
	unsigned int memtier_adistance_chunk_size = MEMTIER_CHUNK_SIZE;

	lockdep_assert_held_once(&memory_tier_lock);

	adistance = round_down(adistance, memtier_adistance_chunk_size);
	/*
	 * If the memtype is already part of a memory tier,
	 * just return that.
	 */
	if (!list_empty(&memtype->tier_sibling)) {
		list_for_each_entry(memtier, &memory_tiers, list) {
			if (adistance == memtier->adistance_start)
				return memtier;
		}
		WARN_ON(1);
		return ERR_PTR(-EINVAL);
	}

	list_for_each_entry(memtier, &memory_tiers, list) {
		if (adistance == memtier->adistance_start) {
			goto link_memtype;
		} else if (adistance < memtier->adistance_start) {
			found_slot = true;
			break;
		}
	}

	new_memtier = kzalloc(sizeof(struct memory_tier), GFP_KERNEL);
	if (!new_memtier)
		return ERR_PTR(-ENOMEM);

	new_memtier->adistance_start = adistance;
	INIT_LIST_HEAD(&new_memtier->list);
	INIT_LIST_HEAD(&new_memtier->memory_types);
	if (found_slot)
		list_add_tail(&new_memtier->list, &memtier->list);
	else
		list_add_tail(&new_memtier->list, &memory_tiers);

	new_memtier->dev.id = adistance >> MEMTIER_CHUNK_BITS;
	new_memtier->dev.bus = &memory_tier_subsys;
	new_memtier->dev.release = memory_tier_device_release;
	new_memtier->dev.groups = memtier_dev_groups;

	ret = device_register(&new_memtier->dev);
	if (ret) {
		list_del(&new_memtier->list);
		put_device(&new_memtier->dev);
		return ERR_PTR(ret);
	}
	memtier = new_memtier;

link_memtype:
	list_add(&memtype->tier_sibling, &memtier->memory_types);
	return memtier;
}

static struct memory_tier *__node_get_memory_tier(int node)
{
	pg_data_t *pgdat;

	pgdat = NODE_DATA(node);
	if (!pgdat)
		return NULL;
	/*
	 * Since we hold memory_tier_lock, we can avoid
	 * RCU read locks when accessing the details. No
	 * parallel updates are possible here.
	 */
	return rcu_dereference_check(pgdat->memtier,
				     lockdep_is_held(&memory_tier_lock));
}

#ifdef CONFIG_MIGRATION
bool node_is_toptier(int node)
{
	bool toptier;
	pg_data_t *pgdat;
	struct memory_tier *memtier;

	pgdat = NODE_DATA(node);
	if (!pgdat)
		return false;

	rcu_read_lock();
	memtier = rcu_dereference(pgdat->memtier);
	if (!memtier) {
		toptier = true;
		goto out;
	}
	if (memtier->adistance_start <= top_tier_adistance)
		toptier = true;
	else
		toptier = false;
out:
	rcu_read_unlock();
	return toptier;
}

void node_get_allowed_targets(pg_data_t *pgdat, nodemask_t *targets)
{
	struct memory_tier *memtier;

	/*
	 * pg_data_t.memtier updates includes a synchronize_rcu()
	 * which ensures that we either find NULL or a valid memtier
	 * in NODE_DATA. protect the access via rcu_read_lock();
	 */
	rcu_read_lock();
	memtier = rcu_dereference(pgdat->memtier);
	if (memtier)
		*targets = memtier->lower_tier_mask;
	else
		*targets = NODE_MASK_NONE;
	rcu_read_unlock();
}

/**
 * next_demotion_node() - Get the next node in the demotion path
 * @node: The starting node to lookup the next node
 *
 * Return: node id for next memory node in the demotion path hierarchy
 * from @node; NUMA_NO_NODE if @node is terminal.  This does not keep
 * @node online or guarantee that it *continues* to be the next demotion
 * target.
 */
int next_demotion_node(int node)
{
	struct demotion_nodes *nd;
	int target;

	if (!node_demotion)
		return NUMA_NO_NODE;

	nd = &node_demotion[node];

	/*
	 * node_demotion[] is updated without excluding this
	 * function from running.
	 *
	 * Make sure to use RCU over entire code blocks if
	 * node_demotion[] reads need to be consistent.
	 */
	rcu_read_lock();
	/*
	 * If there are multiple target nodes, just select one
	 * target node randomly.
	 *
	 * In addition, we can also use round-robin to select
	 * target node, but we should introduce another variable
	 * for node_demotion[] to record last selected target node,
	 * that may cause cache ping-pong due to the changing of
	 * last target node. Or introducing per-cpu data to avoid
	 * caching issue, which seems more complicated. So selecting
	 * target node randomly seems better until now.
	 */
	target = node_random(&nd->preferred);
	rcu_read_unlock();

	return target;
}

static void disable_all_demotion_targets(void)
{
	struct memory_tier *memtier;
	int node;

	for_each_node_state(node, N_MEMORY) {
		node_demotion[node].preferred = NODE_MASK_NONE;
		/*
		 * We are holding memory_tier_lock, it is safe
		 * to access pgda->memtier.
		 */
		memtier = __node_get_memory_tier(node);
		if (memtier)
			memtier->lower_tier_mask = NODE_MASK_NONE;
	}
	/*
	 * Ensure that the "disable" is visible across the system.
	 * Readers will see either a combination of before+disable
	 * state or disable+after.  They will never see before and
	 * after state together.
	 */
	synchronize_rcu();
}

static void dump_demotion_targets(void)
{
	int node;

	for_each_node_state(node, N_MEMORY) {
		struct memory_tier *memtier = __node_get_memory_tier(node);
		nodemask_t preferred = node_demotion[node].preferred;

		if (!memtier)
			continue;

		if (nodes_empty(preferred))
			pr_info("Demotion targets for Node %d: null\n", node);
		else
			pr_info("Demotion targets for Node %d: preferred: %*pbl, fallback: %*pbl\n",
				node, nodemask_pr_args(&preferred),
				nodemask_pr_args(&memtier->lower_tier_mask));
	}
}

/*
 * Find an automatic demotion target for all memory
 * nodes. Failing here is OK.  It might just indicate
 * being at the end of a chain.
 */
static void establish_demotion_targets(void)
{
	struct memory_tier *memtier;
	struct demotion_nodes *nd;
	int target = NUMA_NO_NODE, node;
	int distance, best_distance;
	nodemask_t tier_nodes, lower_tier;

	lockdep_assert_held_once(&memory_tier_lock);

	if (!node_demotion)
		return;

	disable_all_demotion_targets();

	for_each_node_state(node, N_MEMORY) {
		best_distance = -1;
		nd = &node_demotion[node];

		memtier = __node_get_memory_tier(node);
		if (!memtier || list_is_last(&memtier->list, &memory_tiers))
			continue;
		/*
		 * Get the lower memtier to find the  demotion node list.
		 */
		memtier = list_next_entry(memtier, list);
		tier_nodes = get_memtier_nodemask(memtier);
		/*
		 * find_next_best_node, use 'used' nodemask as a skip list.
		 * Add all memory nodes except the selected memory tier
		 * nodelist to skip list so that we find the best node from the
		 * memtier nodelist.
		 */
		nodes_andnot(tier_nodes, node_states[N_MEMORY], tier_nodes);

		/*
		 * Find all the nodes in the memory tier node list of same best distance.
		 * add them to the preferred mask. We randomly select between nodes
		 * in the preferred mask when allocating pages during demotion.
		 */
		do {
			target = find_next_best_node(node, &tier_nodes);
			if (target == NUMA_NO_NODE)
				break;

			distance = node_distance(node, target);
			if (distance == best_distance || best_distance == -1) {
				best_distance = distance;
				node_set(target, nd->preferred);
			} else {
				break;
			}
		} while (1);
	}
	/*
	 * Promotion is allowed from a memory tier to higher
	 * memory tier only if the memory tier doesn't include
	 * compute. We want to skip promotion from a memory tier,
	 * if any node that is part of the memory tier have CPUs.
	 * Once we detect such a memory tier, we consider that tier
	 * as top tiper from which promotion is not allowed.
	 */
	list_for_each_entry_reverse(memtier, &memory_tiers, list) {
		tier_nodes = get_memtier_nodemask(memtier);
		nodes_and(tier_nodes, node_states[N_CPU], tier_nodes);
		if (!nodes_empty(tier_nodes)) {
			/*
			 * abstract distance below the max value of this memtier
			 * is considered toptier.
			 */
			top_tier_adistance = memtier->adistance_start +
						MEMTIER_CHUNK_SIZE - 1;
			break;
		}
	}
	/*
	 * Now build the lower_tier mask for each node collecting node mask from
	 * all memory tier below it. This allows us to fallback demotion page
	 * allocation to a set of nodes that is closer the above selected
	 * preferred node.
	 */
	lower_tier = node_states[N_MEMORY];
	list_for_each_entry(memtier, &memory_tiers, list) {
		/*
		 * Keep removing current tier from lower_tier nodes,
		 * This will remove all nodes in current and above
		 * memory tier from the lower_tier mask.
		 */
		tier_nodes = get_memtier_nodemask(memtier);
		nodes_andnot(lower_tier, lower_tier, tier_nodes);
		memtier->lower_tier_mask = lower_tier;
	}

	dump_demotion_targets();
}

#else
static inline void establish_demotion_targets(void) {}
#endif /* CONFIG_MIGRATION */

static inline void __init_node_memory_type(int node, struct memory_dev_type *memtype)
{
	if (!node_memory_types[node].memtype)
		node_memory_types[node].memtype = memtype;
	/*
	 * for each device getting added in the same NUMA node
	 * with this specific memtype, bump the map count. We
	 * Only take memtype device reference once, so that
	 * changing a node memtype can be done by droping the
	 * only reference count taken here.
	 */

	if (node_memory_types[node].memtype == memtype) {
		if (!node_memory_types[node].map_count++)
			kref_get(&memtype->kref);
	}
}

static struct memory_tier *set_node_memory_tier(int node)
{
	struct memory_tier *memtier;
	struct memory_dev_type *memtype = default_dram_type;
	int adist = MEMTIER_ADISTANCE_DRAM;
	pg_data_t *pgdat = NODE_DATA(node);


	lockdep_assert_held_once(&memory_tier_lock);

	if (!node_state(node, N_MEMORY))
		return ERR_PTR(-EINVAL);

	mt_calc_adistance(node, &adist);
	if (!node_memory_types[node].memtype) {
		memtype = mt_find_alloc_memory_type(adist, &default_memory_types);
		if (IS_ERR(memtype)) {
			memtype = default_dram_type;
			pr_info("Failed to allocate a memory type. Fall back.\n");
		}
	}

	__init_node_memory_type(node, memtype);

	memtype = node_memory_types[node].memtype;
	node_set(node, memtype->nodes);
	memtier = find_create_memory_tier(memtype);
	if (!IS_ERR(memtier))
		rcu_assign_pointer(pgdat->memtier, memtier);
	return memtier;
}

static void destroy_memory_tier(struct memory_tier *memtier)
{
	list_del(&memtier->list);
	device_unregister(&memtier->dev);
}

static bool clear_node_memory_tier(int node)
{
	bool cleared = false;
	pg_data_t *pgdat;
	struct memory_tier *memtier;

	pgdat = NODE_DATA(node);
	if (!pgdat)
		return false;

	/*
	 * Make sure that anybody looking at NODE_DATA who finds
	 * a valid memtier finds memory_dev_types with nodes still
	 * linked to the memtier. We achieve this by waiting for
	 * rcu read section to finish using synchronize_rcu.
	 * This also enables us to free the destroyed memory tier
	 * with kfree instead of kfree_rcu
	 */
	memtier = __node_get_memory_tier(node);
	if (memtier) {
		struct memory_dev_type *memtype;

		rcu_assign_pointer(pgdat->memtier, NULL);
		synchronize_rcu();
		memtype = node_memory_types[node].memtype;
		node_clear(node, memtype->nodes);
		if (nodes_empty(memtype->nodes)) {
			list_del_init(&memtype->tier_sibling);
			if (list_empty(&memtier->memory_types))
				destroy_memory_tier(memtier);
		}
		cleared = true;
	}
	return cleared;
}

static void release_memtype(struct kref *kref)
{
	struct memory_dev_type *memtype;

	memtype = container_of(kref, struct memory_dev_type, kref);
	kfree(memtype);
}

struct memory_dev_type *alloc_memory_type(int adistance)
{
	struct memory_dev_type *memtype;

	memtype = kmalloc(sizeof(*memtype), GFP_KERNEL);
	if (!memtype)
		return ERR_PTR(-ENOMEM);

	memtype->adistance = adistance;
	INIT_LIST_HEAD(&memtype->tier_sibling);
	memtype->nodes  = NODE_MASK_NONE;
	kref_init(&memtype->kref);
	return memtype;
}
EXPORT_SYMBOL_GPL(alloc_memory_type);

void put_memory_type(struct memory_dev_type *memtype)
{
	kref_put(&memtype->kref, release_memtype);
}
EXPORT_SYMBOL_GPL(put_memory_type);

void init_node_memory_type(int node, struct memory_dev_type *memtype)
{

	mutex_lock(&memory_tier_lock);
	__init_node_memory_type(node, memtype);
	mutex_unlock(&memory_tier_lock);
}
EXPORT_SYMBOL_GPL(init_node_memory_type);

void clear_node_memory_type(int node, struct memory_dev_type *memtype)
{
	mutex_lock(&memory_tier_lock);
	if (node_memory_types[node].memtype == memtype || !memtype)
		node_memory_types[node].map_count--;
	/*
	 * If we umapped all the attached devices to this node,
	 * clear the node memory type.
	 */
	if (!node_memory_types[node].map_count) {
		memtype = node_memory_types[node].memtype;
		node_memory_types[node].memtype = NULL;
		put_memory_type(memtype);
	}
	mutex_unlock(&memory_tier_lock);
}
EXPORT_SYMBOL_GPL(clear_node_memory_type);

<<<<<<< HEAD
=======
struct memory_dev_type *mt_find_alloc_memory_type(int adist, struct list_head *memory_types)
{
	struct memory_dev_type *mtype;

	list_for_each_entry(mtype, memory_types, list)
		if (mtype->adistance == adist)
			return mtype;

	mtype = alloc_memory_type(adist);
	if (IS_ERR(mtype))
		return mtype;

	list_add(&mtype->list, memory_types);

	return mtype;
}
EXPORT_SYMBOL_GPL(mt_find_alloc_memory_type);

void mt_put_memory_types(struct list_head *memory_types)
{
	struct memory_dev_type *mtype, *mtn;

	list_for_each_entry_safe(mtype, mtn, memory_types, list) {
		list_del(&mtype->list);
		put_memory_type(mtype);
	}
}
EXPORT_SYMBOL_GPL(mt_put_memory_types);

/*
 * This is invoked via `late_initcall()` to initialize memory tiers for
 * CPU-less memory nodes after driver initialization, which is
 * expected to provide `adistance` algorithms.
 */
static int __init memory_tier_late_init(void)
{
	int nid;

	guard(mutex)(&memory_tier_lock);
	for_each_node_state(nid, N_MEMORY) {
		/*
		 * Some device drivers may have initialized memory tiers
		 * between `memory_tier_init()` and `memory_tier_late_init()`,
		 * potentially bringing online memory nodes and
		 * configuring memory tiers. Exclude them here.
		 */
		if (node_memory_types[nid].memtype)
			continue;

		set_node_memory_tier(nid);
	}

	establish_demotion_targets();

	return 0;
}
late_initcall(memory_tier_late_init);

>>>>>>> 0c383648
static void dump_hmem_attrs(struct access_coordinate *coord, const char *prefix)
{
	pr_info(
"%sread_latency: %u, write_latency: %u, read_bandwidth: %u, write_bandwidth: %u\n",
		prefix, coord->read_latency, coord->write_latency,
		coord->read_bandwidth, coord->write_bandwidth);
}

int mt_set_default_dram_perf(int nid, struct access_coordinate *perf,
			     const char *source)
{
<<<<<<< HEAD
	int rc = 0;

	mutex_lock(&memory_tier_lock);
	if (default_dram_perf_error) {
		rc = -EIO;
		goto out;
	}

	if (perf->read_latency + perf->write_latency == 0 ||
	    perf->read_bandwidth + perf->write_bandwidth == 0) {
		rc = -EINVAL;
		goto out;
	}
=======
	guard(mutex)(&default_dram_perf_lock);
	if (default_dram_perf_error)
		return -EIO;

	if (perf->read_latency + perf->write_latency == 0 ||
	    perf->read_bandwidth + perf->write_bandwidth == 0)
		return -EINVAL;
>>>>>>> 0c383648

	if (default_dram_perf_ref_nid == NUMA_NO_NODE) {
		default_dram_perf = *perf;
		default_dram_perf_ref_nid = nid;
		default_dram_perf_ref_source = kstrdup(source, GFP_KERNEL);
<<<<<<< HEAD
		goto out;
=======
		return 0;
>>>>>>> 0c383648
	}

	/*
	 * The performance of all default DRAM nodes is expected to be
	 * same (that is, the variation is less than 10%).  And it
	 * will be used as base to calculate the abstract distance of
	 * other memory nodes.
	 */
	if (abs(perf->read_latency - default_dram_perf.read_latency) * 10 >
	    default_dram_perf.read_latency ||
	    abs(perf->write_latency - default_dram_perf.write_latency) * 10 >
	    default_dram_perf.write_latency ||
	    abs(perf->read_bandwidth - default_dram_perf.read_bandwidth) * 10 >
	    default_dram_perf.read_bandwidth ||
	    abs(perf->write_bandwidth - default_dram_perf.write_bandwidth) * 10 >
	    default_dram_perf.write_bandwidth) {
		pr_info(
"memory-tiers: the performance of DRAM node %d mismatches that of the reference\n"
"DRAM node %d.\n", nid, default_dram_perf_ref_nid);
		pr_info("  performance of reference DRAM node %d:\n",
			default_dram_perf_ref_nid);
		dump_hmem_attrs(&default_dram_perf, "    ");
		pr_info("  performance of DRAM node %d:\n", nid);
		dump_hmem_attrs(perf, "    ");
		pr_info(
"  disable default DRAM node performance based abstract distance algorithm.\n");
		default_dram_perf_error = true;
<<<<<<< HEAD
		rc = -EINVAL;
	}

out:
	mutex_unlock(&memory_tier_lock);
	return rc;
=======
		return -EINVAL;
	}

	return 0;
>>>>>>> 0c383648
}

int mt_perf_to_adistance(struct access_coordinate *perf, int *adist)
{
<<<<<<< HEAD
	if (default_dram_perf_error)
		return -EIO;

	if (default_dram_perf_ref_nid == NUMA_NO_NODE)
		return -ENOENT;

=======
	guard(mutex)(&default_dram_perf_lock);
	if (default_dram_perf_error)
		return -EIO;

>>>>>>> 0c383648
	if (perf->read_latency + perf->write_latency == 0 ||
	    perf->read_bandwidth + perf->write_bandwidth == 0)
		return -EINVAL;

<<<<<<< HEAD
	mutex_lock(&memory_tier_lock);
=======
	if (default_dram_perf_ref_nid == NUMA_NO_NODE)
		return -ENOENT;

>>>>>>> 0c383648
	/*
	 * The abstract distance of a memory node is in direct proportion to
	 * its memory latency (read + write) and inversely proportional to its
	 * memory bandwidth (read + write).  The abstract distance, memory
	 * latency, and memory bandwidth of the default DRAM nodes are used as
	 * the base.
	 */
	*adist = MEMTIER_ADISTANCE_DRAM *
		(perf->read_latency + perf->write_latency) /
		(default_dram_perf.read_latency + default_dram_perf.write_latency) *
		(default_dram_perf.read_bandwidth + default_dram_perf.write_bandwidth) /
		(perf->read_bandwidth + perf->write_bandwidth);
<<<<<<< HEAD
	mutex_unlock(&memory_tier_lock);
=======
>>>>>>> 0c383648

	return 0;
}
EXPORT_SYMBOL_GPL(mt_perf_to_adistance);

/**
 * register_mt_adistance_algorithm() - Register memory tiering abstract distance algorithm
 * @nb: The notifier block which describe the algorithm
 *
 * Return: 0 on success, errno on error.
 *
 * Every memory tiering abstract distance algorithm provider needs to
 * register the algorithm with register_mt_adistance_algorithm().  To
 * calculate the abstract distance for a specified memory node, the
 * notifier function will be called unless some high priority
 * algorithm has provided result.  The prototype of the notifier
 * function is as follows,
 *
 *   int (*algorithm_notifier)(struct notifier_block *nb,
 *                             unsigned long nid, void *data);
 *
 * Where "nid" specifies the memory node, "data" is the pointer to the
 * returned abstract distance (that is, "int *adist").  If the
 * algorithm provides the result, NOTIFY_STOP should be returned.
 * Otherwise, return_value & %NOTIFY_STOP_MASK == 0 to allow the next
 * algorithm in the chain to provide the result.
 */
int register_mt_adistance_algorithm(struct notifier_block *nb)
{
	return blocking_notifier_chain_register(&mt_adistance_algorithms, nb);
}
EXPORT_SYMBOL_GPL(register_mt_adistance_algorithm);

/**
 * unregister_mt_adistance_algorithm() - Unregister memory tiering abstract distance algorithm
 * @nb: the notifier block which describe the algorithm
 *
 * Return: 0 on success, errno on error.
 */
int unregister_mt_adistance_algorithm(struct notifier_block *nb)
{
	return blocking_notifier_chain_unregister(&mt_adistance_algorithms, nb);
}
EXPORT_SYMBOL_GPL(unregister_mt_adistance_algorithm);

/**
 * mt_calc_adistance() - Calculate abstract distance with registered algorithms
 * @node: the node to calculate abstract distance for
 * @adist: the returned abstract distance
 *
 * Return: if return_value & %NOTIFY_STOP_MASK != 0, then some
 * abstract distance algorithm provides the result, and return it via
 * @adist.  Otherwise, no algorithm can provide the result and @adist
 * will be kept as it is.
 */
int mt_calc_adistance(int node, int *adist)
{
	return blocking_notifier_call_chain(&mt_adistance_algorithms, node, adist);
}
EXPORT_SYMBOL_GPL(mt_calc_adistance);

static int __meminit memtier_hotplug_callback(struct notifier_block *self,
					      unsigned long action, void *_arg)
{
	struct memory_tier *memtier;
	struct memory_notify *arg = _arg;

	/*
	 * Only update the node migration order when a node is
	 * changing status, like online->offline.
	 */
	if (arg->status_change_nid < 0)
		return notifier_from_errno(0);

	switch (action) {
	case MEM_OFFLINE:
		mutex_lock(&memory_tier_lock);
		if (clear_node_memory_tier(arg->status_change_nid))
			establish_demotion_targets();
		mutex_unlock(&memory_tier_lock);
		break;
	case MEM_ONLINE:
		mutex_lock(&memory_tier_lock);
		memtier = set_node_memory_tier(arg->status_change_nid);
		if (!IS_ERR(memtier))
			establish_demotion_targets();
		mutex_unlock(&memory_tier_lock);
		break;
	}

	return notifier_from_errno(0);
}

static int __init memory_tier_init(void)
{
	int ret, node;
	struct memory_tier *memtier;

	ret = subsys_virtual_register(&memory_tier_subsys, NULL);
	if (ret)
		panic("%s() failed to register memory tier subsystem\n", __func__);

#ifdef CONFIG_MIGRATION
	node_demotion = kcalloc(nr_node_ids, sizeof(struct demotion_nodes),
				GFP_KERNEL);
	WARN_ON(!node_demotion);
#endif
	mutex_lock(&memory_tier_lock);
	/*
	 * For now we can have 4 faster memory tiers with smaller adistance
	 * than default DRAM tier.
	 */
	default_dram_type = mt_find_alloc_memory_type(MEMTIER_ADISTANCE_DRAM,
						      &default_memory_types);
	if (IS_ERR(default_dram_type))
		panic("%s() failed to allocate default DRAM tier\n", __func__);

	/*
	 * Look at all the existing N_MEMORY nodes and add them to
	 * default memory tier or to a tier if we already have memory
	 * types assigned.
	 */
	for_each_node_state(node, N_MEMORY) {
		if (!node_state(node, N_CPU))
			/*
			 * Defer memory tier initialization on
			 * CPUless numa nodes. These will be initialized
			 * after firmware and devices are initialized.
			 */
			continue;

		memtier = set_node_memory_tier(node);
		if (IS_ERR(memtier))
			/*
			 * Continue with memtiers we are able to setup
			 */
			break;
	}
	establish_demotion_targets();
	mutex_unlock(&memory_tier_lock);

	hotplug_memory_notifier(memtier_hotplug_callback, MEMTIER_HOTPLUG_PRI);
	return 0;
}
subsys_initcall(memory_tier_init);

bool numa_demotion_enabled = false;

#ifdef CONFIG_MIGRATION
#ifdef CONFIG_SYSFS
static ssize_t demotion_enabled_show(struct kobject *kobj,
				     struct kobj_attribute *attr, char *buf)
{
	return sysfs_emit(buf, "%s\n",
			  numa_demotion_enabled ? "true" : "false");
}

static ssize_t demotion_enabled_store(struct kobject *kobj,
				      struct kobj_attribute *attr,
				      const char *buf, size_t count)
{
	ssize_t ret;

	ret = kstrtobool(buf, &numa_demotion_enabled);
	if (ret)
		return ret;

	return count;
}

static struct kobj_attribute numa_demotion_enabled_attr =
	__ATTR_RW(demotion_enabled);

static struct attribute *numa_attrs[] = {
	&numa_demotion_enabled_attr.attr,
	NULL,
};

static const struct attribute_group numa_attr_group = {
	.attrs = numa_attrs,
};

static int __init numa_init_sysfs(void)
{
	int err;
	struct kobject *numa_kobj;

	numa_kobj = kobject_create_and_add("numa", mm_kobj);
	if (!numa_kobj) {
		pr_err("failed to create numa kobject\n");
		return -ENOMEM;
	}
	err = sysfs_create_group(numa_kobj, &numa_attr_group);
	if (err) {
		pr_err("failed to register numa group\n");
		goto delete_obj;
	}
	return 0;

delete_obj:
	kobject_put(numa_kobj);
	return err;
}
subsys_initcall(numa_init_sysfs);
#endif /* CONFIG_SYSFS */
#endif<|MERGE_RESOLUTION|>--- conflicted
+++ resolved
@@ -113,11 +113,8 @@
 
 static BLOCKING_NOTIFIER_HEAD(mt_adistance_algorithms);
 
-<<<<<<< HEAD
-=======
 /* The lock is used to protect `default_dram_perf*` info and nid. */
 static DEFINE_MUTEX(default_dram_perf_lock);
->>>>>>> 0c383648
 static bool default_dram_perf_error;
 static struct access_coordinate default_dram_perf;
 static int default_dram_perf_ref_nid = NUMA_NO_NODE;
@@ -643,8 +640,6 @@
 }
 EXPORT_SYMBOL_GPL(clear_node_memory_type);
 
-<<<<<<< HEAD
-=======
 struct memory_dev_type *mt_find_alloc_memory_type(int adist, struct list_head *memory_types)
 {
 	struct memory_dev_type *mtype;
@@ -703,7 +698,6 @@
 }
 late_initcall(memory_tier_late_init);
 
->>>>>>> 0c383648
 static void dump_hmem_attrs(struct access_coordinate *coord, const char *prefix)
 {
 	pr_info(
@@ -715,21 +709,6 @@
 int mt_set_default_dram_perf(int nid, struct access_coordinate *perf,
 			     const char *source)
 {
-<<<<<<< HEAD
-	int rc = 0;
-
-	mutex_lock(&memory_tier_lock);
-	if (default_dram_perf_error) {
-		rc = -EIO;
-		goto out;
-	}
-
-	if (perf->read_latency + perf->write_latency == 0 ||
-	    perf->read_bandwidth + perf->write_bandwidth == 0) {
-		rc = -EINVAL;
-		goto out;
-	}
-=======
 	guard(mutex)(&default_dram_perf_lock);
 	if (default_dram_perf_error)
 		return -EIO;
@@ -737,17 +716,12 @@
 	if (perf->read_latency + perf->write_latency == 0 ||
 	    perf->read_bandwidth + perf->write_bandwidth == 0)
 		return -EINVAL;
->>>>>>> 0c383648
 
 	if (default_dram_perf_ref_nid == NUMA_NO_NODE) {
 		default_dram_perf = *perf;
 		default_dram_perf_ref_nid = nid;
 		default_dram_perf_ref_source = kstrdup(source, GFP_KERNEL);
-<<<<<<< HEAD
-		goto out;
-=======
 		return 0;
->>>>>>> 0c383648
 	}
 
 	/*
@@ -775,47 +749,25 @@
 		pr_info(
 "  disable default DRAM node performance based abstract distance algorithm.\n");
 		default_dram_perf_error = true;
-<<<<<<< HEAD
-		rc = -EINVAL;
-	}
-
-out:
-	mutex_unlock(&memory_tier_lock);
-	return rc;
-=======
 		return -EINVAL;
 	}
 
 	return 0;
->>>>>>> 0c383648
 }
 
 int mt_perf_to_adistance(struct access_coordinate *perf, int *adist)
 {
-<<<<<<< HEAD
-	if (default_dram_perf_error)
-		return -EIO;
-
-	if (default_dram_perf_ref_nid == NUMA_NO_NODE)
-		return -ENOENT;
-
-=======
 	guard(mutex)(&default_dram_perf_lock);
 	if (default_dram_perf_error)
 		return -EIO;
 
->>>>>>> 0c383648
 	if (perf->read_latency + perf->write_latency == 0 ||
 	    perf->read_bandwidth + perf->write_bandwidth == 0)
 		return -EINVAL;
 
-<<<<<<< HEAD
-	mutex_lock(&memory_tier_lock);
-=======
 	if (default_dram_perf_ref_nid == NUMA_NO_NODE)
 		return -ENOENT;
 
->>>>>>> 0c383648
 	/*
 	 * The abstract distance of a memory node is in direct proportion to
 	 * its memory latency (read + write) and inversely proportional to its
@@ -828,10 +780,6 @@
 		(default_dram_perf.read_latency + default_dram_perf.write_latency) *
 		(default_dram_perf.read_bandwidth + default_dram_perf.write_bandwidth) /
 		(perf->read_bandwidth + perf->write_bandwidth);
-<<<<<<< HEAD
-	mutex_unlock(&memory_tier_lock);
-=======
->>>>>>> 0c383648
 
 	return 0;
 }
