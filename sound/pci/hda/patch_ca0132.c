--- conflicted
+++ resolved
@@ -4709,13 +4709,10 @@
 	codec->spec = spec;
 	spec->codec = codec;
 
-<<<<<<< HEAD
-=======
 	codec->patch_ops = ca0132_patch_ops;
 	codec->pcm_format_first = 1;
 	codec->no_sticky_stream = 1;
 
->>>>>>> 225068ab
 	/* Detect codec quirk */
 	quirk = snd_pci_quirk_lookup(codec->bus->pci, ca0132_quirks);
 	if (quirk)
@@ -4737,13 +4734,6 @@
 	ca0132_config(codec);
 
 	err = ca0132_prepare_verbs(codec);
-<<<<<<< HEAD
-	if (err < 0)
-		return err;
-
-	err = snd_hda_parse_pin_def_config(codec, &spec->autocfg, NULL);
-=======
->>>>>>> 225068ab
 	if (err < 0)
 		return err;
 
