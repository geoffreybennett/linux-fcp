// SPDX-License-Identifier: GPL-2.0-or-later
/*
 * Universal Interface for Intel High Definition Audio Codec
 *
 * HD audio interface patch for Realtek ALC codecs
 *
 * Copyright (c) 2004 Kailang Yang <kailang@realtek.com.tw>
 *                    PeiSen Hou <pshou@realtek.com.tw>
 *                    Takashi Iwai <tiwai@suse.de>
 *                    Jonathan Woithe <jwoithe@just42.net>
 */

#include <linux/acpi.h>
#include <linux/init.h>
#include <linux/delay.h>
#include <linux/slab.h>
#include <linux/pci.h>
#include <linux/dmi.h>
#include <linux/module.h>
#include <linux/input.h>
#include <linux/leds.h>
#include <linux/ctype.h>
#include <sound/core.h>
#include <sound/jack.h>
#include <sound/hda_codec.h>
#include "hda_local.h"
#include "hda_auto_parser.h"
#include "hda_jack.h"
#include "hda_generic.h"
#include "hda_component.h"

/* keep halting ALC5505 DSP, for power saving */
#define HALT_REALTEK_ALC5505

/* extra amp-initialization sequence types */
enum {
	ALC_INIT_UNDEFINED,
	ALC_INIT_NONE,
	ALC_INIT_DEFAULT,
};

enum {
	ALC_HEADSET_MODE_UNKNOWN,
	ALC_HEADSET_MODE_UNPLUGGED,
	ALC_HEADSET_MODE_HEADSET,
	ALC_HEADSET_MODE_MIC,
	ALC_HEADSET_MODE_HEADPHONE,
};

enum {
	ALC_HEADSET_TYPE_UNKNOWN,
	ALC_HEADSET_TYPE_CTIA,
	ALC_HEADSET_TYPE_OMTP,
};

enum {
	ALC_KEY_MICMUTE_INDEX,
};

struct alc_customize_define {
	unsigned int  sku_cfg;
	unsigned char port_connectivity;
	unsigned char check_sum;
	unsigned char customization;
	unsigned char external_amp;
	unsigned int  enable_pcbeep:1;
	unsigned int  platform_type:1;
	unsigned int  swap:1;
	unsigned int  override:1;
	unsigned int  fixup:1; /* Means that this sku is set by driver, not read from hw */
};

struct alc_coef_led {
	unsigned int idx;
	unsigned int mask;
	unsigned int on;
	unsigned int off;
};

struct alc_spec {
	struct hda_gen_spec gen; /* must be at head */

	/* codec parameterization */
	struct alc_customize_define cdefine;
	unsigned int parse_flags; /* flag for snd_hda_parse_pin_defcfg() */

	/* GPIO bits */
	unsigned int gpio_mask;
	unsigned int gpio_dir;
	unsigned int gpio_data;
	bool gpio_write_delay;	/* add a delay before writing gpio_data */

	/* mute LED for HP laptops, see vref_mute_led_set() */
	int mute_led_polarity;
	int micmute_led_polarity;
	hda_nid_t mute_led_nid;
	hda_nid_t cap_mute_led_nid;

	unsigned int gpio_mute_led_mask;
	unsigned int gpio_mic_led_mask;
	struct alc_coef_led mute_led_coef;
	struct alc_coef_led mic_led_coef;
	struct mutex coef_mutex;

	hda_nid_t headset_mic_pin;
	hda_nid_t headphone_mic_pin;
	int current_headset_mode;
	int current_headset_type;

	/* hooks */
	void (*init_hook)(struct hda_codec *codec);
	void (*power_hook)(struct hda_codec *codec);
	void (*shutup)(struct hda_codec *codec);

	int init_amp;
	int codec_variant;	/* flag for other variants */
	unsigned int has_alc5505_dsp:1;
	unsigned int no_depop_delay:1;
	unsigned int done_hp_init:1;
	unsigned int no_shutup_pins:1;
	unsigned int ultra_low_power:1;
	unsigned int has_hs_key:1;
	unsigned int no_internal_mic_pin:1;
	unsigned int en_3kpull_low:1;

	/* for PLL fix */
	hda_nid_t pll_nid;
	unsigned int pll_coef_idx, pll_coef_bit;
	unsigned int coef0;
	struct input_dev *kb_dev;
	u8 alc_mute_keycode_map[1];

	/* component binding */
	struct hda_component comps[HDA_MAX_COMPONENTS];
};

/*
 * COEF access helper functions
 */

static void coef_mutex_lock(struct hda_codec *codec)
{
	struct alc_spec *spec = codec->spec;

	snd_hda_power_up_pm(codec);
	mutex_lock(&spec->coef_mutex);
}

static void coef_mutex_unlock(struct hda_codec *codec)
{
	struct alc_spec *spec = codec->spec;

	mutex_unlock(&spec->coef_mutex);
	snd_hda_power_down_pm(codec);
}

static int __alc_read_coefex_idx(struct hda_codec *codec, hda_nid_t nid,
				 unsigned int coef_idx)
{
	unsigned int val;

	snd_hda_codec_write(codec, nid, 0, AC_VERB_SET_COEF_INDEX, coef_idx);
	val = snd_hda_codec_read(codec, nid, 0, AC_VERB_GET_PROC_COEF, 0);
	return val;
}

static int alc_read_coefex_idx(struct hda_codec *codec, hda_nid_t nid,
			       unsigned int coef_idx)
{
	unsigned int val;

	coef_mutex_lock(codec);
	val = __alc_read_coefex_idx(codec, nid, coef_idx);
	coef_mutex_unlock(codec);
	return val;
}

#define alc_read_coef_idx(codec, coef_idx) \
	alc_read_coefex_idx(codec, 0x20, coef_idx)

static void __alc_write_coefex_idx(struct hda_codec *codec, hda_nid_t nid,
				   unsigned int coef_idx, unsigned int coef_val)
{
	snd_hda_codec_write(codec, nid, 0, AC_VERB_SET_COEF_INDEX, coef_idx);
	snd_hda_codec_write(codec, nid, 0, AC_VERB_SET_PROC_COEF, coef_val);
}

static void alc_write_coefex_idx(struct hda_codec *codec, hda_nid_t nid,
				 unsigned int coef_idx, unsigned int coef_val)
{
	coef_mutex_lock(codec);
	__alc_write_coefex_idx(codec, nid, coef_idx, coef_val);
	coef_mutex_unlock(codec);
}

#define alc_write_coef_idx(codec, coef_idx, coef_val) \
	alc_write_coefex_idx(codec, 0x20, coef_idx, coef_val)

static void __alc_update_coefex_idx(struct hda_codec *codec, hda_nid_t nid,
				    unsigned int coef_idx, unsigned int mask,
				    unsigned int bits_set)
{
	unsigned int val = __alc_read_coefex_idx(codec, nid, coef_idx);

	if (val != -1)
		__alc_write_coefex_idx(codec, nid, coef_idx,
				       (val & ~mask) | bits_set);
}

static void alc_update_coefex_idx(struct hda_codec *codec, hda_nid_t nid,
				  unsigned int coef_idx, unsigned int mask,
				  unsigned int bits_set)
{
	coef_mutex_lock(codec);
	__alc_update_coefex_idx(codec, nid, coef_idx, mask, bits_set);
	coef_mutex_unlock(codec);
}

#define alc_update_coef_idx(codec, coef_idx, mask, bits_set)	\
	alc_update_coefex_idx(codec, 0x20, coef_idx, mask, bits_set)

/* a special bypass for COEF 0; read the cached value at the second time */
static unsigned int alc_get_coef0(struct hda_codec *codec)
{
	struct alc_spec *spec = codec->spec;

	if (!spec->coef0)
		spec->coef0 = alc_read_coef_idx(codec, 0);
	return spec->coef0;
}

/* coef writes/updates batch */
struct coef_fw {
	unsigned char nid;
	unsigned char idx;
	unsigned short mask;
	unsigned short val;
};

#define UPDATE_COEFEX(_nid, _idx, _mask, _val) \
	{ .nid = (_nid), .idx = (_idx), .mask = (_mask), .val = (_val) }
#define WRITE_COEFEX(_nid, _idx, _val) UPDATE_COEFEX(_nid, _idx, -1, _val)
#define WRITE_COEF(_idx, _val) WRITE_COEFEX(0x20, _idx, _val)
#define UPDATE_COEF(_idx, _mask, _val) UPDATE_COEFEX(0x20, _idx, _mask, _val)

static void alc_process_coef_fw(struct hda_codec *codec,
				const struct coef_fw *fw)
{
	coef_mutex_lock(codec);
	for (; fw->nid; fw++) {
		if (fw->mask == (unsigned short)-1)
			__alc_write_coefex_idx(codec, fw->nid, fw->idx, fw->val);
		else
			__alc_update_coefex_idx(codec, fw->nid, fw->idx,
						fw->mask, fw->val);
	}
	coef_mutex_unlock(codec);
}

/*
 * GPIO setup tables, used in initialization
 */

/* Enable GPIO mask and set output */
static void alc_setup_gpio(struct hda_codec *codec, unsigned int mask)
{
	struct alc_spec *spec = codec->spec;

	spec->gpio_mask |= mask;
	spec->gpio_dir |= mask;
	spec->gpio_data |= mask;
}

static void alc_write_gpio_data(struct hda_codec *codec)
{
	struct alc_spec *spec = codec->spec;

	snd_hda_codec_write(codec, 0x01, 0, AC_VERB_SET_GPIO_DATA,
			    spec->gpio_data);
}

static void alc_update_gpio_data(struct hda_codec *codec, unsigned int mask,
				 bool on)
{
	struct alc_spec *spec = codec->spec;
	unsigned int oldval = spec->gpio_data;

	if (on)
		spec->gpio_data |= mask;
	else
		spec->gpio_data &= ~mask;
	if (oldval != spec->gpio_data)
		alc_write_gpio_data(codec);
}

static void alc_write_gpio(struct hda_codec *codec)
{
	struct alc_spec *spec = codec->spec;

	if (!spec->gpio_mask)
		return;

	snd_hda_codec_write(codec, codec->core.afg, 0,
			    AC_VERB_SET_GPIO_MASK, spec->gpio_mask);
	snd_hda_codec_write(codec, codec->core.afg, 0,
			    AC_VERB_SET_GPIO_DIRECTION, spec->gpio_dir);
	if (spec->gpio_write_delay)
		msleep(1);
	alc_write_gpio_data(codec);
}

static void alc_fixup_gpio(struct hda_codec *codec, int action,
			   unsigned int mask)
{
	if (action == HDA_FIXUP_ACT_PRE_PROBE)
		alc_setup_gpio(codec, mask);
}

static void alc_fixup_gpio1(struct hda_codec *codec,
			    const struct hda_fixup *fix, int action)
{
	alc_fixup_gpio(codec, action, 0x01);
}

static void alc_fixup_gpio2(struct hda_codec *codec,
			    const struct hda_fixup *fix, int action)
{
	alc_fixup_gpio(codec, action, 0x02);
}

static void alc_fixup_gpio3(struct hda_codec *codec,
			    const struct hda_fixup *fix, int action)
{
	alc_fixup_gpio(codec, action, 0x03);
}

static void alc_fixup_gpio4(struct hda_codec *codec,
			    const struct hda_fixup *fix, int action)
{
	alc_fixup_gpio(codec, action, 0x04);
}

static void alc_fixup_micmute_led(struct hda_codec *codec,
				  const struct hda_fixup *fix, int action)
{
	if (action == HDA_FIXUP_ACT_PRE_PROBE)
		snd_hda_gen_add_micmute_led_cdev(codec, NULL);
}

/*
 * Fix hardware PLL issue
 * On some codecs, the analog PLL gating control must be off while
 * the default value is 1.
 */
static void alc_fix_pll(struct hda_codec *codec)
{
	struct alc_spec *spec = codec->spec;

	if (spec->pll_nid)
		alc_update_coefex_idx(codec, spec->pll_nid, spec->pll_coef_idx,
				      1 << spec->pll_coef_bit, 0);
}

static void alc_fix_pll_init(struct hda_codec *codec, hda_nid_t nid,
			     unsigned int coef_idx, unsigned int coef_bit)
{
	struct alc_spec *spec = codec->spec;
	spec->pll_nid = nid;
	spec->pll_coef_idx = coef_idx;
	spec->pll_coef_bit = coef_bit;
	alc_fix_pll(codec);
}

/* update the master volume per volume-knob's unsol event */
static void alc_update_knob_master(struct hda_codec *codec,
				   struct hda_jack_callback *jack)
{
	unsigned int val;
	struct snd_kcontrol *kctl;
	struct snd_ctl_elem_value *uctl;

	kctl = snd_hda_find_mixer_ctl(codec, "Master Playback Volume");
	if (!kctl)
		return;
	uctl = kzalloc(sizeof(*uctl), GFP_KERNEL);
	if (!uctl)
		return;
	val = snd_hda_codec_read(codec, jack->nid, 0,
				 AC_VERB_GET_VOLUME_KNOB_CONTROL, 0);
	val &= HDA_AMP_VOLMASK;
	uctl->value.integer.value[0] = val;
	uctl->value.integer.value[1] = val;
	kctl->put(kctl, uctl);
	kfree(uctl);
}

static void alc880_unsol_event(struct hda_codec *codec, unsigned int res)
{
	/* For some reason, the res given from ALC880 is broken.
	   Here we adjust it properly. */
	snd_hda_jack_unsol_event(codec, res >> 2);
}

/* Change EAPD to verb control */
static void alc_fill_eapd_coef(struct hda_codec *codec)
{
	int coef;

	coef = alc_get_coef0(codec);

	switch (codec->core.vendor_id) {
	case 0x10ec0262:
		alc_update_coef_idx(codec, 0x7, 0, 1<<5);
		break;
	case 0x10ec0267:
	case 0x10ec0268:
		alc_update_coef_idx(codec, 0x7, 0, 1<<13);
		break;
	case 0x10ec0269:
		if ((coef & 0x00f0) == 0x0010)
			alc_update_coef_idx(codec, 0xd, 0, 1<<14);
		if ((coef & 0x00f0) == 0x0020)
			alc_update_coef_idx(codec, 0x4, 1<<15, 0);
		if ((coef & 0x00f0) == 0x0030)
			alc_update_coef_idx(codec, 0x10, 1<<9, 0);
		break;
	case 0x10ec0280:
	case 0x10ec0284:
	case 0x10ec0290:
	case 0x10ec0292:
		alc_update_coef_idx(codec, 0x4, 1<<15, 0);
		break;
	case 0x10ec0225:
	case 0x10ec0295:
	case 0x10ec0299:
		alc_update_coef_idx(codec, 0x67, 0xf000, 0x3000);
		fallthrough;
	case 0x10ec0215:
	case 0x10ec0285:
	case 0x10ec0289:
		alc_update_coef_idx(codec, 0x36, 1<<13, 0);
		fallthrough;
	case 0x10ec0230:
	case 0x10ec0233:
	case 0x10ec0235:
	case 0x10ec0236:
	case 0x10ec0245:
	case 0x10ec0255:
	case 0x10ec0256:
	case 0x19e58326:
	case 0x10ec0257:
	case 0x10ec0282:
	case 0x10ec0283:
	case 0x10ec0286:
	case 0x10ec0288:
	case 0x10ec0298:
	case 0x10ec0300:
		alc_update_coef_idx(codec, 0x10, 1<<9, 0);
		break;
	case 0x10ec0275:
		alc_update_coef_idx(codec, 0xe, 0, 1<<0);
		break;
	case 0x10ec0287:
		alc_update_coef_idx(codec, 0x10, 1<<9, 0);
		alc_write_coef_idx(codec, 0x8, 0x4ab7);
		break;
	case 0x10ec0293:
		alc_update_coef_idx(codec, 0xa, 1<<13, 0);
		break;
	case 0x10ec0234:
	case 0x10ec0274:
	case 0x10ec0294:
	case 0x10ec0700:
	case 0x10ec0701:
	case 0x10ec0703:
	case 0x10ec0711:
		alc_update_coef_idx(codec, 0x10, 1<<15, 0);
		break;
	case 0x10ec0662:
		if ((coef & 0x00f0) == 0x0030)
			alc_update_coef_idx(codec, 0x4, 1<<10, 0); /* EAPD Ctrl */
		break;
	case 0x10ec0272:
	case 0x10ec0273:
	case 0x10ec0663:
	case 0x10ec0665:
	case 0x10ec0670:
	case 0x10ec0671:
	case 0x10ec0672:
		alc_update_coef_idx(codec, 0xd, 0, 1<<14); /* EAPD Ctrl */
		break;
	case 0x10ec0222:
	case 0x10ec0623:
		alc_update_coef_idx(codec, 0x19, 1<<13, 0);
		break;
	case 0x10ec0668:
		alc_update_coef_idx(codec, 0x7, 3<<13, 0);
		break;
	case 0x10ec0867:
		alc_update_coef_idx(codec, 0x4, 1<<10, 0);
		break;
	case 0x10ec0888:
		if ((coef & 0x00f0) == 0x0020 || (coef & 0x00f0) == 0x0030)
			alc_update_coef_idx(codec, 0x7, 1<<5, 0);
		break;
	case 0x10ec0892:
	case 0x10ec0897:
		alc_update_coef_idx(codec, 0x7, 1<<5, 0);
		break;
	case 0x10ec0899:
	case 0x10ec0900:
	case 0x10ec0b00:
	case 0x10ec1168:
	case 0x10ec1220:
		alc_update_coef_idx(codec, 0x7, 1<<1, 0);
		break;
	}
}

/* additional initialization for ALC888 variants */
static void alc888_coef_init(struct hda_codec *codec)
{
	switch (alc_get_coef0(codec) & 0x00f0) {
	/* alc888-VA */
	case 0x00:
	/* alc888-VB */
	case 0x10:
		alc_update_coef_idx(codec, 7, 0, 0x2030); /* Turn EAPD to High */
		break;
	}
}

/* turn on/off EAPD control (only if available) */
static void set_eapd(struct hda_codec *codec, hda_nid_t nid, int on)
{
	if (get_wcaps_type(get_wcaps(codec, nid)) != AC_WID_PIN)
		return;
	if (snd_hda_query_pin_caps(codec, nid) & AC_PINCAP_EAPD)
		snd_hda_codec_write(codec, nid, 0, AC_VERB_SET_EAPD_BTLENABLE,
				    on ? 2 : 0);
}

/* turn on/off EAPD controls of the codec */
static void alc_auto_setup_eapd(struct hda_codec *codec, bool on)
{
	/* We currently only handle front, HP */
	static const hda_nid_t pins[] = {
		0x0f, 0x10, 0x14, 0x15, 0x17, 0
	};
	const hda_nid_t *p;
	for (p = pins; *p; p++)
		set_eapd(codec, *p, on);
}

static int find_ext_mic_pin(struct hda_codec *codec);

static void alc_headset_mic_no_shutup(struct hda_codec *codec)
{
	const struct hda_pincfg *pin;
	int mic_pin = find_ext_mic_pin(codec);
	int i;

	/* don't shut up pins when unloading the driver; otherwise it breaks
	 * the default pin setup at the next load of the driver
	 */
	if (codec->bus->shutdown)
		return;

	snd_array_for_each(&codec->init_pins, i, pin) {
		/* use read here for syncing after issuing each verb */
		if (pin->nid != mic_pin)
			snd_hda_codec_read(codec, pin->nid, 0,
					AC_VERB_SET_PIN_WIDGET_CONTROL, 0);
	}

	codec->pins_shutup = 1;
}

static void alc_shutup_pins(struct hda_codec *codec)
{
	struct alc_spec *spec = codec->spec;

	switch (codec->core.vendor_id) {
	case 0x10ec0236:
	case 0x10ec0256:
	case 0x19e58326:
	case 0x10ec0283:
	case 0x10ec0286:
	case 0x10ec0288:
	case 0x10ec0298:
		alc_headset_mic_no_shutup(codec);
		break;
	default:
		if (!spec->no_shutup_pins)
			snd_hda_shutup_pins(codec);
		break;
	}
}

/* generic shutup callback;
 * just turning off EAPD and a little pause for avoiding pop-noise
 */
static void alc_eapd_shutup(struct hda_codec *codec)
{
	struct alc_spec *spec = codec->spec;

	alc_auto_setup_eapd(codec, false);
	if (!spec->no_depop_delay)
		msleep(200);
	alc_shutup_pins(codec);
}

/* generic EAPD initialization */
static void alc_auto_init_amp(struct hda_codec *codec, int type)
{
	alc_auto_setup_eapd(codec, true);
	alc_write_gpio(codec);
	switch (type) {
	case ALC_INIT_DEFAULT:
		switch (codec->core.vendor_id) {
		case 0x10ec0260:
			alc_update_coefex_idx(codec, 0x1a, 7, 0, 0x2010);
			break;
		case 0x10ec0880:
		case 0x10ec0882:
		case 0x10ec0883:
		case 0x10ec0885:
			alc_update_coef_idx(codec, 7, 0, 0x2030);
			break;
		case 0x10ec0888:
			alc888_coef_init(codec);
			break;
		}
		break;
	}
}

/* get a primary headphone pin if available */
static hda_nid_t alc_get_hp_pin(struct alc_spec *spec)
{
	if (spec->gen.autocfg.hp_pins[0])
		return spec->gen.autocfg.hp_pins[0];
	if (spec->gen.autocfg.line_out_type == AC_JACK_HP_OUT)
		return spec->gen.autocfg.line_out_pins[0];
	return 0;
}

/*
 * Realtek SSID verification
 */

/* Could be any non-zero and even value. When used as fixup, tells
 * the driver to ignore any present sku defines.
 */
#define ALC_FIXUP_SKU_IGNORE (2)

static void alc_fixup_sku_ignore(struct hda_codec *codec,
				 const struct hda_fixup *fix, int action)
{
	struct alc_spec *spec = codec->spec;
	if (action == HDA_FIXUP_ACT_PRE_PROBE) {
		spec->cdefine.fixup = 1;
		spec->cdefine.sku_cfg = ALC_FIXUP_SKU_IGNORE;
	}
}

static void alc_fixup_no_depop_delay(struct hda_codec *codec,
				    const struct hda_fixup *fix, int action)
{
	struct alc_spec *spec = codec->spec;

	if (action == HDA_FIXUP_ACT_PROBE) {
		spec->no_depop_delay = 1;
		codec->depop_delay = 0;
	}
}

static int alc_auto_parse_customize_define(struct hda_codec *codec)
{
	unsigned int ass, tmp, i;
	unsigned nid = 0;
	struct alc_spec *spec = codec->spec;

	spec->cdefine.enable_pcbeep = 1; /* assume always enabled */

	if (spec->cdefine.fixup) {
		ass = spec->cdefine.sku_cfg;
		if (ass == ALC_FIXUP_SKU_IGNORE)
			return -1;
		goto do_sku;
	}

	if (!codec->bus->pci)
		return -1;
	ass = codec->core.subsystem_id & 0xffff;
	if (ass != codec->bus->pci->subsystem_device && (ass & 1))
		goto do_sku;

	nid = 0x1d;
	if (codec->core.vendor_id == 0x10ec0260)
		nid = 0x17;
	ass = snd_hda_codec_get_pincfg(codec, nid);

	if (!(ass & 1)) {
		codec_info(codec, "%s: SKU not ready 0x%08x\n",
			   codec->core.chip_name, ass);
		return -1;
	}

	/* check sum */
	tmp = 0;
	for (i = 1; i < 16; i++) {
		if ((ass >> i) & 1)
			tmp++;
	}
	if (((ass >> 16) & 0xf) != tmp)
		return -1;

	spec->cdefine.port_connectivity = ass >> 30;
	spec->cdefine.enable_pcbeep = (ass & 0x100000) >> 20;
	spec->cdefine.check_sum = (ass >> 16) & 0xf;
	spec->cdefine.customization = ass >> 8;
do_sku:
	spec->cdefine.sku_cfg = ass;
	spec->cdefine.external_amp = (ass & 0x38) >> 3;
	spec->cdefine.platform_type = (ass & 0x4) >> 2;
	spec->cdefine.swap = (ass & 0x2) >> 1;
	spec->cdefine.override = ass & 0x1;

	codec_dbg(codec, "SKU: Nid=0x%x sku_cfg=0x%08x\n",
		   nid, spec->cdefine.sku_cfg);
	codec_dbg(codec, "SKU: port_connectivity=0x%x\n",
		   spec->cdefine.port_connectivity);
	codec_dbg(codec, "SKU: enable_pcbeep=0x%x\n", spec->cdefine.enable_pcbeep);
	codec_dbg(codec, "SKU: check_sum=0x%08x\n", spec->cdefine.check_sum);
	codec_dbg(codec, "SKU: customization=0x%08x\n", spec->cdefine.customization);
	codec_dbg(codec, "SKU: external_amp=0x%x\n", spec->cdefine.external_amp);
	codec_dbg(codec, "SKU: platform_type=0x%x\n", spec->cdefine.platform_type);
	codec_dbg(codec, "SKU: swap=0x%x\n", spec->cdefine.swap);
	codec_dbg(codec, "SKU: override=0x%x\n", spec->cdefine.override);

	return 0;
}

/* return the position of NID in the list, or -1 if not found */
static int find_idx_in_nid_list(hda_nid_t nid, const hda_nid_t *list, int nums)
{
	int i;
	for (i = 0; i < nums; i++)
		if (list[i] == nid)
			return i;
	return -1;
}
/* return true if the given NID is found in the list */
static bool found_in_nid_list(hda_nid_t nid, const hda_nid_t *list, int nums)
{
	return find_idx_in_nid_list(nid, list, nums) >= 0;
}

/* check subsystem ID and set up device-specific initialization;
 * return 1 if initialized, 0 if invalid SSID
 */
/* 32-bit subsystem ID for BIOS loading in HD Audio codec.
 *	31 ~ 16 :	Manufacture ID
 *	15 ~ 8	:	SKU ID
 *	7  ~ 0	:	Assembly ID
 *	port-A --> pin 39/41, port-E --> pin 14/15, port-D --> pin 35/36
 */
static int alc_subsystem_id(struct hda_codec *codec, const hda_nid_t *ports)
{
	unsigned int ass, tmp, i;
	unsigned nid;
	struct alc_spec *spec = codec->spec;

	if (spec->cdefine.fixup) {
		ass = spec->cdefine.sku_cfg;
		if (ass == ALC_FIXUP_SKU_IGNORE)
			return 0;
		goto do_sku;
	}

	ass = codec->core.subsystem_id & 0xffff;
	if (codec->bus->pci &&
	    ass != codec->bus->pci->subsystem_device && (ass & 1))
		goto do_sku;

	/* invalid SSID, check the special NID pin defcfg instead */
	/*
	 * 31~30	: port connectivity
	 * 29~21	: reserve
	 * 20		: PCBEEP input
	 * 19~16	: Check sum (15:1)
	 * 15~1		: Custom
	 * 0		: override
	*/
	nid = 0x1d;
	if (codec->core.vendor_id == 0x10ec0260)
		nid = 0x17;
	ass = snd_hda_codec_get_pincfg(codec, nid);
	codec_dbg(codec,
		  "realtek: No valid SSID, checking pincfg 0x%08x for NID 0x%x\n",
		   ass, nid);
	if (!(ass & 1))
		return 0;
	if ((ass >> 30) != 1)	/* no physical connection */
		return 0;

	/* check sum */
	tmp = 0;
	for (i = 1; i < 16; i++) {
		if ((ass >> i) & 1)
			tmp++;
	}
	if (((ass >> 16) & 0xf) != tmp)
		return 0;
do_sku:
	codec_dbg(codec, "realtek: Enabling init ASM_ID=0x%04x CODEC_ID=%08x\n",
		   ass & 0xffff, codec->core.vendor_id);
	/*
	 * 0 : override
	 * 1 :	Swap Jack
	 * 2 : 0 --> Desktop, 1 --> Laptop
	 * 3~5 : External Amplifier control
	 * 7~6 : Reserved
	*/
	tmp = (ass & 0x38) >> 3;	/* external Amp control */
	if (spec->init_amp == ALC_INIT_UNDEFINED) {
		switch (tmp) {
		case 1:
			alc_setup_gpio(codec, 0x01);
			break;
		case 3:
			alc_setup_gpio(codec, 0x02);
			break;
		case 7:
			alc_setup_gpio(codec, 0x04);
			break;
		case 5:
		default:
			spec->init_amp = ALC_INIT_DEFAULT;
			break;
		}
	}

	/* is laptop or Desktop and enable the function "Mute internal speaker
	 * when the external headphone out jack is plugged"
	 */
	if (!(ass & 0x8000))
		return 1;
	/*
	 * 10~8 : Jack location
	 * 12~11: Headphone out -> 00: PortA, 01: PortE, 02: PortD, 03: Resvered
	 * 14~13: Resvered
	 * 15   : 1 --> enable the function "Mute internal speaker
	 *	        when the external headphone out jack is plugged"
	 */
	if (!alc_get_hp_pin(spec)) {
		hda_nid_t nid;
		tmp = (ass >> 11) & 0x3;	/* HP to chassis */
		nid = ports[tmp];
		if (found_in_nid_list(nid, spec->gen.autocfg.line_out_pins,
				      spec->gen.autocfg.line_outs))
			return 1;
		spec->gen.autocfg.hp_pins[0] = nid;
	}
	return 1;
}

/* Check the validity of ALC subsystem-id
 * ports contains an array of 4 pin NIDs for port-A, E, D and I */
static void alc_ssid_check(struct hda_codec *codec, const hda_nid_t *ports)
{
	if (!alc_subsystem_id(codec, ports)) {
		struct alc_spec *spec = codec->spec;
		if (spec->init_amp == ALC_INIT_UNDEFINED) {
			codec_dbg(codec,
				  "realtek: Enable default setup for auto mode as fallback\n");
			spec->init_amp = ALC_INIT_DEFAULT;
		}
	}
}

/*
 */

static void alc_fixup_inv_dmic(struct hda_codec *codec,
			       const struct hda_fixup *fix, int action)
{
	struct alc_spec *spec = codec->spec;

	spec->gen.inv_dmic_split = 1;
}


static int alc_build_controls(struct hda_codec *codec)
{
	int err;

	err = snd_hda_gen_build_controls(codec);
	if (err < 0)
		return err;

	snd_hda_apply_fixup(codec, HDA_FIXUP_ACT_BUILD);
	return 0;
}


/*
 * Common callbacks
 */

static void alc_pre_init(struct hda_codec *codec)
{
	alc_fill_eapd_coef(codec);
}

#define is_s3_resume(codec) \
	((codec)->core.dev.power.power_state.event == PM_EVENT_RESUME)
#define is_s4_resume(codec) \
	((codec)->core.dev.power.power_state.event == PM_EVENT_RESTORE)
#define is_s4_suspend(codec) \
	((codec)->core.dev.power.power_state.event == PM_EVENT_FREEZE)

static int alc_init(struct hda_codec *codec)
{
	struct alc_spec *spec = codec->spec;

	/* hibernation resume needs the full chip initialization */
	if (is_s4_resume(codec))
		alc_pre_init(codec);

	if (spec->init_hook)
		spec->init_hook(codec);

	spec->gen.skip_verbs = 1; /* applied in below */
	snd_hda_gen_init(codec);
	alc_fix_pll(codec);
	alc_auto_init_amp(codec, spec->init_amp);
	snd_hda_apply_verbs(codec); /* apply verbs here after own init */

	snd_hda_apply_fixup(codec, HDA_FIXUP_ACT_INIT);

	return 0;
}

#define alc_free	snd_hda_gen_free

static inline void alc_shutup(struct hda_codec *codec)
{
	struct alc_spec *spec = codec->spec;

	if (!snd_hda_get_bool_hint(codec, "shutup"))
		return; /* disabled explicitly by hints */

	if (spec && spec->shutup)
		spec->shutup(codec);
	else
		alc_shutup_pins(codec);
}

static void alc_power_eapd(struct hda_codec *codec)
{
	alc_auto_setup_eapd(codec, false);
}

static int alc_suspend(struct hda_codec *codec)
{
	struct alc_spec *spec = codec->spec;
	alc_shutup(codec);
	if (spec && spec->power_hook)
		spec->power_hook(codec);
	return 0;
}

static int alc_resume(struct hda_codec *codec)
{
	struct alc_spec *spec = codec->spec;

	if (!spec->no_depop_delay)
		msleep(150); /* to avoid pop noise */
	codec->patch_ops.init(codec);
	snd_hda_regmap_sync(codec);
	hda_call_check_power_status(codec, 0x01);
	return 0;
}

/*
 */
static const struct hda_codec_ops alc_patch_ops = {
	.build_controls = alc_build_controls,
	.build_pcms = snd_hda_gen_build_pcms,
	.init = alc_init,
	.free = alc_free,
	.unsol_event = snd_hda_jack_unsol_event,
	.resume = alc_resume,
	.suspend = alc_suspend,
	.check_power_status = snd_hda_gen_check_power_status,
};


#define alc_codec_rename(codec, name) snd_hda_codec_set_name(codec, name)

/*
 * Rename codecs appropriately from COEF value or subvendor id
 */
struct alc_codec_rename_table {
	unsigned int vendor_id;
	unsigned short coef_mask;
	unsigned short coef_bits;
	const char *name;
};

struct alc_codec_rename_pci_table {
	unsigned int codec_vendor_id;
	unsigned short pci_subvendor;
	unsigned short pci_subdevice;
	const char *name;
};

static const struct alc_codec_rename_table rename_tbl[] = {
	{ 0x10ec0221, 0xf00f, 0x1003, "ALC231" },
	{ 0x10ec0269, 0xfff0, 0x3010, "ALC277" },
	{ 0x10ec0269, 0xf0f0, 0x2010, "ALC259" },
	{ 0x10ec0269, 0xf0f0, 0x3010, "ALC258" },
	{ 0x10ec0269, 0x00f0, 0x0010, "ALC269VB" },
	{ 0x10ec0269, 0xffff, 0xa023, "ALC259" },
	{ 0x10ec0269, 0xffff, 0x6023, "ALC281X" },
	{ 0x10ec0269, 0x00f0, 0x0020, "ALC269VC" },
	{ 0x10ec0269, 0x00f0, 0x0030, "ALC269VD" },
	{ 0x10ec0662, 0xffff, 0x4020, "ALC656" },
	{ 0x10ec0887, 0x00f0, 0x0030, "ALC887-VD" },
	{ 0x10ec0888, 0x00f0, 0x0030, "ALC888-VD" },
	{ 0x10ec0888, 0xf0f0, 0x3020, "ALC886" },
	{ 0x10ec0899, 0x2000, 0x2000, "ALC899" },
	{ 0x10ec0892, 0xffff, 0x8020, "ALC661" },
	{ 0x10ec0892, 0xffff, 0x8011, "ALC661" },
	{ 0x10ec0892, 0xffff, 0x4011, "ALC656" },
	{ } /* terminator */
};

static const struct alc_codec_rename_pci_table rename_pci_tbl[] = {
	{ 0x10ec0280, 0x1028, 0, "ALC3220" },
	{ 0x10ec0282, 0x1028, 0, "ALC3221" },
	{ 0x10ec0283, 0x1028, 0, "ALC3223" },
	{ 0x10ec0288, 0x1028, 0, "ALC3263" },
	{ 0x10ec0292, 0x1028, 0, "ALC3226" },
	{ 0x10ec0293, 0x1028, 0, "ALC3235" },
	{ 0x10ec0255, 0x1028, 0, "ALC3234" },
	{ 0x10ec0668, 0x1028, 0, "ALC3661" },
	{ 0x10ec0275, 0x1028, 0, "ALC3260" },
	{ 0x10ec0899, 0x1028, 0, "ALC3861" },
	{ 0x10ec0298, 0x1028, 0, "ALC3266" },
	{ 0x10ec0236, 0x1028, 0, "ALC3204" },
	{ 0x10ec0256, 0x1028, 0, "ALC3246" },
	{ 0x10ec0225, 0x1028, 0, "ALC3253" },
	{ 0x10ec0295, 0x1028, 0, "ALC3254" },
	{ 0x10ec0299, 0x1028, 0, "ALC3271" },
	{ 0x10ec0670, 0x1025, 0, "ALC669X" },
	{ 0x10ec0676, 0x1025, 0, "ALC679X" },
	{ 0x10ec0282, 0x1043, 0, "ALC3229" },
	{ 0x10ec0233, 0x1043, 0, "ALC3236" },
	{ 0x10ec0280, 0x103c, 0, "ALC3228" },
	{ 0x10ec0282, 0x103c, 0, "ALC3227" },
	{ 0x10ec0286, 0x103c, 0, "ALC3242" },
	{ 0x10ec0290, 0x103c, 0, "ALC3241" },
	{ 0x10ec0668, 0x103c, 0, "ALC3662" },
	{ 0x10ec0283, 0x17aa, 0, "ALC3239" },
	{ 0x10ec0292, 0x17aa, 0, "ALC3232" },
	{ } /* terminator */
};

static int alc_codec_rename_from_preset(struct hda_codec *codec)
{
	const struct alc_codec_rename_table *p;
	const struct alc_codec_rename_pci_table *q;

	for (p = rename_tbl; p->vendor_id; p++) {
		if (p->vendor_id != codec->core.vendor_id)
			continue;
		if ((alc_get_coef0(codec) & p->coef_mask) == p->coef_bits)
			return alc_codec_rename(codec, p->name);
	}

	if (!codec->bus->pci)
		return 0;
	for (q = rename_pci_tbl; q->codec_vendor_id; q++) {
		if (q->codec_vendor_id != codec->core.vendor_id)
			continue;
		if (q->pci_subvendor != codec->bus->pci->subsystem_vendor)
			continue;
		if (!q->pci_subdevice ||
		    q->pci_subdevice == codec->bus->pci->subsystem_device)
			return alc_codec_rename(codec, q->name);
	}

	return 0;
}


/*
 * Digital-beep handlers
 */
#ifdef CONFIG_SND_HDA_INPUT_BEEP

/* additional beep mixers; private_value will be overwritten */
static const struct snd_kcontrol_new alc_beep_mixer[] = {
	HDA_CODEC_VOLUME("Beep Playback Volume", 0, 0, HDA_INPUT),
	HDA_CODEC_MUTE_BEEP("Beep Playback Switch", 0, 0, HDA_INPUT),
};

/* set up and create beep controls */
static int set_beep_amp(struct alc_spec *spec, hda_nid_t nid,
			int idx, int dir)
{
	struct snd_kcontrol_new *knew;
	unsigned int beep_amp = HDA_COMPOSE_AMP_VAL(nid, 3, idx, dir);
	int i;

	for (i = 0; i < ARRAY_SIZE(alc_beep_mixer); i++) {
		knew = snd_hda_gen_add_kctl(&spec->gen, NULL,
					    &alc_beep_mixer[i]);
		if (!knew)
			return -ENOMEM;
		knew->private_value = beep_amp;
	}
	return 0;
}

static const struct snd_pci_quirk beep_allow_list[] = {
	SND_PCI_QUIRK(0x1043, 0x103c, "ASUS", 1),
	SND_PCI_QUIRK(0x1043, 0x115d, "ASUS", 1),
	SND_PCI_QUIRK(0x1043, 0x829f, "ASUS", 1),
	SND_PCI_QUIRK(0x1043, 0x8376, "EeePC", 1),
	SND_PCI_QUIRK(0x1043, 0x83ce, "EeePC", 1),
	SND_PCI_QUIRK(0x1043, 0x831a, "EeePC", 1),
	SND_PCI_QUIRK(0x1043, 0x834a, "EeePC", 1),
	SND_PCI_QUIRK(0x1458, 0xa002, "GA-MA790X", 1),
	SND_PCI_QUIRK(0x8086, 0xd613, "Intel", 1),
	/* denylist -- no beep available */
	SND_PCI_QUIRK(0x17aa, 0x309e, "Lenovo ThinkCentre M73", 0),
	SND_PCI_QUIRK(0x17aa, 0x30a3, "Lenovo ThinkCentre M93", 0),
	{}
};

static inline int has_cdefine_beep(struct hda_codec *codec)
{
	struct alc_spec *spec = codec->spec;
	const struct snd_pci_quirk *q;
	q = snd_pci_quirk_lookup(codec->bus->pci, beep_allow_list);
	if (q)
		return q->value;
	return spec->cdefine.enable_pcbeep;
}
#else
#define set_beep_amp(spec, nid, idx, dir)	0
#define has_cdefine_beep(codec)		0
#endif

/* parse the BIOS configuration and set up the alc_spec */
/* return 1 if successful, 0 if the proper config is not found,
 * or a negative error code
 */
static int alc_parse_auto_config(struct hda_codec *codec,
				 const hda_nid_t *ignore_nids,
				 const hda_nid_t *ssid_nids)
{
	struct alc_spec *spec = codec->spec;
	struct auto_pin_cfg *cfg = &spec->gen.autocfg;
	int err;

	err = snd_hda_parse_pin_defcfg(codec, cfg, ignore_nids,
				       spec->parse_flags);
	if (err < 0)
		return err;

	if (ssid_nids)
		alc_ssid_check(codec, ssid_nids);

	err = snd_hda_gen_parse_auto_config(codec, cfg);
	if (err < 0)
		return err;

	return 1;
}

/* common preparation job for alc_spec */
static int alc_alloc_spec(struct hda_codec *codec, hda_nid_t mixer_nid)
{
	struct alc_spec *spec = kzalloc(sizeof(*spec), GFP_KERNEL);
	int err;

	if (!spec)
		return -ENOMEM;
	codec->spec = spec;
	snd_hda_gen_spec_init(&spec->gen);
	spec->gen.mixer_nid = mixer_nid;
	spec->gen.own_eapd_ctl = 1;
	codec->single_adc_amp = 1;
	/* FIXME: do we need this for all Realtek codec models? */
	codec->spdif_status_reset = 1;
	codec->forced_resume = 1;
	codec->patch_ops = alc_patch_ops;
	mutex_init(&spec->coef_mutex);

	err = alc_codec_rename_from_preset(codec);
	if (err < 0) {
		kfree(spec);
		return err;
	}
	return 0;
}

static int alc880_parse_auto_config(struct hda_codec *codec)
{
	static const hda_nid_t alc880_ignore[] = { 0x1d, 0 };
	static const hda_nid_t alc880_ssids[] = { 0x15, 0x1b, 0x14, 0 };
	return alc_parse_auto_config(codec, alc880_ignore, alc880_ssids);
}

/*
 * ALC880 fix-ups
 */
enum {
	ALC880_FIXUP_GPIO1,
	ALC880_FIXUP_GPIO2,
	ALC880_FIXUP_MEDION_RIM,
	ALC880_FIXUP_LG,
	ALC880_FIXUP_LG_LW25,
	ALC880_FIXUP_W810,
	ALC880_FIXUP_EAPD_COEF,
	ALC880_FIXUP_TCL_S700,
	ALC880_FIXUP_VOL_KNOB,
	ALC880_FIXUP_FUJITSU,
	ALC880_FIXUP_F1734,
	ALC880_FIXUP_UNIWILL,
	ALC880_FIXUP_UNIWILL_DIG,
	ALC880_FIXUP_Z71V,
	ALC880_FIXUP_ASUS_W5A,
	ALC880_FIXUP_3ST_BASE,
	ALC880_FIXUP_3ST,
	ALC880_FIXUP_3ST_DIG,
	ALC880_FIXUP_5ST_BASE,
	ALC880_FIXUP_5ST,
	ALC880_FIXUP_5ST_DIG,
	ALC880_FIXUP_6ST_BASE,
	ALC880_FIXUP_6ST,
	ALC880_FIXUP_6ST_DIG,
	ALC880_FIXUP_6ST_AUTOMUTE,
};

/* enable the volume-knob widget support on NID 0x21 */
static void alc880_fixup_vol_knob(struct hda_codec *codec,
				  const struct hda_fixup *fix, int action)
{
	if (action == HDA_FIXUP_ACT_PROBE)
		snd_hda_jack_detect_enable_callback(codec, 0x21,
						    alc_update_knob_master);
}

static const struct hda_fixup alc880_fixups[] = {
	[ALC880_FIXUP_GPIO1] = {
		.type = HDA_FIXUP_FUNC,
		.v.func = alc_fixup_gpio1,
	},
	[ALC880_FIXUP_GPIO2] = {
		.type = HDA_FIXUP_FUNC,
		.v.func = alc_fixup_gpio2,
	},
	[ALC880_FIXUP_MEDION_RIM] = {
		.type = HDA_FIXUP_VERBS,
		.v.verbs = (const struct hda_verb[]) {
			{ 0x20, AC_VERB_SET_COEF_INDEX, 0x07 },
			{ 0x20, AC_VERB_SET_PROC_COEF,  0x3060 },
			{ }
		},
		.chained = true,
		.chain_id = ALC880_FIXUP_GPIO2,
	},
	[ALC880_FIXUP_LG] = {
		.type = HDA_FIXUP_PINS,
		.v.pins = (const struct hda_pintbl[]) {
			/* disable bogus unused pins */
			{ 0x16, 0x411111f0 },
			{ 0x18, 0x411111f0 },
			{ 0x1a, 0x411111f0 },
			{ }
		}
	},
	[ALC880_FIXUP_LG_LW25] = {
		.type = HDA_FIXUP_PINS,
		.v.pins = (const struct hda_pintbl[]) {
			{ 0x1a, 0x0181344f }, /* line-in */
			{ 0x1b, 0x0321403f }, /* headphone */
			{ }
		}
	},
	[ALC880_FIXUP_W810] = {
		.type = HDA_FIXUP_PINS,
		.v.pins = (const struct hda_pintbl[]) {
			/* disable bogus unused pins */
			{ 0x17, 0x411111f0 },
			{ }
		},
		.chained = true,
		.chain_id = ALC880_FIXUP_GPIO2,
	},
	[ALC880_FIXUP_EAPD_COEF] = {
		.type = HDA_FIXUP_VERBS,
		.v.verbs = (const struct hda_verb[]) {
			/* change to EAPD mode */
			{ 0x20, AC_VERB_SET_COEF_INDEX, 0x07 },
			{ 0x20, AC_VERB_SET_PROC_COEF,  0x3060 },
			{}
		},
	},
	[ALC880_FIXUP_TCL_S700] = {
		.type = HDA_FIXUP_VERBS,
		.v.verbs = (const struct hda_verb[]) {
			/* change to EAPD mode */
			{ 0x20, AC_VERB_SET_COEF_INDEX, 0x07 },
			{ 0x20, AC_VERB_SET_PROC_COEF,  0x3070 },
			{}
		},
		.chained = true,
		.chain_id = ALC880_FIXUP_GPIO2,
	},
	[ALC880_FIXUP_VOL_KNOB] = {
		.type = HDA_FIXUP_FUNC,
		.v.func = alc880_fixup_vol_knob,
	},
	[ALC880_FIXUP_FUJITSU] = {
		/* override all pins as BIOS on old Amilo is broken */
		.type = HDA_FIXUP_PINS,
		.v.pins = (const struct hda_pintbl[]) {
			{ 0x14, 0x0121401f }, /* HP */
			{ 0x15, 0x99030120 }, /* speaker */
			{ 0x16, 0x99030130 }, /* bass speaker */
			{ 0x17, 0x411111f0 }, /* N/A */
			{ 0x18, 0x411111f0 }, /* N/A */
			{ 0x19, 0x01a19950 }, /* mic-in */
			{ 0x1a, 0x411111f0 }, /* N/A */
			{ 0x1b, 0x411111f0 }, /* N/A */
			{ 0x1c, 0x411111f0 }, /* N/A */
			{ 0x1d, 0x411111f0 }, /* N/A */
			{ 0x1e, 0x01454140 }, /* SPDIF out */
			{ }
		},
		.chained = true,
		.chain_id = ALC880_FIXUP_VOL_KNOB,
	},
	[ALC880_FIXUP_F1734] = {
		/* almost compatible with FUJITSU, but no bass and SPDIF */
		.type = HDA_FIXUP_PINS,
		.v.pins = (const struct hda_pintbl[]) {
			{ 0x14, 0x0121401f }, /* HP */
			{ 0x15, 0x99030120 }, /* speaker */
			{ 0x16, 0x411111f0 }, /* N/A */
			{ 0x17, 0x411111f0 }, /* N/A */
			{ 0x18, 0x411111f0 }, /* N/A */
			{ 0x19, 0x01a19950 }, /* mic-in */
			{ 0x1a, 0x411111f0 }, /* N/A */
			{ 0x1b, 0x411111f0 }, /* N/A */
			{ 0x1c, 0x411111f0 }, /* N/A */
			{ 0x1d, 0x411111f0 }, /* N/A */
			{ 0x1e, 0x411111f0 }, /* N/A */
			{ }
		},
		.chained = true,
		.chain_id = ALC880_FIXUP_VOL_KNOB,
	},
	[ALC880_FIXUP_UNIWILL] = {
		/* need to fix HP and speaker pins to be parsed correctly */
		.type = HDA_FIXUP_PINS,
		.v.pins = (const struct hda_pintbl[]) {
			{ 0x14, 0x0121411f }, /* HP */
			{ 0x15, 0x99030120 }, /* speaker */
			{ 0x16, 0x99030130 }, /* bass speaker */
			{ }
		},
	},
	[ALC880_FIXUP_UNIWILL_DIG] = {
		.type = HDA_FIXUP_PINS,
		.v.pins = (const struct hda_pintbl[]) {
			/* disable bogus unused pins */
			{ 0x17, 0x411111f0 },
			{ 0x19, 0x411111f0 },
			{ 0x1b, 0x411111f0 },
			{ 0x1f, 0x411111f0 },
			{ }
		}
	},
	[ALC880_FIXUP_Z71V] = {
		.type = HDA_FIXUP_PINS,
		.v.pins = (const struct hda_pintbl[]) {
			/* set up the whole pins as BIOS is utterly broken */
			{ 0x14, 0x99030120 }, /* speaker */
			{ 0x15, 0x0121411f }, /* HP */
			{ 0x16, 0x411111f0 }, /* N/A */
			{ 0x17, 0x411111f0 }, /* N/A */
			{ 0x18, 0x01a19950 }, /* mic-in */
			{ 0x19, 0x411111f0 }, /* N/A */
			{ 0x1a, 0x01813031 }, /* line-in */
			{ 0x1b, 0x411111f0 }, /* N/A */
			{ 0x1c, 0x411111f0 }, /* N/A */
			{ 0x1d, 0x411111f0 }, /* N/A */
			{ 0x1e, 0x0144111e }, /* SPDIF */
			{ }
		}
	},
	[ALC880_FIXUP_ASUS_W5A] = {
		.type = HDA_FIXUP_PINS,
		.v.pins = (const struct hda_pintbl[]) {
			/* set up the whole pins as BIOS is utterly broken */
			{ 0x14, 0x0121411f }, /* HP */
			{ 0x15, 0x411111f0 }, /* N/A */
			{ 0x16, 0x411111f0 }, /* N/A */
			{ 0x17, 0x411111f0 }, /* N/A */
			{ 0x18, 0x90a60160 }, /* mic */
			{ 0x19, 0x411111f0 }, /* N/A */
			{ 0x1a, 0x411111f0 }, /* N/A */
			{ 0x1b, 0x411111f0 }, /* N/A */
			{ 0x1c, 0x411111f0 }, /* N/A */
			{ 0x1d, 0x411111f0 }, /* N/A */
			{ 0x1e, 0xb743111e }, /* SPDIF out */
			{ }
		},
		.chained = true,
		.chain_id = ALC880_FIXUP_GPIO1,
	},
	[ALC880_FIXUP_3ST_BASE] = {
		.type = HDA_FIXUP_PINS,
		.v.pins = (const struct hda_pintbl[]) {
			{ 0x14, 0x01014010 }, /* line-out */
			{ 0x15, 0x411111f0 }, /* N/A */
			{ 0x16, 0x411111f0 }, /* N/A */
			{ 0x17, 0x411111f0 }, /* N/A */
			{ 0x18, 0x01a19c30 }, /* mic-in */
			{ 0x19, 0x0121411f }, /* HP */
			{ 0x1a, 0x01813031 }, /* line-in */
			{ 0x1b, 0x02a19c40 }, /* front-mic */
			{ 0x1c, 0x411111f0 }, /* N/A */
			{ 0x1d, 0x411111f0 }, /* N/A */
			/* 0x1e is filled in below */
			{ 0x1f, 0x411111f0 }, /* N/A */
			{ }
		}
	},
	[ALC880_FIXUP_3ST] = {
		.type = HDA_FIXUP_PINS,
		.v.pins = (const struct hda_pintbl[]) {
			{ 0x1e, 0x411111f0 }, /* N/A */
			{ }
		},
		.chained = true,
		.chain_id = ALC880_FIXUP_3ST_BASE,
	},
	[ALC880_FIXUP_3ST_DIG] = {
		.type = HDA_FIXUP_PINS,
		.v.pins = (const struct hda_pintbl[]) {
			{ 0x1e, 0x0144111e }, /* SPDIF */
			{ }
		},
		.chained = true,
		.chain_id = ALC880_FIXUP_3ST_BASE,
	},
	[ALC880_FIXUP_5ST_BASE] = {
		.type = HDA_FIXUP_PINS,
		.v.pins = (const struct hda_pintbl[]) {
			{ 0x14, 0x01014010 }, /* front */
			{ 0x15, 0x411111f0 }, /* N/A */
			{ 0x16, 0x01011411 }, /* CLFE */
			{ 0x17, 0x01016412 }, /* surr */
			{ 0x18, 0x01a19c30 }, /* mic-in */
			{ 0x19, 0x0121411f }, /* HP */
			{ 0x1a, 0x01813031 }, /* line-in */
			{ 0x1b, 0x02a19c40 }, /* front-mic */
			{ 0x1c, 0x411111f0 }, /* N/A */
			{ 0x1d, 0x411111f0 }, /* N/A */
			/* 0x1e is filled in below */
			{ 0x1f, 0x411111f0 }, /* N/A */
			{ }
		}
	},
	[ALC880_FIXUP_5ST] = {
		.type = HDA_FIXUP_PINS,
		.v.pins = (const struct hda_pintbl[]) {
			{ 0x1e, 0x411111f0 }, /* N/A */
			{ }
		},
		.chained = true,
		.chain_id = ALC880_FIXUP_5ST_BASE,
	},
	[ALC880_FIXUP_5ST_DIG] = {
		.type = HDA_FIXUP_PINS,
		.v.pins = (const struct hda_pintbl[]) {
			{ 0x1e, 0x0144111e }, /* SPDIF */
			{ }
		},
		.chained = true,
		.chain_id = ALC880_FIXUP_5ST_BASE,
	},
	[ALC880_FIXUP_6ST_BASE] = {
		.type = HDA_FIXUP_PINS,
		.v.pins = (const struct hda_pintbl[]) {
			{ 0x14, 0x01014010 }, /* front */
			{ 0x15, 0x01016412 }, /* surr */
			{ 0x16, 0x01011411 }, /* CLFE */
			{ 0x17, 0x01012414 }, /* side */
			{ 0x18, 0x01a19c30 }, /* mic-in */
			{ 0x19, 0x02a19c40 }, /* front-mic */
			{ 0x1a, 0x01813031 }, /* line-in */
			{ 0x1b, 0x0121411f }, /* HP */
			{ 0x1c, 0x411111f0 }, /* N/A */
			{ 0x1d, 0x411111f0 }, /* N/A */
			/* 0x1e is filled in below */
			{ 0x1f, 0x411111f0 }, /* N/A */
			{ }
		}
	},
	[ALC880_FIXUP_6ST] = {
		.type = HDA_FIXUP_PINS,
		.v.pins = (const struct hda_pintbl[]) {
			{ 0x1e, 0x411111f0 }, /* N/A */
			{ }
		},
		.chained = true,
		.chain_id = ALC880_FIXUP_6ST_BASE,
	},
	[ALC880_FIXUP_6ST_DIG] = {
		.type = HDA_FIXUP_PINS,
		.v.pins = (const struct hda_pintbl[]) {
			{ 0x1e, 0x0144111e }, /* SPDIF */
			{ }
		},
		.chained = true,
		.chain_id = ALC880_FIXUP_6ST_BASE,
	},
	[ALC880_FIXUP_6ST_AUTOMUTE] = {
		.type = HDA_FIXUP_PINS,
		.v.pins = (const struct hda_pintbl[]) {
			{ 0x1b, 0x0121401f }, /* HP with jack detect */
			{ }
		},
		.chained_before = true,
		.chain_id = ALC880_FIXUP_6ST_BASE,
	},
};

static const struct snd_pci_quirk alc880_fixup_tbl[] = {
	SND_PCI_QUIRK(0x1019, 0x0f69, "Coeus G610P", ALC880_FIXUP_W810),
	SND_PCI_QUIRK(0x1043, 0x10c3, "ASUS W5A", ALC880_FIXUP_ASUS_W5A),
	SND_PCI_QUIRK(0x1043, 0x1964, "ASUS Z71V", ALC880_FIXUP_Z71V),
	SND_PCI_QUIRK_VENDOR(0x1043, "ASUS", ALC880_FIXUP_GPIO1),
	SND_PCI_QUIRK(0x147b, 0x1045, "ABit AA8XE", ALC880_FIXUP_6ST_AUTOMUTE),
	SND_PCI_QUIRK(0x1558, 0x5401, "Clevo GPIO2", ALC880_FIXUP_GPIO2),
	SND_PCI_QUIRK_VENDOR(0x1558, "Clevo", ALC880_FIXUP_EAPD_COEF),
	SND_PCI_QUIRK(0x1584, 0x9050, "Uniwill", ALC880_FIXUP_UNIWILL_DIG),
	SND_PCI_QUIRK(0x1584, 0x9054, "Uniwill", ALC880_FIXUP_F1734),
	SND_PCI_QUIRK(0x1584, 0x9070, "Uniwill", ALC880_FIXUP_UNIWILL),
	SND_PCI_QUIRK(0x1584, 0x9077, "Uniwill P53", ALC880_FIXUP_VOL_KNOB),
	SND_PCI_QUIRK(0x161f, 0x203d, "W810", ALC880_FIXUP_W810),
	SND_PCI_QUIRK(0x161f, 0x205d, "Medion Rim 2150", ALC880_FIXUP_MEDION_RIM),
	SND_PCI_QUIRK(0x1631, 0xe011, "PB 13201056", ALC880_FIXUP_6ST_AUTOMUTE),
	SND_PCI_QUIRK(0x1734, 0x107c, "FSC Amilo M1437", ALC880_FIXUP_FUJITSU),
	SND_PCI_QUIRK(0x1734, 0x1094, "FSC Amilo M1451G", ALC880_FIXUP_FUJITSU),
	SND_PCI_QUIRK(0x1734, 0x10ac, "FSC AMILO Xi 1526", ALC880_FIXUP_F1734),
	SND_PCI_QUIRK(0x1734, 0x10b0, "FSC Amilo Pi1556", ALC880_FIXUP_FUJITSU),
	SND_PCI_QUIRK(0x1854, 0x003b, "LG", ALC880_FIXUP_LG),
	SND_PCI_QUIRK(0x1854, 0x005f, "LG P1 Express", ALC880_FIXUP_LG),
	SND_PCI_QUIRK(0x1854, 0x0068, "LG w1", ALC880_FIXUP_LG),
	SND_PCI_QUIRK(0x1854, 0x0077, "LG LW25", ALC880_FIXUP_LG_LW25),
	SND_PCI_QUIRK(0x19db, 0x4188, "TCL S700", ALC880_FIXUP_TCL_S700),

	/* Below is the copied entries from alc880_quirks.c.
	 * It's not quite sure whether BIOS sets the correct pin-config table
	 * on these machines, thus they are kept to be compatible with
	 * the old static quirks.  Once when it's confirmed to work without
	 * these overrides, it'd be better to remove.
	 */
	SND_PCI_QUIRK(0x1019, 0xa880, "ECS", ALC880_FIXUP_5ST_DIG),
	SND_PCI_QUIRK(0x1019, 0xa884, "Acer APFV", ALC880_FIXUP_6ST),
	SND_PCI_QUIRK(0x1025, 0x0070, "ULI", ALC880_FIXUP_3ST_DIG),
	SND_PCI_QUIRK(0x1025, 0x0077, "ULI", ALC880_FIXUP_6ST_DIG),
	SND_PCI_QUIRK(0x1025, 0x0078, "ULI", ALC880_FIXUP_6ST_DIG),
	SND_PCI_QUIRK(0x1025, 0x0087, "ULI", ALC880_FIXUP_6ST_DIG),
	SND_PCI_QUIRK(0x1025, 0xe309, "ULI", ALC880_FIXUP_3ST_DIG),
	SND_PCI_QUIRK(0x1025, 0xe310, "ULI", ALC880_FIXUP_3ST),
	SND_PCI_QUIRK(0x1039, 0x1234, NULL, ALC880_FIXUP_6ST_DIG),
	SND_PCI_QUIRK(0x104d, 0x81a0, "Sony", ALC880_FIXUP_3ST),
	SND_PCI_QUIRK(0x104d, 0x81d6, "Sony", ALC880_FIXUP_3ST),
	SND_PCI_QUIRK(0x107b, 0x3032, "Gateway", ALC880_FIXUP_5ST),
	SND_PCI_QUIRK(0x107b, 0x3033, "Gateway", ALC880_FIXUP_5ST),
	SND_PCI_QUIRK(0x107b, 0x4039, "Gateway", ALC880_FIXUP_5ST),
	SND_PCI_QUIRK(0x1297, 0xc790, "Shuttle ST20G5", ALC880_FIXUP_6ST_DIG),
	SND_PCI_QUIRK(0x1458, 0xa102, "Gigabyte K8", ALC880_FIXUP_6ST_DIG),
	SND_PCI_QUIRK(0x1462, 0x1150, "MSI", ALC880_FIXUP_6ST_DIG),
	SND_PCI_QUIRK(0x1509, 0x925d, "FIC P4M", ALC880_FIXUP_6ST_DIG),
	SND_PCI_QUIRK(0x1565, 0x8202, "Biostar", ALC880_FIXUP_5ST_DIG),
	SND_PCI_QUIRK(0x1695, 0x400d, "EPoX", ALC880_FIXUP_5ST_DIG),
	SND_PCI_QUIRK(0x1695, 0x4012, "EPox EP-5LDA", ALC880_FIXUP_5ST_DIG),
	SND_PCI_QUIRK(0x2668, 0x8086, NULL, ALC880_FIXUP_6ST_DIG), /* broken BIOS */
	SND_PCI_QUIRK(0x8086, 0x2668, NULL, ALC880_FIXUP_6ST_DIG),
	SND_PCI_QUIRK(0x8086, 0xa100, "Intel mobo", ALC880_FIXUP_5ST_DIG),
	SND_PCI_QUIRK(0x8086, 0xd400, "Intel mobo", ALC880_FIXUP_5ST_DIG),
	SND_PCI_QUIRK(0x8086, 0xd401, "Intel mobo", ALC880_FIXUP_5ST_DIG),
	SND_PCI_QUIRK(0x8086, 0xd402, "Intel mobo", ALC880_FIXUP_3ST_DIG),
	SND_PCI_QUIRK(0x8086, 0xe224, "Intel mobo", ALC880_FIXUP_5ST_DIG),
	SND_PCI_QUIRK(0x8086, 0xe305, "Intel mobo", ALC880_FIXUP_3ST_DIG),
	SND_PCI_QUIRK(0x8086, 0xe308, "Intel mobo", ALC880_FIXUP_3ST_DIG),
	SND_PCI_QUIRK(0x8086, 0xe400, "Intel mobo", ALC880_FIXUP_5ST_DIG),
	SND_PCI_QUIRK(0x8086, 0xe401, "Intel mobo", ALC880_FIXUP_5ST_DIG),
	SND_PCI_QUIRK(0x8086, 0xe402, "Intel mobo", ALC880_FIXUP_5ST_DIG),
	/* default Intel */
	SND_PCI_QUIRK_VENDOR(0x8086, "Intel mobo", ALC880_FIXUP_3ST),
	SND_PCI_QUIRK(0xa0a0, 0x0560, "AOpen i915GMm-HFS", ALC880_FIXUP_5ST_DIG),
	SND_PCI_QUIRK(0xe803, 0x1019, NULL, ALC880_FIXUP_6ST_DIG),
	{}
};

static const struct hda_model_fixup alc880_fixup_models[] = {
	{.id = ALC880_FIXUP_3ST, .name = "3stack"},
	{.id = ALC880_FIXUP_3ST_DIG, .name = "3stack-digout"},
	{.id = ALC880_FIXUP_5ST, .name = "5stack"},
	{.id = ALC880_FIXUP_5ST_DIG, .name = "5stack-digout"},
	{.id = ALC880_FIXUP_6ST, .name = "6stack"},
	{.id = ALC880_FIXUP_6ST_DIG, .name = "6stack-digout"},
	{.id = ALC880_FIXUP_6ST_AUTOMUTE, .name = "6stack-automute"},
	{}
};


/*
 * OK, here we have finally the patch for ALC880
 */
static int patch_alc880(struct hda_codec *codec)
{
	struct alc_spec *spec;
	int err;

	err = alc_alloc_spec(codec, 0x0b);
	if (err < 0)
		return err;

	spec = codec->spec;
	spec->gen.need_dac_fix = 1;
	spec->gen.beep_nid = 0x01;

	codec->patch_ops.unsol_event = alc880_unsol_event;

	alc_pre_init(codec);

	snd_hda_pick_fixup(codec, alc880_fixup_models, alc880_fixup_tbl,
		       alc880_fixups);
	snd_hda_apply_fixup(codec, HDA_FIXUP_ACT_PRE_PROBE);

	/* automatic parse from the BIOS config */
	err = alc880_parse_auto_config(codec);
	if (err < 0)
		goto error;

	if (!spec->gen.no_analog) {
		err = set_beep_amp(spec, 0x0b, 0x05, HDA_INPUT);
		if (err < 0)
			goto error;
	}

	snd_hda_apply_fixup(codec, HDA_FIXUP_ACT_PROBE);

	return 0;

 error:
	alc_free(codec);
	return err;
}


/*
 * ALC260 support
 */
static int alc260_parse_auto_config(struct hda_codec *codec)
{
	static const hda_nid_t alc260_ignore[] = { 0x17, 0 };
	static const hda_nid_t alc260_ssids[] = { 0x10, 0x15, 0x0f, 0 };
	return alc_parse_auto_config(codec, alc260_ignore, alc260_ssids);
}

/*
 * Pin config fixes
 */
enum {
	ALC260_FIXUP_HP_DC5750,
	ALC260_FIXUP_HP_PIN_0F,
	ALC260_FIXUP_COEF,
	ALC260_FIXUP_GPIO1,
	ALC260_FIXUP_GPIO1_TOGGLE,
	ALC260_FIXUP_REPLACER,
	ALC260_FIXUP_HP_B1900,
	ALC260_FIXUP_KN1,
	ALC260_FIXUP_FSC_S7020,
	ALC260_FIXUP_FSC_S7020_JWSE,
	ALC260_FIXUP_VAIO_PINS,
};

static void alc260_gpio1_automute(struct hda_codec *codec)
{
	struct alc_spec *spec = codec->spec;

	alc_update_gpio_data(codec, 0x01, spec->gen.hp_jack_present);
}

static void alc260_fixup_gpio1_toggle(struct hda_codec *codec,
				      const struct hda_fixup *fix, int action)
{
	struct alc_spec *spec = codec->spec;
	if (action == HDA_FIXUP_ACT_PROBE) {
		/* although the machine has only one output pin, we need to
		 * toggle GPIO1 according to the jack state
		 */
		spec->gen.automute_hook = alc260_gpio1_automute;
		spec->gen.detect_hp = 1;
		spec->gen.automute_speaker = 1;
		spec->gen.autocfg.hp_pins[0] = 0x0f; /* copy it for automute */
		snd_hda_jack_detect_enable_callback(codec, 0x0f,
						    snd_hda_gen_hp_automute);
		alc_setup_gpio(codec, 0x01);
	}
}

static void alc260_fixup_kn1(struct hda_codec *codec,
			     const struct hda_fixup *fix, int action)
{
	struct alc_spec *spec = codec->spec;
	static const struct hda_pintbl pincfgs[] = {
		{ 0x0f, 0x02214000 }, /* HP/speaker */
		{ 0x12, 0x90a60160 }, /* int mic */
		{ 0x13, 0x02a19000 }, /* ext mic */
		{ 0x18, 0x01446000 }, /* SPDIF out */
		/* disable bogus I/O pins */
		{ 0x10, 0x411111f0 },
		{ 0x11, 0x411111f0 },
		{ 0x14, 0x411111f0 },
		{ 0x15, 0x411111f0 },
		{ 0x16, 0x411111f0 },
		{ 0x17, 0x411111f0 },
		{ 0x19, 0x411111f0 },
		{ }
	};

	switch (action) {
	case HDA_FIXUP_ACT_PRE_PROBE:
		snd_hda_apply_pincfgs(codec, pincfgs);
		spec->init_amp = ALC_INIT_NONE;
		break;
	}
}

static void alc260_fixup_fsc_s7020(struct hda_codec *codec,
				   const struct hda_fixup *fix, int action)
{
	struct alc_spec *spec = codec->spec;
	if (action == HDA_FIXUP_ACT_PRE_PROBE)
		spec->init_amp = ALC_INIT_NONE;
}

static void alc260_fixup_fsc_s7020_jwse(struct hda_codec *codec,
				   const struct hda_fixup *fix, int action)
{
	struct alc_spec *spec = codec->spec;
	if (action == HDA_FIXUP_ACT_PRE_PROBE) {
		spec->gen.add_jack_modes = 1;
		spec->gen.hp_mic = 1;
	}
}

static const struct hda_fixup alc260_fixups[] = {
	[ALC260_FIXUP_HP_DC5750] = {
		.type = HDA_FIXUP_PINS,
		.v.pins = (const struct hda_pintbl[]) {
			{ 0x11, 0x90130110 }, /* speaker */
			{ }
		}
	},
	[ALC260_FIXUP_HP_PIN_0F] = {
		.type = HDA_FIXUP_PINS,
		.v.pins = (const struct hda_pintbl[]) {
			{ 0x0f, 0x01214000 }, /* HP */
			{ }
		}
	},
	[ALC260_FIXUP_COEF] = {
		.type = HDA_FIXUP_VERBS,
		.v.verbs = (const struct hda_verb[]) {
			{ 0x1a, AC_VERB_SET_COEF_INDEX, 0x07 },
			{ 0x1a, AC_VERB_SET_PROC_COEF,  0x3040 },
			{ }
		},
	},
	[ALC260_FIXUP_GPIO1] = {
		.type = HDA_FIXUP_FUNC,
		.v.func = alc_fixup_gpio1,
	},
	[ALC260_FIXUP_GPIO1_TOGGLE] = {
		.type = HDA_FIXUP_FUNC,
		.v.func = alc260_fixup_gpio1_toggle,
		.chained = true,
		.chain_id = ALC260_FIXUP_HP_PIN_0F,
	},
	[ALC260_FIXUP_REPLACER] = {
		.type = HDA_FIXUP_VERBS,
		.v.verbs = (const struct hda_verb[]) {
			{ 0x1a, AC_VERB_SET_COEF_INDEX, 0x07 },
			{ 0x1a, AC_VERB_SET_PROC_COEF,  0x3050 },
			{ }
		},
		.chained = true,
		.chain_id = ALC260_FIXUP_GPIO1_TOGGLE,
	},
	[ALC260_FIXUP_HP_B1900] = {
		.type = HDA_FIXUP_FUNC,
		.v.func = alc260_fixup_gpio1_toggle,
		.chained = true,
		.chain_id = ALC260_FIXUP_COEF,
	},
	[ALC260_FIXUP_KN1] = {
		.type = HDA_FIXUP_FUNC,
		.v.func = alc260_fixup_kn1,
	},
	[ALC260_FIXUP_FSC_S7020] = {
		.type = HDA_FIXUP_FUNC,
		.v.func = alc260_fixup_fsc_s7020,
	},
	[ALC260_FIXUP_FSC_S7020_JWSE] = {
		.type = HDA_FIXUP_FUNC,
		.v.func = alc260_fixup_fsc_s7020_jwse,
		.chained = true,
		.chain_id = ALC260_FIXUP_FSC_S7020,
	},
	[ALC260_FIXUP_VAIO_PINS] = {
		.type = HDA_FIXUP_PINS,
		.v.pins = (const struct hda_pintbl[]) {
			/* Pin configs are missing completely on some VAIOs */
			{ 0x0f, 0x01211020 },
			{ 0x10, 0x0001003f },
			{ 0x11, 0x411111f0 },
			{ 0x12, 0x01a15930 },
			{ 0x13, 0x411111f0 },
			{ 0x14, 0x411111f0 },
			{ 0x15, 0x411111f0 },
			{ 0x16, 0x411111f0 },
			{ 0x17, 0x411111f0 },
			{ 0x18, 0x411111f0 },
			{ 0x19, 0x411111f0 },
			{ }
		}
	},
};

static const struct snd_pci_quirk alc260_fixup_tbl[] = {
	SND_PCI_QUIRK(0x1025, 0x007b, "Acer C20x", ALC260_FIXUP_GPIO1),
	SND_PCI_QUIRK(0x1025, 0x007f, "Acer Aspire 9500", ALC260_FIXUP_COEF),
	SND_PCI_QUIRK(0x1025, 0x008f, "Acer", ALC260_FIXUP_GPIO1),
	SND_PCI_QUIRK(0x103c, 0x280a, "HP dc5750", ALC260_FIXUP_HP_DC5750),
	SND_PCI_QUIRK(0x103c, 0x30ba, "HP Presario B1900", ALC260_FIXUP_HP_B1900),
	SND_PCI_QUIRK(0x104d, 0x81bb, "Sony VAIO", ALC260_FIXUP_VAIO_PINS),
	SND_PCI_QUIRK(0x104d, 0x81e2, "Sony VAIO TX", ALC260_FIXUP_HP_PIN_0F),
	SND_PCI_QUIRK(0x10cf, 0x1326, "FSC LifeBook S7020", ALC260_FIXUP_FSC_S7020),
	SND_PCI_QUIRK(0x1509, 0x4540, "Favorit 100XS", ALC260_FIXUP_GPIO1),
	SND_PCI_QUIRK(0x152d, 0x0729, "Quanta KN1", ALC260_FIXUP_KN1),
	SND_PCI_QUIRK(0x161f, 0x2057, "Replacer 672V", ALC260_FIXUP_REPLACER),
	SND_PCI_QUIRK(0x1631, 0xc017, "PB V7900", ALC260_FIXUP_COEF),
	{}
};

static const struct hda_model_fixup alc260_fixup_models[] = {
	{.id = ALC260_FIXUP_GPIO1, .name = "gpio1"},
	{.id = ALC260_FIXUP_COEF, .name = "coef"},
	{.id = ALC260_FIXUP_FSC_S7020, .name = "fujitsu"},
	{.id = ALC260_FIXUP_FSC_S7020_JWSE, .name = "fujitsu-jwse"},
	{}
};

/*
 */
static int patch_alc260(struct hda_codec *codec)
{
	struct alc_spec *spec;
	int err;

	err = alc_alloc_spec(codec, 0x07);
	if (err < 0)
		return err;

	spec = codec->spec;
	/* as quite a few machines require HP amp for speaker outputs,
	 * it's easier to enable it unconditionally; even if it's unneeded,
	 * it's almost harmless.
	 */
	spec->gen.prefer_hp_amp = 1;
	spec->gen.beep_nid = 0x01;

	spec->shutup = alc_eapd_shutup;

	alc_pre_init(codec);

	snd_hda_pick_fixup(codec, alc260_fixup_models, alc260_fixup_tbl,
			   alc260_fixups);
	snd_hda_apply_fixup(codec, HDA_FIXUP_ACT_PRE_PROBE);

	/* automatic parse from the BIOS config */
	err = alc260_parse_auto_config(codec);
	if (err < 0)
		goto error;

	if (!spec->gen.no_analog) {
		err = set_beep_amp(spec, 0x07, 0x05, HDA_INPUT);
		if (err < 0)
			goto error;
	}

	snd_hda_apply_fixup(codec, HDA_FIXUP_ACT_PROBE);

	return 0;

 error:
	alc_free(codec);
	return err;
}


/*
 * ALC882/883/885/888/889 support
 *
 * ALC882 is almost identical with ALC880 but has cleaner and more flexible
 * configuration.  Each pin widget can choose any input DACs and a mixer.
 * Each ADC is connected from a mixer of all inputs.  This makes possible
 * 6-channel independent captures.
 *
 * In addition, an independent DAC for the multi-playback (not used in this
 * driver yet).
 */

/*
 * Pin config fixes
 */
enum {
	ALC882_FIXUP_ABIT_AW9D_MAX,
	ALC882_FIXUP_LENOVO_Y530,
	ALC882_FIXUP_PB_M5210,
	ALC882_FIXUP_ACER_ASPIRE_7736,
	ALC882_FIXUP_ASUS_W90V,
	ALC889_FIXUP_CD,
	ALC889_FIXUP_FRONT_HP_NO_PRESENCE,
	ALC889_FIXUP_VAIO_TT,
	ALC888_FIXUP_EEE1601,
	ALC886_FIXUP_EAPD,
	ALC882_FIXUP_EAPD,
	ALC883_FIXUP_EAPD,
	ALC883_FIXUP_ACER_EAPD,
	ALC882_FIXUP_GPIO1,
	ALC882_FIXUP_GPIO2,
	ALC882_FIXUP_GPIO3,
	ALC889_FIXUP_COEF,
	ALC882_FIXUP_ASUS_W2JC,
	ALC882_FIXUP_ACER_ASPIRE_4930G,
	ALC882_FIXUP_ACER_ASPIRE_8930G,
	ALC882_FIXUP_ASPIRE_8930G_VERBS,
	ALC885_FIXUP_MACPRO_GPIO,
	ALC889_FIXUP_DAC_ROUTE,
	ALC889_FIXUP_MBP_VREF,
	ALC889_FIXUP_IMAC91_VREF,
	ALC889_FIXUP_MBA11_VREF,
	ALC889_FIXUP_MBA21_VREF,
	ALC889_FIXUP_MP11_VREF,
	ALC889_FIXUP_MP41_VREF,
	ALC882_FIXUP_INV_DMIC,
	ALC882_FIXUP_NO_PRIMARY_HP,
	ALC887_FIXUP_ASUS_BASS,
	ALC887_FIXUP_BASS_CHMAP,
	ALC1220_FIXUP_GB_DUAL_CODECS,
	ALC1220_FIXUP_GB_X570,
	ALC1220_FIXUP_CLEVO_P950,
	ALC1220_FIXUP_CLEVO_PB51ED,
	ALC1220_FIXUP_CLEVO_PB51ED_PINS,
	ALC887_FIXUP_ASUS_AUDIO,
	ALC887_FIXUP_ASUS_HMIC,
	ALCS1200A_FIXUP_MIC_VREF,
	ALC888VD_FIXUP_MIC_100VREF,
};

static void alc889_fixup_coef(struct hda_codec *codec,
			      const struct hda_fixup *fix, int action)
{
	if (action != HDA_FIXUP_ACT_INIT)
		return;
	alc_update_coef_idx(codec, 7, 0, 0x2030);
}

/* set up GPIO at initialization */
static void alc885_fixup_macpro_gpio(struct hda_codec *codec,
				     const struct hda_fixup *fix, int action)
{
	struct alc_spec *spec = codec->spec;

	spec->gpio_write_delay = true;
	alc_fixup_gpio3(codec, fix, action);
}

/* Fix the connection of some pins for ALC889:
 * At least, Acer Aspire 5935 shows the connections to DAC3/4 don't
 * work correctly (bko#42740)
 */
static void alc889_fixup_dac_route(struct hda_codec *codec,
				   const struct hda_fixup *fix, int action)
{
	if (action == HDA_FIXUP_ACT_PRE_PROBE) {
		/* fake the connections during parsing the tree */
		static const hda_nid_t conn1[] = { 0x0c, 0x0d };
		static const hda_nid_t conn2[] = { 0x0e, 0x0f };
		snd_hda_override_conn_list(codec, 0x14, ARRAY_SIZE(conn1), conn1);
		snd_hda_override_conn_list(codec, 0x15, ARRAY_SIZE(conn1), conn1);
		snd_hda_override_conn_list(codec, 0x18, ARRAY_SIZE(conn2), conn2);
		snd_hda_override_conn_list(codec, 0x1a, ARRAY_SIZE(conn2), conn2);
	} else if (action == HDA_FIXUP_ACT_PROBE) {
		/* restore the connections */
		static const hda_nid_t conn[] = { 0x0c, 0x0d, 0x0e, 0x0f, 0x26 };
		snd_hda_override_conn_list(codec, 0x14, ARRAY_SIZE(conn), conn);
		snd_hda_override_conn_list(codec, 0x15, ARRAY_SIZE(conn), conn);
		snd_hda_override_conn_list(codec, 0x18, ARRAY_SIZE(conn), conn);
		snd_hda_override_conn_list(codec, 0x1a, ARRAY_SIZE(conn), conn);
	}
}

/* Set VREF on HP pin */
static void alc889_fixup_mbp_vref(struct hda_codec *codec,
				  const struct hda_fixup *fix, int action)
{
	static const hda_nid_t nids[] = { 0x14, 0x15, 0x19 };
	struct alc_spec *spec = codec->spec;
	int i;

	if (action != HDA_FIXUP_ACT_INIT)
		return;
	for (i = 0; i < ARRAY_SIZE(nids); i++) {
		unsigned int val = snd_hda_codec_get_pincfg(codec, nids[i]);
		if (get_defcfg_device(val) != AC_JACK_HP_OUT)
			continue;
		val = snd_hda_codec_get_pin_target(codec, nids[i]);
		val |= AC_PINCTL_VREF_80;
		snd_hda_set_pin_ctl(codec, nids[i], val);
		spec->gen.keep_vref_in_automute = 1;
		break;
	}
}

static void alc889_fixup_mac_pins(struct hda_codec *codec,
				  const hda_nid_t *nids, int num_nids)
{
	struct alc_spec *spec = codec->spec;
	int i;

	for (i = 0; i < num_nids; i++) {
		unsigned int val;
		val = snd_hda_codec_get_pin_target(codec, nids[i]);
		val |= AC_PINCTL_VREF_50;
		snd_hda_set_pin_ctl(codec, nids[i], val);
	}
	spec->gen.keep_vref_in_automute = 1;
}

/* Set VREF on speaker pins on imac91 */
static void alc889_fixup_imac91_vref(struct hda_codec *codec,
				     const struct hda_fixup *fix, int action)
{
	static const hda_nid_t nids[] = { 0x18, 0x1a };

	if (action == HDA_FIXUP_ACT_INIT)
		alc889_fixup_mac_pins(codec, nids, ARRAY_SIZE(nids));
}

/* Set VREF on speaker pins on mba11 */
static void alc889_fixup_mba11_vref(struct hda_codec *codec,
				    const struct hda_fixup *fix, int action)
{
	static const hda_nid_t nids[] = { 0x18 };

	if (action == HDA_FIXUP_ACT_INIT)
		alc889_fixup_mac_pins(codec, nids, ARRAY_SIZE(nids));
}

/* Set VREF on speaker pins on mba21 */
static void alc889_fixup_mba21_vref(struct hda_codec *codec,
				    const struct hda_fixup *fix, int action)
{
	static const hda_nid_t nids[] = { 0x18, 0x19 };

	if (action == HDA_FIXUP_ACT_INIT)
		alc889_fixup_mac_pins(codec, nids, ARRAY_SIZE(nids));
}

/* Don't take HP output as primary
 * Strangely, the speaker output doesn't work on Vaio Z and some Vaio
 * all-in-one desktop PCs (for example VGC-LN51JGB) through DAC 0x05
 */
static void alc882_fixup_no_primary_hp(struct hda_codec *codec,
				       const struct hda_fixup *fix, int action)
{
	struct alc_spec *spec = codec->spec;
	if (action == HDA_FIXUP_ACT_PRE_PROBE) {
		spec->gen.no_primary_hp = 1;
		spec->gen.no_multi_io = 1;
	}
}

static void alc_fixup_bass_chmap(struct hda_codec *codec,
				 const struct hda_fixup *fix, int action);

/* For dual-codec configuration, we need to disable some features to avoid
 * conflicts of kctls and PCM streams
 */
static void alc_fixup_dual_codecs(struct hda_codec *codec,
				  const struct hda_fixup *fix, int action)
{
	struct alc_spec *spec = codec->spec;

	if (action != HDA_FIXUP_ACT_PRE_PROBE)
		return;
	/* disable vmaster */
	spec->gen.suppress_vmaster = 1;
	/* auto-mute and auto-mic switch don't work with multiple codecs */
	spec->gen.suppress_auto_mute = 1;
	spec->gen.suppress_auto_mic = 1;
	/* disable aamix as well */
	spec->gen.mixer_nid = 0;
	/* add location prefix to avoid conflicts */
	codec->force_pin_prefix = 1;
}

static void rename_ctl(struct hda_codec *codec, const char *oldname,
		       const char *newname)
{
	struct snd_kcontrol *kctl;

	kctl = snd_hda_find_mixer_ctl(codec, oldname);
	if (kctl)
		snd_ctl_rename(codec->card, kctl, newname);
}

static void alc1220_fixup_gb_dual_codecs(struct hda_codec *codec,
					 const struct hda_fixup *fix,
					 int action)
{
	alc_fixup_dual_codecs(codec, fix, action);
	switch (action) {
	case HDA_FIXUP_ACT_PRE_PROBE:
		/* override card longname to provide a unique UCM profile */
		strcpy(codec->card->longname, "HDAudio-Gigabyte-ALC1220DualCodecs");
		break;
	case HDA_FIXUP_ACT_BUILD:
		/* rename Capture controls depending on the codec */
		rename_ctl(codec, "Capture Volume",
			   codec->addr == 0 ?
			   "Rear-Panel Capture Volume" :
			   "Front-Panel Capture Volume");
		rename_ctl(codec, "Capture Switch",
			   codec->addr == 0 ?
			   "Rear-Panel Capture Switch" :
			   "Front-Panel Capture Switch");
		break;
	}
}

static void alc1220_fixup_gb_x570(struct hda_codec *codec,
				     const struct hda_fixup *fix,
				     int action)
{
	static const hda_nid_t conn1[] = { 0x0c };
	static const struct coef_fw gb_x570_coefs[] = {
		WRITE_COEF(0x07, 0x03c0),
		WRITE_COEF(0x1a, 0x01c1),
		WRITE_COEF(0x1b, 0x0202),
		WRITE_COEF(0x43, 0x3005),
		{}
	};

	switch (action) {
	case HDA_FIXUP_ACT_PRE_PROBE:
		snd_hda_override_conn_list(codec, 0x14, ARRAY_SIZE(conn1), conn1);
		snd_hda_override_conn_list(codec, 0x1b, ARRAY_SIZE(conn1), conn1);
		break;
	case HDA_FIXUP_ACT_INIT:
		alc_process_coef_fw(codec, gb_x570_coefs);
		break;
	}
}

static void alc1220_fixup_clevo_p950(struct hda_codec *codec,
				     const struct hda_fixup *fix,
				     int action)
{
	static const hda_nid_t conn1[] = { 0x0c };

	if (action != HDA_FIXUP_ACT_PRE_PROBE)
		return;

	alc_update_coef_idx(codec, 0x7, 0, 0x3c3);
	/* We therefore want to make sure 0x14 (front headphone) and
	 * 0x1b (speakers) use the stereo DAC 0x02
	 */
	snd_hda_override_conn_list(codec, 0x14, ARRAY_SIZE(conn1), conn1);
	snd_hda_override_conn_list(codec, 0x1b, ARRAY_SIZE(conn1), conn1);
}

static void alc_fixup_headset_mode_no_hp_mic(struct hda_codec *codec,
				const struct hda_fixup *fix, int action);

static void alc1220_fixup_clevo_pb51ed(struct hda_codec *codec,
				     const struct hda_fixup *fix,
				     int action)
{
	alc1220_fixup_clevo_p950(codec, fix, action);
	alc_fixup_headset_mode_no_hp_mic(codec, fix, action);
}

static void alc887_asus_hp_automute_hook(struct hda_codec *codec,
					 struct hda_jack_callback *jack)
{
	struct alc_spec *spec = codec->spec;
	unsigned int vref;

	snd_hda_gen_hp_automute(codec, jack);

	if (spec->gen.hp_jack_present)
		vref = AC_PINCTL_VREF_80;
	else
		vref = AC_PINCTL_VREF_HIZ;
	snd_hda_set_pin_ctl(codec, 0x19, PIN_HP | vref);
}

static void alc887_fixup_asus_jack(struct hda_codec *codec,
				     const struct hda_fixup *fix, int action)
{
	struct alc_spec *spec = codec->spec;
	if (action != HDA_FIXUP_ACT_PROBE)
		return;
	snd_hda_set_pin_ctl_cache(codec, 0x1b, PIN_HP);
	spec->gen.hp_automute_hook = alc887_asus_hp_automute_hook;
}

static const struct hda_fixup alc882_fixups[] = {
	[ALC882_FIXUP_ABIT_AW9D_MAX] = {
		.type = HDA_FIXUP_PINS,
		.v.pins = (const struct hda_pintbl[]) {
			{ 0x15, 0x01080104 }, /* side */
			{ 0x16, 0x01011012 }, /* rear */
			{ 0x17, 0x01016011 }, /* clfe */
			{ }
		}
	},
	[ALC882_FIXUP_LENOVO_Y530] = {
		.type = HDA_FIXUP_PINS,
		.v.pins = (const struct hda_pintbl[]) {
			{ 0x15, 0x99130112 }, /* rear int speakers */
			{ 0x16, 0x99130111 }, /* subwoofer */
			{ }
		}
	},
	[ALC882_FIXUP_PB_M5210] = {
		.type = HDA_FIXUP_PINCTLS,
		.v.pins = (const struct hda_pintbl[]) {
			{ 0x19, PIN_VREF50 },
			{}
		}
	},
	[ALC882_FIXUP_ACER_ASPIRE_7736] = {
		.type = HDA_FIXUP_FUNC,
		.v.func = alc_fixup_sku_ignore,
	},
	[ALC882_FIXUP_ASUS_W90V] = {
		.type = HDA_FIXUP_PINS,
		.v.pins = (const struct hda_pintbl[]) {
			{ 0x16, 0x99130110 }, /* fix sequence for CLFE */
			{ }
		}
	},
	[ALC889_FIXUP_CD] = {
		.type = HDA_FIXUP_PINS,
		.v.pins = (const struct hda_pintbl[]) {
			{ 0x1c, 0x993301f0 }, /* CD */
			{ }
		}
	},
	[ALC889_FIXUP_FRONT_HP_NO_PRESENCE] = {
		.type = HDA_FIXUP_PINS,
		.v.pins = (const struct hda_pintbl[]) {
			{ 0x1b, 0x02214120 }, /* Front HP jack is flaky, disable jack detect */
			{ }
		},
		.chained = true,
		.chain_id = ALC889_FIXUP_CD,
	},
	[ALC889_FIXUP_VAIO_TT] = {
		.type = HDA_FIXUP_PINS,
		.v.pins = (const struct hda_pintbl[]) {
			{ 0x17, 0x90170111 }, /* hidden surround speaker */
			{ }
		}
	},
	[ALC888_FIXUP_EEE1601] = {
		.type = HDA_FIXUP_VERBS,
		.v.verbs = (const struct hda_verb[]) {
			{ 0x20, AC_VERB_SET_COEF_INDEX, 0x0b },
			{ 0x20, AC_VERB_SET_PROC_COEF,  0x0838 },
			{ }
		}
	},
	[ALC886_FIXUP_EAPD] = {
		.type = HDA_FIXUP_VERBS,
		.v.verbs = (const struct hda_verb[]) {
			/* change to EAPD mode */
			{ 0x20, AC_VERB_SET_COEF_INDEX, 0x07 },
			{ 0x20, AC_VERB_SET_PROC_COEF, 0x0068 },
			{ }
		}
	},
	[ALC882_FIXUP_EAPD] = {
		.type = HDA_FIXUP_VERBS,
		.v.verbs = (const struct hda_verb[]) {
			/* change to EAPD mode */
			{ 0x20, AC_VERB_SET_COEF_INDEX, 0x07 },
			{ 0x20, AC_VERB_SET_PROC_COEF, 0x3060 },
			{ }
		}
	},
	[ALC883_FIXUP_EAPD] = {
		.type = HDA_FIXUP_VERBS,
		.v.verbs = (const struct hda_verb[]) {
			/* change to EAPD mode */
			{ 0x20, AC_VERB_SET_COEF_INDEX, 0x07 },
			{ 0x20, AC_VERB_SET_PROC_COEF, 0x3070 },
			{ }
		}
	},
	[ALC883_FIXUP_ACER_EAPD] = {
		.type = HDA_FIXUP_VERBS,
		.v.verbs = (const struct hda_verb[]) {
			/* eanable EAPD on Acer laptops */
			{ 0x20, AC_VERB_SET_COEF_INDEX, 0x07 },
			{ 0x20, AC_VERB_SET_PROC_COEF, 0x3050 },
			{ }
		}
	},
	[ALC882_FIXUP_GPIO1] = {
		.type = HDA_FIXUP_FUNC,
		.v.func = alc_fixup_gpio1,
	},
	[ALC882_FIXUP_GPIO2] = {
		.type = HDA_FIXUP_FUNC,
		.v.func = alc_fixup_gpio2,
	},
	[ALC882_FIXUP_GPIO3] = {
		.type = HDA_FIXUP_FUNC,
		.v.func = alc_fixup_gpio3,
	},
	[ALC882_FIXUP_ASUS_W2JC] = {
		.type = HDA_FIXUP_FUNC,
		.v.func = alc_fixup_gpio1,
		.chained = true,
		.chain_id = ALC882_FIXUP_EAPD,
	},
	[ALC889_FIXUP_COEF] = {
		.type = HDA_FIXUP_FUNC,
		.v.func = alc889_fixup_coef,
	},
	[ALC882_FIXUP_ACER_ASPIRE_4930G] = {
		.type = HDA_FIXUP_PINS,
		.v.pins = (const struct hda_pintbl[]) {
			{ 0x16, 0x99130111 }, /* CLFE speaker */
			{ 0x17, 0x99130112 }, /* surround speaker */
			{ }
		},
		.chained = true,
		.chain_id = ALC882_FIXUP_GPIO1,
	},
	[ALC882_FIXUP_ACER_ASPIRE_8930G] = {
		.type = HDA_FIXUP_PINS,
		.v.pins = (const struct hda_pintbl[]) {
			{ 0x16, 0x99130111 }, /* CLFE speaker */
			{ 0x1b, 0x99130112 }, /* surround speaker */
			{ }
		},
		.chained = true,
		.chain_id = ALC882_FIXUP_ASPIRE_8930G_VERBS,
	},
	[ALC882_FIXUP_ASPIRE_8930G_VERBS] = {
		/* additional init verbs for Acer Aspire 8930G */
		.type = HDA_FIXUP_VERBS,
		.v.verbs = (const struct hda_verb[]) {
			/* Enable all DACs */
			/* DAC DISABLE/MUTE 1? */
			/*  setting bits 1-5 disables DAC nids 0x02-0x06
			 *  apparently. Init=0x38 */
			{ 0x20, AC_VERB_SET_COEF_INDEX, 0x03 },
			{ 0x20, AC_VERB_SET_PROC_COEF, 0x0000 },
			/* DAC DISABLE/MUTE 2? */
			/*  some bit here disables the other DACs.
			 *  Init=0x4900 */
			{ 0x20, AC_VERB_SET_COEF_INDEX, 0x08 },
			{ 0x20, AC_VERB_SET_PROC_COEF, 0x0000 },
			/* DMIC fix
			 * This laptop has a stereo digital microphone.
			 * The mics are only 1cm apart which makes the stereo
			 * useless. However, either the mic or the ALC889
			 * makes the signal become a difference/sum signal
			 * instead of standard stereo, which is annoying.
			 * So instead we flip this bit which makes the
			 * codec replicate the sum signal to both channels,
			 * turning it into a normal mono mic.
			 */
			/* DMIC_CONTROL? Init value = 0x0001 */
			{ 0x20, AC_VERB_SET_COEF_INDEX, 0x0b },
			{ 0x20, AC_VERB_SET_PROC_COEF, 0x0003 },
			{ 0x20, AC_VERB_SET_COEF_INDEX, 0x07 },
			{ 0x20, AC_VERB_SET_PROC_COEF, 0x3050 },
			{ }
		},
		.chained = true,
		.chain_id = ALC882_FIXUP_GPIO1,
	},
	[ALC885_FIXUP_MACPRO_GPIO] = {
		.type = HDA_FIXUP_FUNC,
		.v.func = alc885_fixup_macpro_gpio,
	},
	[ALC889_FIXUP_DAC_ROUTE] = {
		.type = HDA_FIXUP_FUNC,
		.v.func = alc889_fixup_dac_route,
	},
	[ALC889_FIXUP_MBP_VREF] = {
		.type = HDA_FIXUP_FUNC,
		.v.func = alc889_fixup_mbp_vref,
		.chained = true,
		.chain_id = ALC882_FIXUP_GPIO1,
	},
	[ALC889_FIXUP_IMAC91_VREF] = {
		.type = HDA_FIXUP_FUNC,
		.v.func = alc889_fixup_imac91_vref,
		.chained = true,
		.chain_id = ALC882_FIXUP_GPIO1,
	},
	[ALC889_FIXUP_MBA11_VREF] = {
		.type = HDA_FIXUP_FUNC,
		.v.func = alc889_fixup_mba11_vref,
		.chained = true,
		.chain_id = ALC889_FIXUP_MBP_VREF,
	},
	[ALC889_FIXUP_MBA21_VREF] = {
		.type = HDA_FIXUP_FUNC,
		.v.func = alc889_fixup_mba21_vref,
		.chained = true,
		.chain_id = ALC889_FIXUP_MBP_VREF,
	},
	[ALC889_FIXUP_MP11_VREF] = {
		.type = HDA_FIXUP_FUNC,
		.v.func = alc889_fixup_mba11_vref,
		.chained = true,
		.chain_id = ALC885_FIXUP_MACPRO_GPIO,
	},
	[ALC889_FIXUP_MP41_VREF] = {
		.type = HDA_FIXUP_FUNC,
		.v.func = alc889_fixup_mbp_vref,
		.chained = true,
		.chain_id = ALC885_FIXUP_MACPRO_GPIO,
	},
	[ALC882_FIXUP_INV_DMIC] = {
		.type = HDA_FIXUP_FUNC,
		.v.func = alc_fixup_inv_dmic,
	},
	[ALC882_FIXUP_NO_PRIMARY_HP] = {
		.type = HDA_FIXUP_FUNC,
		.v.func = alc882_fixup_no_primary_hp,
	},
	[ALC887_FIXUP_ASUS_BASS] = {
		.type = HDA_FIXUP_PINS,
		.v.pins = (const struct hda_pintbl[]) {
			{0x16, 0x99130130}, /* bass speaker */
			{}
		},
		.chained = true,
		.chain_id = ALC887_FIXUP_BASS_CHMAP,
	},
	[ALC887_FIXUP_BASS_CHMAP] = {
		.type = HDA_FIXUP_FUNC,
		.v.func = alc_fixup_bass_chmap,
	},
	[ALC1220_FIXUP_GB_DUAL_CODECS] = {
		.type = HDA_FIXUP_FUNC,
		.v.func = alc1220_fixup_gb_dual_codecs,
	},
	[ALC1220_FIXUP_GB_X570] = {
		.type = HDA_FIXUP_FUNC,
		.v.func = alc1220_fixup_gb_x570,
	},
	[ALC1220_FIXUP_CLEVO_P950] = {
		.type = HDA_FIXUP_FUNC,
		.v.func = alc1220_fixup_clevo_p950,
	},
	[ALC1220_FIXUP_CLEVO_PB51ED] = {
		.type = HDA_FIXUP_FUNC,
		.v.func = alc1220_fixup_clevo_pb51ed,
	},
	[ALC1220_FIXUP_CLEVO_PB51ED_PINS] = {
		.type = HDA_FIXUP_PINS,
		.v.pins = (const struct hda_pintbl[]) {
			{ 0x19, 0x01a1913c }, /* use as headset mic, without its own jack detect */
			{}
		},
		.chained = true,
		.chain_id = ALC1220_FIXUP_CLEVO_PB51ED,
	},
	[ALC887_FIXUP_ASUS_AUDIO] = {
		.type = HDA_FIXUP_PINS,
		.v.pins = (const struct hda_pintbl[]) {
			{ 0x15, 0x02a14150 }, /* use as headset mic, without its own jack detect */
			{ 0x19, 0x22219420 },
			{}
		},
	},
	[ALC887_FIXUP_ASUS_HMIC] = {
		.type = HDA_FIXUP_FUNC,
		.v.func = alc887_fixup_asus_jack,
		.chained = true,
		.chain_id = ALC887_FIXUP_ASUS_AUDIO,
	},
	[ALCS1200A_FIXUP_MIC_VREF] = {
		.type = HDA_FIXUP_PINCTLS,
		.v.pins = (const struct hda_pintbl[]) {
			{ 0x18, PIN_VREF50 }, /* rear mic */
			{ 0x19, PIN_VREF50 }, /* front mic */
			{}
		}
	},
	[ALC888VD_FIXUP_MIC_100VREF] = {
		.type = HDA_FIXUP_PINCTLS,
		.v.pins = (const struct hda_pintbl[]) {
			{ 0x18, PIN_VREF100 }, /* headset mic */
			{}
		}
	},
};

static const struct snd_pci_quirk alc882_fixup_tbl[] = {
	SND_PCI_QUIRK(0x1025, 0x006c, "Acer Aspire 9810", ALC883_FIXUP_ACER_EAPD),
	SND_PCI_QUIRK(0x1025, 0x0090, "Acer Aspire", ALC883_FIXUP_ACER_EAPD),
	SND_PCI_QUIRK(0x1025, 0x0107, "Acer Aspire", ALC883_FIXUP_ACER_EAPD),
	SND_PCI_QUIRK(0x1025, 0x010a, "Acer Ferrari 5000", ALC883_FIXUP_ACER_EAPD),
	SND_PCI_QUIRK(0x1025, 0x0110, "Acer Aspire", ALC883_FIXUP_ACER_EAPD),
	SND_PCI_QUIRK(0x1025, 0x0112, "Acer Aspire 9303", ALC883_FIXUP_ACER_EAPD),
	SND_PCI_QUIRK(0x1025, 0x0121, "Acer Aspire 5920G", ALC883_FIXUP_ACER_EAPD),
	SND_PCI_QUIRK(0x1025, 0x013e, "Acer Aspire 4930G",
		      ALC882_FIXUP_ACER_ASPIRE_4930G),
	SND_PCI_QUIRK(0x1025, 0x013f, "Acer Aspire 5930G",
		      ALC882_FIXUP_ACER_ASPIRE_4930G),
	SND_PCI_QUIRK(0x1025, 0x0145, "Acer Aspire 8930G",
		      ALC882_FIXUP_ACER_ASPIRE_8930G),
	SND_PCI_QUIRK(0x1025, 0x0146, "Acer Aspire 6935G",
		      ALC882_FIXUP_ACER_ASPIRE_8930G),
	SND_PCI_QUIRK(0x1025, 0x0142, "Acer Aspire 7730G",
		      ALC882_FIXUP_ACER_ASPIRE_4930G),
	SND_PCI_QUIRK(0x1025, 0x0155, "Packard-Bell M5120", ALC882_FIXUP_PB_M5210),
	SND_PCI_QUIRK(0x1025, 0x015e, "Acer Aspire 6930G",
		      ALC882_FIXUP_ACER_ASPIRE_4930G),
	SND_PCI_QUIRK(0x1025, 0x0166, "Acer Aspire 6530G",
		      ALC882_FIXUP_ACER_ASPIRE_4930G),
	SND_PCI_QUIRK(0x1025, 0x021e, "Acer Aspire 5739G",
		      ALC882_FIXUP_ACER_ASPIRE_4930G),
	SND_PCI_QUIRK(0x1025, 0x0259, "Acer Aspire 5935", ALC889_FIXUP_DAC_ROUTE),
	SND_PCI_QUIRK(0x1025, 0x026b, "Acer Aspire 8940G", ALC882_FIXUP_ACER_ASPIRE_8930G),
	SND_PCI_QUIRK(0x1025, 0x0296, "Acer Aspire 7736z", ALC882_FIXUP_ACER_ASPIRE_7736),
	SND_PCI_QUIRK(0x1043, 0x13c2, "Asus A7M", ALC882_FIXUP_EAPD),
	SND_PCI_QUIRK(0x1043, 0x1873, "ASUS W90V", ALC882_FIXUP_ASUS_W90V),
	SND_PCI_QUIRK(0x1043, 0x1971, "Asus W2JC", ALC882_FIXUP_ASUS_W2JC),
	SND_PCI_QUIRK(0x1043, 0x2390, "Asus D700SA", ALC887_FIXUP_ASUS_HMIC),
	SND_PCI_QUIRK(0x1043, 0x835f, "Asus Eee 1601", ALC888_FIXUP_EEE1601),
	SND_PCI_QUIRK(0x1043, 0x84bc, "ASUS ET2700", ALC887_FIXUP_ASUS_BASS),
	SND_PCI_QUIRK(0x1043, 0x8691, "ASUS ROG Ranger VIII", ALC882_FIXUP_GPIO3),
	SND_PCI_QUIRK(0x1043, 0x8797, "ASUS TUF B550M-PLUS", ALCS1200A_FIXUP_MIC_VREF),
	SND_PCI_QUIRK(0x104d, 0x9043, "Sony Vaio VGC-LN51JGB", ALC882_FIXUP_NO_PRIMARY_HP),
	SND_PCI_QUIRK(0x104d, 0x9044, "Sony VAIO AiO", ALC882_FIXUP_NO_PRIMARY_HP),
	SND_PCI_QUIRK(0x104d, 0x9047, "Sony Vaio TT", ALC889_FIXUP_VAIO_TT),
	SND_PCI_QUIRK(0x104d, 0x905a, "Sony Vaio Z", ALC882_FIXUP_NO_PRIMARY_HP),
	SND_PCI_QUIRK(0x104d, 0x9060, "Sony Vaio VPCL14M1R", ALC882_FIXUP_NO_PRIMARY_HP),

	/* All Apple entries are in codec SSIDs */
	SND_PCI_QUIRK(0x106b, 0x00a0, "MacBookPro 3,1", ALC889_FIXUP_MBP_VREF),
	SND_PCI_QUIRK(0x106b, 0x00a1, "Macbook", ALC889_FIXUP_MBP_VREF),
	SND_PCI_QUIRK(0x106b, 0x00a4, "MacbookPro 4,1", ALC889_FIXUP_MBP_VREF),
	SND_PCI_QUIRK(0x106b, 0x0c00, "Mac Pro", ALC889_FIXUP_MP11_VREF),
	SND_PCI_QUIRK(0x106b, 0x1000, "iMac 24", ALC885_FIXUP_MACPRO_GPIO),
	SND_PCI_QUIRK(0x106b, 0x2800, "AppleTV", ALC885_FIXUP_MACPRO_GPIO),
	SND_PCI_QUIRK(0x106b, 0x2c00, "MacbookPro rev3", ALC889_FIXUP_MBP_VREF),
	SND_PCI_QUIRK(0x106b, 0x3000, "iMac", ALC889_FIXUP_MBP_VREF),
	SND_PCI_QUIRK(0x106b, 0x3200, "iMac 7,1 Aluminum", ALC882_FIXUP_EAPD),
	SND_PCI_QUIRK(0x106b, 0x3400, "MacBookAir 1,1", ALC889_FIXUP_MBA11_VREF),
	SND_PCI_QUIRK(0x106b, 0x3500, "MacBookAir 2,1", ALC889_FIXUP_MBA21_VREF),
	SND_PCI_QUIRK(0x106b, 0x3600, "Macbook 3,1", ALC889_FIXUP_MBP_VREF),
	SND_PCI_QUIRK(0x106b, 0x3800, "MacbookPro 4,1", ALC889_FIXUP_MBP_VREF),
	SND_PCI_QUIRK(0x106b, 0x3e00, "iMac 24 Aluminum", ALC885_FIXUP_MACPRO_GPIO),
	SND_PCI_QUIRK(0x106b, 0x3f00, "Macbook 5,1", ALC889_FIXUP_IMAC91_VREF),
	SND_PCI_QUIRK(0x106b, 0x4000, "MacbookPro 5,1", ALC889_FIXUP_IMAC91_VREF),
	SND_PCI_QUIRK(0x106b, 0x4100, "Macmini 3,1", ALC889_FIXUP_IMAC91_VREF),
	SND_PCI_QUIRK(0x106b, 0x4200, "Mac Pro 4,1/5,1", ALC889_FIXUP_MP41_VREF),
	SND_PCI_QUIRK(0x106b, 0x4300, "iMac 9,1", ALC889_FIXUP_IMAC91_VREF),
	SND_PCI_QUIRK(0x106b, 0x4600, "MacbookPro 5,2", ALC889_FIXUP_IMAC91_VREF),
	SND_PCI_QUIRK(0x106b, 0x4900, "iMac 9,1 Aluminum", ALC889_FIXUP_IMAC91_VREF),
	SND_PCI_QUIRK(0x106b, 0x4a00, "Macbook 5,2", ALC889_FIXUP_MBA11_VREF),

	SND_PCI_QUIRK(0x1071, 0x8258, "Evesham Voyaeger", ALC882_FIXUP_EAPD),
	SND_PCI_QUIRK(0x10ec, 0x12d8, "iBase Elo Touch", ALC888VD_FIXUP_MIC_100VREF),
	SND_PCI_QUIRK(0x13fe, 0x1009, "Advantech MIT-W101", ALC886_FIXUP_EAPD),
	SND_PCI_QUIRK(0x1458, 0xa002, "Gigabyte EP45-DS3/Z87X-UD3H", ALC889_FIXUP_FRONT_HP_NO_PRESENCE),
	SND_PCI_QUIRK(0x1458, 0xa0b8, "Gigabyte AZ370-Gaming", ALC1220_FIXUP_GB_DUAL_CODECS),
	SND_PCI_QUIRK(0x1458, 0xa0cd, "Gigabyte X570 Aorus Master", ALC1220_FIXUP_GB_X570),
	SND_PCI_QUIRK(0x1458, 0xa0ce, "Gigabyte X570 Aorus Xtreme", ALC1220_FIXUP_GB_X570),
	SND_PCI_QUIRK(0x1458, 0xa0d5, "Gigabyte X570S Aorus Master", ALC1220_FIXUP_GB_X570),
	SND_PCI_QUIRK(0x1462, 0x11f7, "MSI-GE63", ALC1220_FIXUP_CLEVO_P950),
	SND_PCI_QUIRK(0x1462, 0x1228, "MSI-GP63", ALC1220_FIXUP_CLEVO_P950),
	SND_PCI_QUIRK(0x1462, 0x1229, "MSI-GP73", ALC1220_FIXUP_CLEVO_P950),
	SND_PCI_QUIRK(0x1462, 0x1275, "MSI-GL63", ALC1220_FIXUP_CLEVO_P950),
	SND_PCI_QUIRK(0x1462, 0x1276, "MSI-GL73", ALC1220_FIXUP_CLEVO_P950),
	SND_PCI_QUIRK(0x1462, 0x1293, "MSI-GP65", ALC1220_FIXUP_CLEVO_P950),
	SND_PCI_QUIRK(0x1462, 0x7350, "MSI-7350", ALC889_FIXUP_CD),
	SND_PCI_QUIRK(0x1462, 0xcc34, "MSI Godlike X570", ALC1220_FIXUP_GB_DUAL_CODECS),
	SND_PCI_QUIRK(0x1462, 0xda57, "MSI Z270-Gaming", ALC1220_FIXUP_GB_DUAL_CODECS),
	SND_PCI_QUIRK_VENDOR(0x1462, "MSI", ALC882_FIXUP_GPIO3),
	SND_PCI_QUIRK(0x147b, 0x107a, "Abit AW9D-MAX", ALC882_FIXUP_ABIT_AW9D_MAX),
	SND_PCI_QUIRK(0x1558, 0x3702, "Clevo X370SN[VW]", ALC1220_FIXUP_CLEVO_PB51ED_PINS),
	SND_PCI_QUIRK(0x1558, 0x50d3, "Clevo PC50[ER][CDF]", ALC1220_FIXUP_CLEVO_PB51ED_PINS),
	SND_PCI_QUIRK(0x1558, 0x65d1, "Clevo PB51[ER][CDF]", ALC1220_FIXUP_CLEVO_PB51ED_PINS),
	SND_PCI_QUIRK(0x1558, 0x65d2, "Clevo PB51R[CDF]", ALC1220_FIXUP_CLEVO_PB51ED_PINS),
	SND_PCI_QUIRK(0x1558, 0x65e1, "Clevo PB51[ED][DF]", ALC1220_FIXUP_CLEVO_PB51ED_PINS),
	SND_PCI_QUIRK(0x1558, 0x65e5, "Clevo PC50D[PRS](?:-D|-G)?", ALC1220_FIXUP_CLEVO_PB51ED_PINS),
	SND_PCI_QUIRK(0x1558, 0x65f1, "Clevo PC50HS", ALC1220_FIXUP_CLEVO_PB51ED_PINS),
	SND_PCI_QUIRK(0x1558, 0x65f5, "Clevo PD50PN[NRT]", ALC1220_FIXUP_CLEVO_PB51ED_PINS),
	SND_PCI_QUIRK(0x1558, 0x66a2, "Clevo PE60RNE", ALC1220_FIXUP_CLEVO_PB51ED_PINS),
	SND_PCI_QUIRK(0x1558, 0x66a6, "Clevo PE60SN[CDE]-[GS]", ALC1220_FIXUP_CLEVO_PB51ED_PINS),
	SND_PCI_QUIRK(0x1558, 0x67d1, "Clevo PB71[ER][CDF]", ALC1220_FIXUP_CLEVO_PB51ED_PINS),
	SND_PCI_QUIRK(0x1558, 0x67e1, "Clevo PB71[DE][CDF]", ALC1220_FIXUP_CLEVO_PB51ED_PINS),
	SND_PCI_QUIRK(0x1558, 0x67e5, "Clevo PC70D[PRS](?:-D|-G)?", ALC1220_FIXUP_CLEVO_PB51ED_PINS),
	SND_PCI_QUIRK(0x1558, 0x67f1, "Clevo PC70H[PRS]", ALC1220_FIXUP_CLEVO_PB51ED_PINS),
	SND_PCI_QUIRK(0x1558, 0x67f5, "Clevo PD70PN[NRT]", ALC1220_FIXUP_CLEVO_PB51ED_PINS),
	SND_PCI_QUIRK(0x1558, 0x70d1, "Clevo PC70[ER][CDF]", ALC1220_FIXUP_CLEVO_PB51ED_PINS),
	SND_PCI_QUIRK(0x1558, 0x7714, "Clevo X170SM", ALC1220_FIXUP_CLEVO_PB51ED_PINS),
	SND_PCI_QUIRK(0x1558, 0x7715, "Clevo X170KM-G", ALC1220_FIXUP_CLEVO_PB51ED),
	SND_PCI_QUIRK(0x1558, 0x9501, "Clevo P950HR", ALC1220_FIXUP_CLEVO_P950),
	SND_PCI_QUIRK(0x1558, 0x9506, "Clevo P955HQ", ALC1220_FIXUP_CLEVO_P950),
	SND_PCI_QUIRK(0x1558, 0x950a, "Clevo P955H[PR]", ALC1220_FIXUP_CLEVO_P950),
	SND_PCI_QUIRK(0x1558, 0x95e1, "Clevo P95xER", ALC1220_FIXUP_CLEVO_P950),
	SND_PCI_QUIRK(0x1558, 0x95e2, "Clevo P950ER", ALC1220_FIXUP_CLEVO_P950),
	SND_PCI_QUIRK(0x1558, 0x95e3, "Clevo P955[ER]T", ALC1220_FIXUP_CLEVO_P950),
	SND_PCI_QUIRK(0x1558, 0x95e4, "Clevo P955ER", ALC1220_FIXUP_CLEVO_P950),
	SND_PCI_QUIRK(0x1558, 0x95e5, "Clevo P955EE6", ALC1220_FIXUP_CLEVO_P950),
	SND_PCI_QUIRK(0x1558, 0x95e6, "Clevo P950R[CDF]", ALC1220_FIXUP_CLEVO_P950),
	SND_PCI_QUIRK(0x1558, 0x96e1, "Clevo P960[ER][CDFN]-K", ALC1220_FIXUP_CLEVO_P950),
	SND_PCI_QUIRK(0x1558, 0x97e1, "Clevo P970[ER][CDFN]", ALC1220_FIXUP_CLEVO_P950),
	SND_PCI_QUIRK(0x1558, 0x97e2, "Clevo P970RC-M", ALC1220_FIXUP_CLEVO_P950),
	SND_PCI_QUIRK(0x1558, 0xd502, "Clevo PD50SNE", ALC1220_FIXUP_CLEVO_PB51ED_PINS),
	SND_PCI_QUIRK_VENDOR(0x1558, "Clevo laptop", ALC882_FIXUP_EAPD),
	SND_PCI_QUIRK(0x161f, 0x2054, "Medion laptop", ALC883_FIXUP_EAPD),
	SND_PCI_QUIRK(0x17aa, 0x3a0d, "Lenovo Y530", ALC882_FIXUP_LENOVO_Y530),
	SND_PCI_QUIRK(0x8086, 0x0022, "DX58SO", ALC889_FIXUP_COEF),
	{}
};

static const struct hda_model_fixup alc882_fixup_models[] = {
	{.id = ALC882_FIXUP_ABIT_AW9D_MAX, .name = "abit-aw9d"},
	{.id = ALC882_FIXUP_LENOVO_Y530, .name = "lenovo-y530"},
	{.id = ALC882_FIXUP_ACER_ASPIRE_7736, .name = "acer-aspire-7736"},
	{.id = ALC882_FIXUP_ASUS_W90V, .name = "asus-w90v"},
	{.id = ALC889_FIXUP_CD, .name = "cd"},
	{.id = ALC889_FIXUP_FRONT_HP_NO_PRESENCE, .name = "no-front-hp"},
	{.id = ALC889_FIXUP_VAIO_TT, .name = "vaio-tt"},
	{.id = ALC888_FIXUP_EEE1601, .name = "eee1601"},
	{.id = ALC882_FIXUP_EAPD, .name = "alc882-eapd"},
	{.id = ALC883_FIXUP_EAPD, .name = "alc883-eapd"},
	{.id = ALC882_FIXUP_GPIO1, .name = "gpio1"},
	{.id = ALC882_FIXUP_GPIO2, .name = "gpio2"},
	{.id = ALC882_FIXUP_GPIO3, .name = "gpio3"},
	{.id = ALC889_FIXUP_COEF, .name = "alc889-coef"},
	{.id = ALC882_FIXUP_ASUS_W2JC, .name = "asus-w2jc"},
	{.id = ALC882_FIXUP_ACER_ASPIRE_4930G, .name = "acer-aspire-4930g"},
	{.id = ALC882_FIXUP_ACER_ASPIRE_8930G, .name = "acer-aspire-8930g"},
	{.id = ALC883_FIXUP_ACER_EAPD, .name = "acer-aspire"},
	{.id = ALC885_FIXUP_MACPRO_GPIO, .name = "macpro-gpio"},
	{.id = ALC889_FIXUP_DAC_ROUTE, .name = "dac-route"},
	{.id = ALC889_FIXUP_MBP_VREF, .name = "mbp-vref"},
	{.id = ALC889_FIXUP_IMAC91_VREF, .name = "imac91-vref"},
	{.id = ALC889_FIXUP_MBA11_VREF, .name = "mba11-vref"},
	{.id = ALC889_FIXUP_MBA21_VREF, .name = "mba21-vref"},
	{.id = ALC889_FIXUP_MP11_VREF, .name = "mp11-vref"},
	{.id = ALC889_FIXUP_MP41_VREF, .name = "mp41-vref"},
	{.id = ALC882_FIXUP_INV_DMIC, .name = "inv-dmic"},
	{.id = ALC882_FIXUP_NO_PRIMARY_HP, .name = "no-primary-hp"},
	{.id = ALC887_FIXUP_ASUS_BASS, .name = "asus-bass"},
	{.id = ALC1220_FIXUP_GB_DUAL_CODECS, .name = "dual-codecs"},
	{.id = ALC1220_FIXUP_GB_X570, .name = "gb-x570"},
	{.id = ALC1220_FIXUP_CLEVO_P950, .name = "clevo-p950"},
	{}
};

static const struct snd_hda_pin_quirk alc882_pin_fixup_tbl[] = {
	SND_HDA_PIN_QUIRK(0x10ec1220, 0x1043, "ASUS", ALC1220_FIXUP_CLEVO_P950,
		{0x14, 0x01014010},
		{0x15, 0x01011012},
		{0x16, 0x01016011},
		{0x18, 0x01a19040},
		{0x19, 0x02a19050},
		{0x1a, 0x0181304f},
		{0x1b, 0x0221401f},
		{0x1e, 0x01456130}),
	SND_HDA_PIN_QUIRK(0x10ec1220, 0x1462, "MS-7C35", ALC1220_FIXUP_CLEVO_P950,
		{0x14, 0x01015010},
		{0x15, 0x01011012},
		{0x16, 0x01011011},
		{0x18, 0x01a11040},
		{0x19, 0x02a19050},
		{0x1a, 0x0181104f},
		{0x1b, 0x0221401f},
		{0x1e, 0x01451130}),
	{}
};

/*
 * BIOS auto configuration
 */
/* almost identical with ALC880 parser... */
static int alc882_parse_auto_config(struct hda_codec *codec)
{
	static const hda_nid_t alc882_ignore[] = { 0x1d, 0 };
	static const hda_nid_t alc882_ssids[] = { 0x15, 0x1b, 0x14, 0 };
	return alc_parse_auto_config(codec, alc882_ignore, alc882_ssids);
}

/*
 */
static int patch_alc882(struct hda_codec *codec)
{
	struct alc_spec *spec;
	int err;

	err = alc_alloc_spec(codec, 0x0b);
	if (err < 0)
		return err;

	spec = codec->spec;

	switch (codec->core.vendor_id) {
	case 0x10ec0882:
	case 0x10ec0885:
	case 0x10ec0900:
	case 0x10ec0b00:
	case 0x10ec1220:
		break;
	default:
		/* ALC883 and variants */
		alc_fix_pll_init(codec, 0x20, 0x0a, 10);
		break;
	}

	alc_pre_init(codec);

	snd_hda_pick_fixup(codec, alc882_fixup_models, alc882_fixup_tbl,
		       alc882_fixups);
	snd_hda_pick_pin_fixup(codec, alc882_pin_fixup_tbl, alc882_fixups, true);
	snd_hda_apply_fixup(codec, HDA_FIXUP_ACT_PRE_PROBE);

	alc_auto_parse_customize_define(codec);

	if (has_cdefine_beep(codec))
		spec->gen.beep_nid = 0x01;

	/* automatic parse from the BIOS config */
	err = alc882_parse_auto_config(codec);
	if (err < 0)
		goto error;

	if (!spec->gen.no_analog && spec->gen.beep_nid) {
		err = set_beep_amp(spec, 0x0b, 0x05, HDA_INPUT);
		if (err < 0)
			goto error;
	}

	snd_hda_apply_fixup(codec, HDA_FIXUP_ACT_PROBE);

	return 0;

 error:
	alc_free(codec);
	return err;
}


/*
 * ALC262 support
 */
static int alc262_parse_auto_config(struct hda_codec *codec)
{
	static const hda_nid_t alc262_ignore[] = { 0x1d, 0 };
	static const hda_nid_t alc262_ssids[] = { 0x15, 0x1b, 0x14, 0 };
	return alc_parse_auto_config(codec, alc262_ignore, alc262_ssids);
}

/*
 * Pin config fixes
 */
enum {
	ALC262_FIXUP_FSC_H270,
	ALC262_FIXUP_FSC_S7110,
	ALC262_FIXUP_HP_Z200,
	ALC262_FIXUP_TYAN,
	ALC262_FIXUP_LENOVO_3000,
	ALC262_FIXUP_BENQ,
	ALC262_FIXUP_BENQ_T31,
	ALC262_FIXUP_INV_DMIC,
	ALC262_FIXUP_INTEL_BAYLEYBAY,
};

static const struct hda_fixup alc262_fixups[] = {
	[ALC262_FIXUP_FSC_H270] = {
		.type = HDA_FIXUP_PINS,
		.v.pins = (const struct hda_pintbl[]) {
			{ 0x14, 0x99130110 }, /* speaker */
			{ 0x15, 0x0221142f }, /* front HP */
			{ 0x1b, 0x0121141f }, /* rear HP */
			{ }
		}
	},
	[ALC262_FIXUP_FSC_S7110] = {
		.type = HDA_FIXUP_PINS,
		.v.pins = (const struct hda_pintbl[]) {
			{ 0x15, 0x90170110 }, /* speaker */
			{ }
		},
		.chained = true,
		.chain_id = ALC262_FIXUP_BENQ,
	},
	[ALC262_FIXUP_HP_Z200] = {
		.type = HDA_FIXUP_PINS,
		.v.pins = (const struct hda_pintbl[]) {
			{ 0x16, 0x99130120 }, /* internal speaker */
			{ }
		}
	},
	[ALC262_FIXUP_TYAN] = {
		.type = HDA_FIXUP_PINS,
		.v.pins = (const struct hda_pintbl[]) {
			{ 0x14, 0x1993e1f0 }, /* int AUX */
			{ }
		}
	},
	[ALC262_FIXUP_LENOVO_3000] = {
		.type = HDA_FIXUP_PINCTLS,
		.v.pins = (const struct hda_pintbl[]) {
			{ 0x19, PIN_VREF50 },
			{}
		},
		.chained = true,
		.chain_id = ALC262_FIXUP_BENQ,
	},
	[ALC262_FIXUP_BENQ] = {
		.type = HDA_FIXUP_VERBS,
		.v.verbs = (const struct hda_verb[]) {
			{ 0x20, AC_VERB_SET_COEF_INDEX, 0x07 },
			{ 0x20, AC_VERB_SET_PROC_COEF, 0x3070 },
			{}
		}
	},
	[ALC262_FIXUP_BENQ_T31] = {
		.type = HDA_FIXUP_VERBS,
		.v.verbs = (const struct hda_verb[]) {
			{ 0x20, AC_VERB_SET_COEF_INDEX, 0x07 },
			{ 0x20, AC_VERB_SET_PROC_COEF, 0x3050 },
			{}
		}
	},
	[ALC262_FIXUP_INV_DMIC] = {
		.type = HDA_FIXUP_FUNC,
		.v.func = alc_fixup_inv_dmic,
	},
	[ALC262_FIXUP_INTEL_BAYLEYBAY] = {
		.type = HDA_FIXUP_FUNC,
		.v.func = alc_fixup_no_depop_delay,
	},
};

static const struct snd_pci_quirk alc262_fixup_tbl[] = {
	SND_PCI_QUIRK(0x103c, 0x170b, "HP Z200", ALC262_FIXUP_HP_Z200),
	SND_PCI_QUIRK(0x10cf, 0x1397, "Fujitsu Lifebook S7110", ALC262_FIXUP_FSC_S7110),
	SND_PCI_QUIRK(0x10cf, 0x142d, "Fujitsu Lifebook E8410", ALC262_FIXUP_BENQ),
	SND_PCI_QUIRK(0x10f1, 0x2915, "Tyan Thunder n6650W", ALC262_FIXUP_TYAN),
	SND_PCI_QUIRK(0x1734, 0x1141, "FSC ESPRIMO U9210", ALC262_FIXUP_FSC_H270),
	SND_PCI_QUIRK(0x1734, 0x1147, "FSC Celsius H270", ALC262_FIXUP_FSC_H270),
	SND_PCI_QUIRK(0x17aa, 0x384e, "Lenovo 3000", ALC262_FIXUP_LENOVO_3000),
	SND_PCI_QUIRK(0x17ff, 0x0560, "Benq ED8", ALC262_FIXUP_BENQ),
	SND_PCI_QUIRK(0x17ff, 0x058d, "Benq T31-16", ALC262_FIXUP_BENQ_T31),
	SND_PCI_QUIRK(0x8086, 0x7270, "BayleyBay", ALC262_FIXUP_INTEL_BAYLEYBAY),
	{}
};

static const struct hda_model_fixup alc262_fixup_models[] = {
	{.id = ALC262_FIXUP_INV_DMIC, .name = "inv-dmic"},
	{.id = ALC262_FIXUP_FSC_H270, .name = "fsc-h270"},
	{.id = ALC262_FIXUP_FSC_S7110, .name = "fsc-s7110"},
	{.id = ALC262_FIXUP_HP_Z200, .name = "hp-z200"},
	{.id = ALC262_FIXUP_TYAN, .name = "tyan"},
	{.id = ALC262_FIXUP_LENOVO_3000, .name = "lenovo-3000"},
	{.id = ALC262_FIXUP_BENQ, .name = "benq"},
	{.id = ALC262_FIXUP_BENQ_T31, .name = "benq-t31"},
	{.id = ALC262_FIXUP_INTEL_BAYLEYBAY, .name = "bayleybay"},
	{}
};

/*
 */
static int patch_alc262(struct hda_codec *codec)
{
	struct alc_spec *spec;
	int err;

	err = alc_alloc_spec(codec, 0x0b);
	if (err < 0)
		return err;

	spec = codec->spec;
	spec->gen.shared_mic_vref_pin = 0x18;

	spec->shutup = alc_eapd_shutup;

#if 0
	/* pshou 07/11/05  set a zero PCM sample to DAC when FIFO is
	 * under-run
	 */
	alc_update_coefex_idx(codec, 0x1a, 7, 0, 0x80);
#endif
	alc_fix_pll_init(codec, 0x20, 0x0a, 10);

	alc_pre_init(codec);

	snd_hda_pick_fixup(codec, alc262_fixup_models, alc262_fixup_tbl,
		       alc262_fixups);
	snd_hda_apply_fixup(codec, HDA_FIXUP_ACT_PRE_PROBE);

	alc_auto_parse_customize_define(codec);

	if (has_cdefine_beep(codec))
		spec->gen.beep_nid = 0x01;

	/* automatic parse from the BIOS config */
	err = alc262_parse_auto_config(codec);
	if (err < 0)
		goto error;

	if (!spec->gen.no_analog && spec->gen.beep_nid) {
		err = set_beep_amp(spec, 0x0b, 0x05, HDA_INPUT);
		if (err < 0)
			goto error;
	}

	snd_hda_apply_fixup(codec, HDA_FIXUP_ACT_PROBE);

	return 0;

 error:
	alc_free(codec);
	return err;
}

/*
 *  ALC268
 */
/* bind Beep switches of both NID 0x0f and 0x10 */
static int alc268_beep_switch_put(struct snd_kcontrol *kcontrol,
				  struct snd_ctl_elem_value *ucontrol)
{
	struct hda_codec *codec = snd_kcontrol_chip(kcontrol);
	unsigned long pval;
	int err;

	mutex_lock(&codec->control_mutex);
	pval = kcontrol->private_value;
	kcontrol->private_value = (pval & ~0xff) | 0x0f;
	err = snd_hda_mixer_amp_switch_put(kcontrol, ucontrol);
	if (err >= 0) {
		kcontrol->private_value = (pval & ~0xff) | 0x10;
		err = snd_hda_mixer_amp_switch_put(kcontrol, ucontrol);
	}
	kcontrol->private_value = pval;
	mutex_unlock(&codec->control_mutex);
	return err;
}

static const struct snd_kcontrol_new alc268_beep_mixer[] = {
	HDA_CODEC_VOLUME("Beep Playback Volume", 0x1d, 0x0, HDA_INPUT),
	{
		.iface = SNDRV_CTL_ELEM_IFACE_MIXER,
		.name = "Beep Playback Switch",
		.subdevice = HDA_SUBDEV_AMP_FLAG,
		.info = snd_hda_mixer_amp_switch_info,
		.get = snd_hda_mixer_amp_switch_get,
		.put = alc268_beep_switch_put,
		.private_value = HDA_COMPOSE_AMP_VAL(0x0f, 3, 1, HDA_INPUT)
	},
};

/* set PCBEEP vol = 0, mute connections */
static const struct hda_verb alc268_beep_init_verbs[] = {
	{0x1d, AC_VERB_SET_AMP_GAIN_MUTE, AMP_IN_UNMUTE(0)},
	{0x0f, AC_VERB_SET_AMP_GAIN_MUTE, AMP_IN_MUTE(1)},
	{0x10, AC_VERB_SET_AMP_GAIN_MUTE, AMP_IN_MUTE(1)},
	{ }
};

enum {
	ALC268_FIXUP_INV_DMIC,
	ALC268_FIXUP_HP_EAPD,
	ALC268_FIXUP_SPDIF,
};

static const struct hda_fixup alc268_fixups[] = {
	[ALC268_FIXUP_INV_DMIC] = {
		.type = HDA_FIXUP_FUNC,
		.v.func = alc_fixup_inv_dmic,
	},
	[ALC268_FIXUP_HP_EAPD] = {
		.type = HDA_FIXUP_VERBS,
		.v.verbs = (const struct hda_verb[]) {
			{0x15, AC_VERB_SET_EAPD_BTLENABLE, 0},
			{}
		}
	},
	[ALC268_FIXUP_SPDIF] = {
		.type = HDA_FIXUP_PINS,
		.v.pins = (const struct hda_pintbl[]) {
			{ 0x1e, 0x014b1180 }, /* enable SPDIF out */
			{}
		}
	},
};

static const struct hda_model_fixup alc268_fixup_models[] = {
	{.id = ALC268_FIXUP_INV_DMIC, .name = "inv-dmic"},
	{.id = ALC268_FIXUP_HP_EAPD, .name = "hp-eapd"},
	{.id = ALC268_FIXUP_SPDIF, .name = "spdif"},
	{}
};

static const struct snd_pci_quirk alc268_fixup_tbl[] = {
	SND_PCI_QUIRK(0x1025, 0x0139, "Acer TravelMate 6293", ALC268_FIXUP_SPDIF),
	SND_PCI_QUIRK(0x1025, 0x015b, "Acer AOA 150 (ZG5)", ALC268_FIXUP_INV_DMIC),
	/* below is codec SSID since multiple Toshiba laptops have the
	 * same PCI SSID 1179:ff00
	 */
	SND_PCI_QUIRK(0x1179, 0xff06, "Toshiba P200", ALC268_FIXUP_HP_EAPD),
	{}
};

/*
 * BIOS auto configuration
 */
static int alc268_parse_auto_config(struct hda_codec *codec)
{
	static const hda_nid_t alc268_ssids[] = { 0x15, 0x1b, 0x14, 0 };
	return alc_parse_auto_config(codec, NULL, alc268_ssids);
}

/*
 */
static int patch_alc268(struct hda_codec *codec)
{
	struct alc_spec *spec;
	int i, err;

	/* ALC268 has no aa-loopback mixer */
	err = alc_alloc_spec(codec, 0);
	if (err < 0)
		return err;

	spec = codec->spec;
	if (has_cdefine_beep(codec))
		spec->gen.beep_nid = 0x01;

	spec->shutup = alc_eapd_shutup;

	alc_pre_init(codec);

	snd_hda_pick_fixup(codec, alc268_fixup_models, alc268_fixup_tbl, alc268_fixups);
	snd_hda_apply_fixup(codec, HDA_FIXUP_ACT_PRE_PROBE);

	/* automatic parse from the BIOS config */
	err = alc268_parse_auto_config(codec);
	if (err < 0)
		goto error;

	if (err > 0 && !spec->gen.no_analog &&
	    spec->gen.autocfg.speaker_pins[0] != 0x1d) {
		for (i = 0; i < ARRAY_SIZE(alc268_beep_mixer); i++) {
			if (!snd_hda_gen_add_kctl(&spec->gen, NULL,
						  &alc268_beep_mixer[i])) {
				err = -ENOMEM;
				goto error;
			}
		}
		snd_hda_add_verbs(codec, alc268_beep_init_verbs);
		if (!query_amp_caps(codec, 0x1d, HDA_INPUT))
			/* override the amp caps for beep generator */
			snd_hda_override_amp_caps(codec, 0x1d, HDA_INPUT,
					  (0x0c << AC_AMPCAP_OFFSET_SHIFT) |
					  (0x0c << AC_AMPCAP_NUM_STEPS_SHIFT) |
					  (0x07 << AC_AMPCAP_STEP_SIZE_SHIFT) |
					  (0 << AC_AMPCAP_MUTE_SHIFT));
	}

	snd_hda_apply_fixup(codec, HDA_FIXUP_ACT_PROBE);

	return 0;

 error:
	alc_free(codec);
	return err;
}

/*
 * ALC269
 */

static const struct hda_pcm_stream alc269_44k_pcm_analog_playback = {
	.rates = SNDRV_PCM_RATE_44100, /* fixed rate */
};

static const struct hda_pcm_stream alc269_44k_pcm_analog_capture = {
	.rates = SNDRV_PCM_RATE_44100, /* fixed rate */
};

/* different alc269-variants */
enum {
	ALC269_TYPE_ALC269VA,
	ALC269_TYPE_ALC269VB,
	ALC269_TYPE_ALC269VC,
	ALC269_TYPE_ALC269VD,
	ALC269_TYPE_ALC280,
	ALC269_TYPE_ALC282,
	ALC269_TYPE_ALC283,
	ALC269_TYPE_ALC284,
	ALC269_TYPE_ALC293,
	ALC269_TYPE_ALC286,
	ALC269_TYPE_ALC298,
	ALC269_TYPE_ALC255,
	ALC269_TYPE_ALC256,
	ALC269_TYPE_ALC257,
	ALC269_TYPE_ALC215,
	ALC269_TYPE_ALC225,
	ALC269_TYPE_ALC245,
	ALC269_TYPE_ALC287,
	ALC269_TYPE_ALC294,
	ALC269_TYPE_ALC300,
	ALC269_TYPE_ALC623,
	ALC269_TYPE_ALC700,
};

/*
 * BIOS auto configuration
 */
static int alc269_parse_auto_config(struct hda_codec *codec)
{
	static const hda_nid_t alc269_ignore[] = { 0x1d, 0 };
	static const hda_nid_t alc269_ssids[] = { 0, 0x1b, 0x14, 0x21 };
	static const hda_nid_t alc269va_ssids[] = { 0x15, 0x1b, 0x14, 0 };
	struct alc_spec *spec = codec->spec;
	const hda_nid_t *ssids;

	switch (spec->codec_variant) {
	case ALC269_TYPE_ALC269VA:
	case ALC269_TYPE_ALC269VC:
	case ALC269_TYPE_ALC280:
	case ALC269_TYPE_ALC284:
	case ALC269_TYPE_ALC293:
		ssids = alc269va_ssids;
		break;
	case ALC269_TYPE_ALC269VB:
	case ALC269_TYPE_ALC269VD:
	case ALC269_TYPE_ALC282:
	case ALC269_TYPE_ALC283:
	case ALC269_TYPE_ALC286:
	case ALC269_TYPE_ALC298:
	case ALC269_TYPE_ALC255:
	case ALC269_TYPE_ALC256:
	case ALC269_TYPE_ALC257:
	case ALC269_TYPE_ALC215:
	case ALC269_TYPE_ALC225:
	case ALC269_TYPE_ALC245:
	case ALC269_TYPE_ALC287:
	case ALC269_TYPE_ALC294:
	case ALC269_TYPE_ALC300:
	case ALC269_TYPE_ALC623:
	case ALC269_TYPE_ALC700:
		ssids = alc269_ssids;
		break;
	default:
		ssids = alc269_ssids;
		break;
	}

	return alc_parse_auto_config(codec, alc269_ignore, ssids);
}

static const struct hda_jack_keymap alc_headset_btn_keymap[] = {
	{ SND_JACK_BTN_0, KEY_PLAYPAUSE },
	{ SND_JACK_BTN_1, KEY_VOICECOMMAND },
	{ SND_JACK_BTN_2, KEY_VOLUMEUP },
	{ SND_JACK_BTN_3, KEY_VOLUMEDOWN },
	{}
};

static void alc_headset_btn_callback(struct hda_codec *codec,
				     struct hda_jack_callback *jack)
{
	int report = 0;

	if (jack->unsol_res & (7 << 13))
		report |= SND_JACK_BTN_0;

	if (jack->unsol_res  & (1 << 16 | 3 << 8))
		report |= SND_JACK_BTN_1;

	/* Volume up key */
	if (jack->unsol_res & (7 << 23))
		report |= SND_JACK_BTN_2;

	/* Volume down key */
	if (jack->unsol_res & (7 << 10))
		report |= SND_JACK_BTN_3;

	snd_hda_jack_set_button_state(codec, jack->nid, report);
}

static void alc_disable_headset_jack_key(struct hda_codec *codec)
{
	struct alc_spec *spec = codec->spec;

	if (!spec->has_hs_key)
		return;

	switch (codec->core.vendor_id) {
	case 0x10ec0215:
	case 0x10ec0225:
	case 0x10ec0285:
	case 0x10ec0287:
	case 0x10ec0295:
	case 0x10ec0289:
	case 0x10ec0299:
		alc_write_coef_idx(codec, 0x48, 0x0);
		alc_update_coef_idx(codec, 0x49, 0x0045, 0x0);
		alc_update_coef_idx(codec, 0x44, 0x0045 << 8, 0x0);
		break;
	case 0x10ec0230:
	case 0x10ec0236:
	case 0x10ec0256:
	case 0x10ec0257:
	case 0x19e58326:
		alc_write_coef_idx(codec, 0x48, 0x0);
		alc_update_coef_idx(codec, 0x49, 0x0045, 0x0);
		break;
	}
}

static void alc_enable_headset_jack_key(struct hda_codec *codec)
{
	struct alc_spec *spec = codec->spec;

	if (!spec->has_hs_key)
		return;

	switch (codec->core.vendor_id) {
	case 0x10ec0215:
	case 0x10ec0225:
	case 0x10ec0285:
	case 0x10ec0287:
	case 0x10ec0295:
	case 0x10ec0289:
	case 0x10ec0299:
		alc_write_coef_idx(codec, 0x48, 0xd011);
		alc_update_coef_idx(codec, 0x49, 0x007f, 0x0045);
		alc_update_coef_idx(codec, 0x44, 0x007f << 8, 0x0045 << 8);
		break;
	case 0x10ec0230:
	case 0x10ec0236:
	case 0x10ec0256:
	case 0x10ec0257:
	case 0x19e58326:
		alc_write_coef_idx(codec, 0x48, 0xd011);
		alc_update_coef_idx(codec, 0x49, 0x007f, 0x0045);
		break;
	}
}

static void alc_fixup_headset_jack(struct hda_codec *codec,
				    const struct hda_fixup *fix, int action)
{
	struct alc_spec *spec = codec->spec;
	hda_nid_t hp_pin;

	switch (action) {
	case HDA_FIXUP_ACT_PRE_PROBE:
		spec->has_hs_key = 1;
		snd_hda_jack_detect_enable_callback(codec, 0x55,
						    alc_headset_btn_callback);
		break;
	case HDA_FIXUP_ACT_BUILD:
		hp_pin = alc_get_hp_pin(spec);
		if (!hp_pin || snd_hda_jack_bind_keymap(codec, 0x55,
							alc_headset_btn_keymap,
							hp_pin))
			snd_hda_jack_add_kctl(codec, 0x55, "Headset Jack",
					      false, SND_JACK_HEADSET,
					      alc_headset_btn_keymap);

		alc_enable_headset_jack_key(codec);
		break;
	}
}

static void alc269vb_toggle_power_output(struct hda_codec *codec, int power_up)
{
	alc_update_coef_idx(codec, 0x04, 1 << 11, power_up ? (1 << 11) : 0);
}

static void alc269_shutup(struct hda_codec *codec)
{
	struct alc_spec *spec = codec->spec;

	if (spec->codec_variant == ALC269_TYPE_ALC269VB)
		alc269vb_toggle_power_output(codec, 0);
	if (spec->codec_variant == ALC269_TYPE_ALC269VB &&
			(alc_get_coef0(codec) & 0x00ff) == 0x018) {
		msleep(150);
	}
	alc_shutup_pins(codec);
}

static const struct coef_fw alc282_coefs[] = {
	WRITE_COEF(0x03, 0x0002), /* Power Down Control */
	UPDATE_COEF(0x05, 0xff3f, 0x0700), /* FIFO and filter clock */
	WRITE_COEF(0x07, 0x0200), /* DMIC control */
	UPDATE_COEF(0x06, 0x00f0, 0), /* Analog clock */
	UPDATE_COEF(0x08, 0xfffc, 0x0c2c), /* JD */
	WRITE_COEF(0x0a, 0xcccc), /* JD offset1 */
	WRITE_COEF(0x0b, 0xcccc), /* JD offset2 */
	WRITE_COEF(0x0e, 0x6e00), /* LDO1/2/3, DAC/ADC */
	UPDATE_COEF(0x0f, 0xf800, 0x1000), /* JD */
	UPDATE_COEF(0x10, 0xfc00, 0x0c00), /* Capless */
	WRITE_COEF(0x6f, 0x0), /* Class D test 4 */
	UPDATE_COEF(0x0c, 0xfe00, 0), /* IO power down directly */
	WRITE_COEF(0x34, 0xa0c0), /* ANC */
	UPDATE_COEF(0x16, 0x0008, 0), /* AGC MUX */
	UPDATE_COEF(0x1d, 0x00e0, 0), /* DAC simple content protection */
	UPDATE_COEF(0x1f, 0x00e0, 0), /* ADC simple content protection */
	WRITE_COEF(0x21, 0x8804), /* DAC ADC Zero Detection */
	WRITE_COEF(0x63, 0x2902), /* PLL */
	WRITE_COEF(0x68, 0xa080), /* capless control 2 */
	WRITE_COEF(0x69, 0x3400), /* capless control 3 */
	WRITE_COEF(0x6a, 0x2f3e), /* capless control 4 */
	WRITE_COEF(0x6b, 0x0), /* capless control 5 */
	UPDATE_COEF(0x6d, 0x0fff, 0x0900), /* class D test 2 */
	WRITE_COEF(0x6e, 0x110a), /* class D test 3 */
	UPDATE_COEF(0x70, 0x00f8, 0x00d8), /* class D test 5 */
	WRITE_COEF(0x71, 0x0014), /* class D test 6 */
	WRITE_COEF(0x72, 0xc2ba), /* classD OCP */
	UPDATE_COEF(0x77, 0x0f80, 0), /* classD pure DC test */
	WRITE_COEF(0x6c, 0xfc06), /* Class D amp control */
	{}
};

static void alc282_restore_default_value(struct hda_codec *codec)
{
	alc_process_coef_fw(codec, alc282_coefs);
}

static void alc282_init(struct hda_codec *codec)
{
	struct alc_spec *spec = codec->spec;
	hda_nid_t hp_pin = alc_get_hp_pin(spec);
	bool hp_pin_sense;
	int coef78;

	alc282_restore_default_value(codec);

	if (!hp_pin)
		return;
	hp_pin_sense = snd_hda_jack_detect(codec, hp_pin);
	coef78 = alc_read_coef_idx(codec, 0x78);

	/* Index 0x78 Direct Drive HP AMP LPM Control 1 */
	/* Headphone capless set to high power mode */
	alc_write_coef_idx(codec, 0x78, 0x9004);

	if (hp_pin_sense)
		msleep(2);

	snd_hda_codec_write(codec, hp_pin, 0,
			    AC_VERB_SET_AMP_GAIN_MUTE, AMP_OUT_MUTE);

	if (hp_pin_sense)
		msleep(85);

	snd_hda_codec_write(codec, hp_pin, 0,
			    AC_VERB_SET_PIN_WIDGET_CONTROL, PIN_OUT);

	if (hp_pin_sense)
		msleep(100);

	/* Headphone capless set to normal mode */
	alc_write_coef_idx(codec, 0x78, coef78);
}

static void alc282_shutup(struct hda_codec *codec)
{
	struct alc_spec *spec = codec->spec;
	hda_nid_t hp_pin = alc_get_hp_pin(spec);
	bool hp_pin_sense;
	int coef78;

	if (!hp_pin) {
		alc269_shutup(codec);
		return;
	}

	hp_pin_sense = snd_hda_jack_detect(codec, hp_pin);
	coef78 = alc_read_coef_idx(codec, 0x78);
	alc_write_coef_idx(codec, 0x78, 0x9004);

	if (hp_pin_sense)
		msleep(2);

	snd_hda_codec_write(codec, hp_pin, 0,
			    AC_VERB_SET_AMP_GAIN_MUTE, AMP_OUT_MUTE);

	if (hp_pin_sense)
		msleep(85);

	if (!spec->no_shutup_pins)
		snd_hda_codec_write(codec, hp_pin, 0,
				    AC_VERB_SET_PIN_WIDGET_CONTROL, 0x0);

	if (hp_pin_sense)
		msleep(100);

	alc_auto_setup_eapd(codec, false);
	alc_shutup_pins(codec);
	alc_write_coef_idx(codec, 0x78, coef78);
}

static const struct coef_fw alc283_coefs[] = {
	WRITE_COEF(0x03, 0x0002), /* Power Down Control */
	UPDATE_COEF(0x05, 0xff3f, 0x0700), /* FIFO and filter clock */
	WRITE_COEF(0x07, 0x0200), /* DMIC control */
	UPDATE_COEF(0x06, 0x00f0, 0), /* Analog clock */
	UPDATE_COEF(0x08, 0xfffc, 0x0c2c), /* JD */
	WRITE_COEF(0x0a, 0xcccc), /* JD offset1 */
	WRITE_COEF(0x0b, 0xcccc), /* JD offset2 */
	WRITE_COEF(0x0e, 0x6fc0), /* LDO1/2/3, DAC/ADC */
	UPDATE_COEF(0x0f, 0xf800, 0x1000), /* JD */
	UPDATE_COEF(0x10, 0xfc00, 0x0c00), /* Capless */
	WRITE_COEF(0x3a, 0x0), /* Class D test 4 */
	UPDATE_COEF(0x0c, 0xfe00, 0x0), /* IO power down directly */
	WRITE_COEF(0x22, 0xa0c0), /* ANC */
	UPDATE_COEFEX(0x53, 0x01, 0x000f, 0x0008), /* AGC MUX */
	UPDATE_COEF(0x1d, 0x00e0, 0), /* DAC simple content protection */
	UPDATE_COEF(0x1f, 0x00e0, 0), /* ADC simple content protection */
	WRITE_COEF(0x21, 0x8804), /* DAC ADC Zero Detection */
	WRITE_COEF(0x2e, 0x2902), /* PLL */
	WRITE_COEF(0x33, 0xa080), /* capless control 2 */
	WRITE_COEF(0x34, 0x3400), /* capless control 3 */
	WRITE_COEF(0x35, 0x2f3e), /* capless control 4 */
	WRITE_COEF(0x36, 0x0), /* capless control 5 */
	UPDATE_COEF(0x38, 0x0fff, 0x0900), /* class D test 2 */
	WRITE_COEF(0x39, 0x110a), /* class D test 3 */
	UPDATE_COEF(0x3b, 0x00f8, 0x00d8), /* class D test 5 */
	WRITE_COEF(0x3c, 0x0014), /* class D test 6 */
	WRITE_COEF(0x3d, 0xc2ba), /* classD OCP */
	UPDATE_COEF(0x42, 0x0f80, 0x0), /* classD pure DC test */
	WRITE_COEF(0x49, 0x0), /* test mode */
	UPDATE_COEF(0x40, 0xf800, 0x9800), /* Class D DC enable */
	UPDATE_COEF(0x42, 0xf000, 0x2000), /* DC offset */
	WRITE_COEF(0x37, 0xfc06), /* Class D amp control */
	UPDATE_COEF(0x1b, 0x8000, 0), /* HP JD control */
	{}
};

static void alc283_restore_default_value(struct hda_codec *codec)
{
	alc_process_coef_fw(codec, alc283_coefs);
}

static void alc283_init(struct hda_codec *codec)
{
	struct alc_spec *spec = codec->spec;
	hda_nid_t hp_pin = alc_get_hp_pin(spec);
	bool hp_pin_sense;

	alc283_restore_default_value(codec);

	if (!hp_pin)
		return;

	msleep(30);
	hp_pin_sense = snd_hda_jack_detect(codec, hp_pin);

	/* Index 0x43 Direct Drive HP AMP LPM Control 1 */
	/* Headphone capless set to high power mode */
	alc_write_coef_idx(codec, 0x43, 0x9004);

	snd_hda_codec_write(codec, hp_pin, 0,
			    AC_VERB_SET_AMP_GAIN_MUTE, AMP_OUT_MUTE);

	if (hp_pin_sense)
		msleep(85);

	snd_hda_codec_write(codec, hp_pin, 0,
			    AC_VERB_SET_PIN_WIDGET_CONTROL, PIN_OUT);

	if (hp_pin_sense)
		msleep(85);
	/* Index 0x46 Combo jack auto switch control 2 */
	/* 3k pull low control for Headset jack. */
	alc_update_coef_idx(codec, 0x46, 3 << 12, 0);
	/* Headphone capless set to normal mode */
	alc_write_coef_idx(codec, 0x43, 0x9614);
}

static void alc283_shutup(struct hda_codec *codec)
{
	struct alc_spec *spec = codec->spec;
	hda_nid_t hp_pin = alc_get_hp_pin(spec);
	bool hp_pin_sense;

	if (!hp_pin) {
		alc269_shutup(codec);
		return;
	}

	hp_pin_sense = snd_hda_jack_detect(codec, hp_pin);

	alc_write_coef_idx(codec, 0x43, 0x9004);

	/*depop hp during suspend*/
	alc_write_coef_idx(codec, 0x06, 0x2100);

	snd_hda_codec_write(codec, hp_pin, 0,
			    AC_VERB_SET_AMP_GAIN_MUTE, AMP_OUT_MUTE);

	if (hp_pin_sense)
		msleep(100);

	if (!spec->no_shutup_pins)
		snd_hda_codec_write(codec, hp_pin, 0,
				    AC_VERB_SET_PIN_WIDGET_CONTROL, 0x0);

	alc_update_coef_idx(codec, 0x46, 0, 3 << 12);

	if (hp_pin_sense)
		msleep(100);
	alc_auto_setup_eapd(codec, false);
	alc_shutup_pins(codec);
	alc_write_coef_idx(codec, 0x43, 0x9614);
}

static void alc256_init(struct hda_codec *codec)
{
	struct alc_spec *spec = codec->spec;
	hda_nid_t hp_pin = alc_get_hp_pin(spec);
	bool hp_pin_sense;

	if (spec->ultra_low_power) {
		alc_update_coef_idx(codec, 0x03, 1<<1, 1<<1);
		alc_update_coef_idx(codec, 0x08, 3<<2, 3<<2);
		alc_update_coef_idx(codec, 0x08, 7<<4, 0);
		alc_update_coef_idx(codec, 0x3b, 1<<15, 0);
		alc_update_coef_idx(codec, 0x0e, 7<<6, 7<<6);
		msleep(30);
	}

	if (!hp_pin)
		hp_pin = 0x21;

	msleep(30);

	hp_pin_sense = snd_hda_jack_detect(codec, hp_pin);

	if (hp_pin_sense)
		msleep(2);

	alc_update_coefex_idx(codec, 0x57, 0x04, 0x0007, 0x1); /* Low power */

	snd_hda_codec_write(codec, hp_pin, 0,
			    AC_VERB_SET_AMP_GAIN_MUTE, AMP_OUT_MUTE);

	if (hp_pin_sense || spec->ultra_low_power)
		msleep(85);

	snd_hda_codec_write(codec, hp_pin, 0,
			    AC_VERB_SET_PIN_WIDGET_CONTROL, PIN_OUT);

	if (hp_pin_sense || spec->ultra_low_power)
		msleep(100);

	alc_update_coef_idx(codec, 0x46, 3 << 12, 0);
	alc_update_coefex_idx(codec, 0x57, 0x04, 0x0007, 0x4); /* Hight power */
	alc_update_coefex_idx(codec, 0x53, 0x02, 0x8000, 1 << 15); /* Clear bit */
	alc_update_coefex_idx(codec, 0x53, 0x02, 0x8000, 0 << 15);
	/*
	 * Expose headphone mic (or possibly Line In on some machines) instead
	 * of PC Beep on 1Ah, and disable 1Ah loopback for all outputs. See
	 * Documentation/sound/hd-audio/realtek-pc-beep.rst for details of
	 * this register.
	 */
	alc_write_coef_idx(codec, 0x36, 0x5757);
}

static void alc256_shutup(struct hda_codec *codec)
{
	struct alc_spec *spec = codec->spec;
	hda_nid_t hp_pin = alc_get_hp_pin(spec);
	bool hp_pin_sense;

	if (!hp_pin)
		hp_pin = 0x21;

	alc_update_coefex_idx(codec, 0x57, 0x04, 0x0007, 0x1); /* Low power */
	hp_pin_sense = snd_hda_jack_detect(codec, hp_pin);

	if (hp_pin_sense)
		msleep(2);

	snd_hda_codec_write(codec, hp_pin, 0,
			    AC_VERB_SET_AMP_GAIN_MUTE, AMP_OUT_MUTE);

	if (hp_pin_sense || spec->ultra_low_power)
		msleep(85);

	/* 3k pull low control for Headset jack. */
	/* NOTE: call this before clearing the pin, otherwise codec stalls */
	/* If disable 3k pulldown control for alc257, the Mic detection will not work correctly
	 * when booting with headset plugged. So skip setting it for the codec alc257
	 */
	if (spec->en_3kpull_low)
		alc_update_coef_idx(codec, 0x46, 0, 3 << 12);

	if (!spec->no_shutup_pins)
		snd_hda_codec_write(codec, hp_pin, 0,
				    AC_VERB_SET_PIN_WIDGET_CONTROL, 0x0);

	if (hp_pin_sense || spec->ultra_low_power)
		msleep(100);

	alc_auto_setup_eapd(codec, false);
	alc_shutup_pins(codec);
	if (spec->ultra_low_power) {
		msleep(50);
		alc_update_coef_idx(codec, 0x03, 1<<1, 0);
		alc_update_coef_idx(codec, 0x08, 7<<4, 7<<4);
		alc_update_coef_idx(codec, 0x08, 3<<2, 0);
		alc_update_coef_idx(codec, 0x3b, 1<<15, 1<<15);
		alc_update_coef_idx(codec, 0x0e, 7<<6, 0);
		msleep(30);
	}
}

static void alc285_hp_init(struct hda_codec *codec)
{
	struct alc_spec *spec = codec->spec;
	hda_nid_t hp_pin = alc_get_hp_pin(spec);
	int i, val;
	int coef38, coef0d, coef36;

	alc_write_coefex_idx(codec, 0x58, 0x00, 0x1888); /* write default value */
	alc_update_coef_idx(codec, 0x4a, 1<<15, 1<<15); /* Reset HP JD */
	coef38 = alc_read_coef_idx(codec, 0x38); /* Amp control */
	coef0d = alc_read_coef_idx(codec, 0x0d); /* Digital Misc control */
	coef36 = alc_read_coef_idx(codec, 0x36); /* Passthrough Control */
	alc_update_coef_idx(codec, 0x38, 1<<4, 0x0);
	alc_update_coef_idx(codec, 0x0d, 0x110, 0x0);

	alc_update_coef_idx(codec, 0x67, 0xf000, 0x3000);

	if (hp_pin)
		snd_hda_codec_write(codec, hp_pin, 0,
			    AC_VERB_SET_AMP_GAIN_MUTE, AMP_OUT_MUTE);

	msleep(130);
	alc_update_coef_idx(codec, 0x36, 1<<14, 1<<14);
	alc_update_coef_idx(codec, 0x36, 1<<13, 0x0);

	if (hp_pin)
		snd_hda_codec_write(codec, hp_pin, 0,
			    AC_VERB_SET_PIN_WIDGET_CONTROL, 0x0);
	msleep(10);
	alc_write_coef_idx(codec, 0x67, 0x0); /* Set HP depop to manual mode */
	alc_write_coefex_idx(codec, 0x58, 0x00, 0x7880);
	alc_write_coefex_idx(codec, 0x58, 0x0f, 0xf049);
	alc_update_coefex_idx(codec, 0x58, 0x03, 0x00f0, 0x00c0);

	alc_write_coefex_idx(codec, 0x58, 0x00, 0xf888); /* HP depop procedure start */
	val = alc_read_coefex_idx(codec, 0x58, 0x00);
	for (i = 0; i < 20 && val & 0x8000; i++) {
		msleep(50);
		val = alc_read_coefex_idx(codec, 0x58, 0x00);
	} /* Wait for depop procedure finish  */

	alc_write_coefex_idx(codec, 0x58, 0x00, val); /* write back the result */
	alc_update_coef_idx(codec, 0x38, 1<<4, coef38);
	alc_update_coef_idx(codec, 0x0d, 0x110, coef0d);
	alc_update_coef_idx(codec, 0x36, 3<<13, coef36);

	msleep(50);
	alc_update_coef_idx(codec, 0x4a, 1<<15, 0);
}

static void alc225_init(struct hda_codec *codec)
{
	struct alc_spec *spec = codec->spec;
	hda_nid_t hp_pin = alc_get_hp_pin(spec);
	bool hp1_pin_sense, hp2_pin_sense;

	if (spec->ultra_low_power) {
		alc_update_coef_idx(codec, 0x08, 0x0f << 2, 3<<2);
		alc_update_coef_idx(codec, 0x0e, 7<<6, 7<<6);
		alc_update_coef_idx(codec, 0x33, 1<<11, 0);
		msleep(30);
	}

	if (spec->codec_variant != ALC269_TYPE_ALC287 &&
		spec->codec_variant != ALC269_TYPE_ALC245)
		/* required only at boot or S3 and S4 resume time */
		if (!spec->done_hp_init ||
			is_s3_resume(codec) ||
			is_s4_resume(codec)) {
			alc285_hp_init(codec);
			spec->done_hp_init = true;
		}

	if (!hp_pin)
		hp_pin = 0x21;
	msleep(30);

	hp1_pin_sense = snd_hda_jack_detect(codec, hp_pin);
	hp2_pin_sense = snd_hda_jack_detect(codec, 0x16);

	if (hp1_pin_sense || hp2_pin_sense)
		msleep(2);

	alc_update_coefex_idx(codec, 0x57, 0x04, 0x0007, 0x1); /* Low power */

	if (hp1_pin_sense || spec->ultra_low_power)
		snd_hda_codec_write(codec, hp_pin, 0,
			    AC_VERB_SET_AMP_GAIN_MUTE, AMP_OUT_MUTE);
	if (hp2_pin_sense)
		snd_hda_codec_write(codec, 0x16, 0,
			    AC_VERB_SET_AMP_GAIN_MUTE, AMP_OUT_MUTE);

	if (hp1_pin_sense || hp2_pin_sense || spec->ultra_low_power)
		msleep(85);

	if (hp1_pin_sense || spec->ultra_low_power)
		snd_hda_codec_write(codec, hp_pin, 0,
			    AC_VERB_SET_PIN_WIDGET_CONTROL, PIN_OUT);
	if (hp2_pin_sense)
		snd_hda_codec_write(codec, 0x16, 0,
			    AC_VERB_SET_PIN_WIDGET_CONTROL, PIN_OUT);

	if (hp1_pin_sense || hp2_pin_sense || spec->ultra_low_power)
		msleep(100);

	alc_update_coef_idx(codec, 0x4a, 3 << 10, 0);
	alc_update_coefex_idx(codec, 0x57, 0x04, 0x0007, 0x4); /* Hight power */
}

static void alc225_shutup(struct hda_codec *codec)
{
	struct alc_spec *spec = codec->spec;
	hda_nid_t hp_pin = alc_get_hp_pin(spec);
	bool hp1_pin_sense, hp2_pin_sense;

	if (!hp_pin)
		hp_pin = 0x21;

	alc_disable_headset_jack_key(codec);
	/* 3k pull low control for Headset jack. */
	alc_update_coef_idx(codec, 0x4a, 0, 3 << 10);

	hp1_pin_sense = snd_hda_jack_detect(codec, hp_pin);
	hp2_pin_sense = snd_hda_jack_detect(codec, 0x16);

	if (hp1_pin_sense || hp2_pin_sense)
		msleep(2);

	if (hp1_pin_sense || spec->ultra_low_power)
		snd_hda_codec_write(codec, hp_pin, 0,
			    AC_VERB_SET_AMP_GAIN_MUTE, AMP_OUT_MUTE);
	if (hp2_pin_sense)
		snd_hda_codec_write(codec, 0x16, 0,
			    AC_VERB_SET_AMP_GAIN_MUTE, AMP_OUT_MUTE);

	if (hp1_pin_sense || hp2_pin_sense || spec->ultra_low_power)
		msleep(85);

	if (hp1_pin_sense || spec->ultra_low_power)
		snd_hda_codec_write(codec, hp_pin, 0,
			    AC_VERB_SET_PIN_WIDGET_CONTROL, 0x0);
	if (hp2_pin_sense)
		snd_hda_codec_write(codec, 0x16, 0,
			    AC_VERB_SET_PIN_WIDGET_CONTROL, 0x0);

	if (hp1_pin_sense || hp2_pin_sense || spec->ultra_low_power)
		msleep(100);

	alc_auto_setup_eapd(codec, false);
	alc_shutup_pins(codec);
	if (spec->ultra_low_power) {
		msleep(50);
		alc_update_coef_idx(codec, 0x08, 0x0f << 2, 0x0c << 2);
		alc_update_coef_idx(codec, 0x0e, 7<<6, 0);
		alc_update_coef_idx(codec, 0x33, 1<<11, 1<<11);
		alc_update_coef_idx(codec, 0x4a, 3<<4, 2<<4);
		msleep(30);
	}

	alc_update_coef_idx(codec, 0x4a, 3 << 10, 0);
	alc_enable_headset_jack_key(codec);
}

static void alc_default_init(struct hda_codec *codec)
{
	struct alc_spec *spec = codec->spec;
	hda_nid_t hp_pin = alc_get_hp_pin(spec);
	bool hp_pin_sense;

	if (!hp_pin)
		return;

	msleep(30);

	hp_pin_sense = snd_hda_jack_detect(codec, hp_pin);

	if (hp_pin_sense)
		msleep(2);

	snd_hda_codec_write(codec, hp_pin, 0,
			    AC_VERB_SET_AMP_GAIN_MUTE, AMP_OUT_MUTE);

	if (hp_pin_sense)
		msleep(85);

	snd_hda_codec_write(codec, hp_pin, 0,
			    AC_VERB_SET_PIN_WIDGET_CONTROL, PIN_OUT);

	if (hp_pin_sense)
		msleep(100);
}

static void alc_default_shutup(struct hda_codec *codec)
{
	struct alc_spec *spec = codec->spec;
	hda_nid_t hp_pin = alc_get_hp_pin(spec);
	bool hp_pin_sense;

	if (!hp_pin) {
		alc269_shutup(codec);
		return;
	}

	hp_pin_sense = snd_hda_jack_detect(codec, hp_pin);

	if (hp_pin_sense)
		msleep(2);

	snd_hda_codec_write(codec, hp_pin, 0,
			    AC_VERB_SET_AMP_GAIN_MUTE, AMP_OUT_MUTE);

	if (hp_pin_sense)
		msleep(85);

	if (!spec->no_shutup_pins)
		snd_hda_codec_write(codec, hp_pin, 0,
				    AC_VERB_SET_PIN_WIDGET_CONTROL, 0x0);

	if (hp_pin_sense)
		msleep(100);

	alc_auto_setup_eapd(codec, false);
	alc_shutup_pins(codec);
}

static void alc294_hp_init(struct hda_codec *codec)
{
	struct alc_spec *spec = codec->spec;
	hda_nid_t hp_pin = alc_get_hp_pin(spec);
	int i, val;

	if (!hp_pin)
		return;

	snd_hda_codec_write(codec, hp_pin, 0,
			    AC_VERB_SET_AMP_GAIN_MUTE, AMP_OUT_MUTE);

	msleep(100);

	if (!spec->no_shutup_pins)
		snd_hda_codec_write(codec, hp_pin, 0,
				    AC_VERB_SET_PIN_WIDGET_CONTROL, 0x0);

	alc_update_coef_idx(codec, 0x6f, 0x000f, 0);/* Set HP depop to manual mode */
	alc_update_coefex_idx(codec, 0x58, 0x00, 0x8000, 0x8000); /* HP depop procedure start */

	/* Wait for depop procedure finish  */
	val = alc_read_coefex_idx(codec, 0x58, 0x01);
	for (i = 0; i < 20 && val & 0x0080; i++) {
		msleep(50);
		val = alc_read_coefex_idx(codec, 0x58, 0x01);
	}
	/* Set HP depop to auto mode */
	alc_update_coef_idx(codec, 0x6f, 0x000f, 0x000b);
	msleep(50);
}

static void alc294_init(struct hda_codec *codec)
{
	struct alc_spec *spec = codec->spec;

	/* required only at boot or S4 resume time */
	if (!spec->done_hp_init ||
	    codec->core.dev.power.power_state.event == PM_EVENT_RESTORE) {
		alc294_hp_init(codec);
		spec->done_hp_init = true;
	}
	alc_default_init(codec);
}

static void alc5505_coef_set(struct hda_codec *codec, unsigned int index_reg,
			     unsigned int val)
{
	snd_hda_codec_write(codec, 0x51, 0, AC_VERB_SET_COEF_INDEX, index_reg >> 1);
	snd_hda_codec_write(codec, 0x51, 0, AC_VERB_SET_PROC_COEF, val & 0xffff); /* LSB */
	snd_hda_codec_write(codec, 0x51, 0, AC_VERB_SET_PROC_COEF, val >> 16); /* MSB */
}

static int alc5505_coef_get(struct hda_codec *codec, unsigned int index_reg)
{
	unsigned int val;

	snd_hda_codec_write(codec, 0x51, 0, AC_VERB_SET_COEF_INDEX, index_reg >> 1);
	val = snd_hda_codec_read(codec, 0x51, 0, AC_VERB_GET_PROC_COEF, 0)
		& 0xffff;
	val |= snd_hda_codec_read(codec, 0x51, 0, AC_VERB_GET_PROC_COEF, 0)
		<< 16;
	return val;
}

static void alc5505_dsp_halt(struct hda_codec *codec)
{
	unsigned int val;

	alc5505_coef_set(codec, 0x3000, 0x000c); /* DSP CPU stop */
	alc5505_coef_set(codec, 0x880c, 0x0008); /* DDR enter self refresh */
	alc5505_coef_set(codec, 0x61c0, 0x11110080); /* Clock control for PLL and CPU */
	alc5505_coef_set(codec, 0x6230, 0xfc0d4011); /* Disable Input OP */
	alc5505_coef_set(codec, 0x61b4, 0x040a2b03); /* Stop PLL2 */
	alc5505_coef_set(codec, 0x61b0, 0x00005b17); /* Stop PLL1 */
	alc5505_coef_set(codec, 0x61b8, 0x04133303); /* Stop PLL3 */
	val = alc5505_coef_get(codec, 0x6220);
	alc5505_coef_set(codec, 0x6220, (val | 0x3000)); /* switch Ringbuffer clock to DBUS clock */
}

static void alc5505_dsp_back_from_halt(struct hda_codec *codec)
{
	alc5505_coef_set(codec, 0x61b8, 0x04133302);
	alc5505_coef_set(codec, 0x61b0, 0x00005b16);
	alc5505_coef_set(codec, 0x61b4, 0x040a2b02);
	alc5505_coef_set(codec, 0x6230, 0xf80d4011);
	alc5505_coef_set(codec, 0x6220, 0x2002010f);
	alc5505_coef_set(codec, 0x880c, 0x00000004);
}

static void alc5505_dsp_init(struct hda_codec *codec)
{
	unsigned int val;

	alc5505_dsp_halt(codec);
	alc5505_dsp_back_from_halt(codec);
	alc5505_coef_set(codec, 0x61b0, 0x5b14); /* PLL1 control */
	alc5505_coef_set(codec, 0x61b0, 0x5b16);
	alc5505_coef_set(codec, 0x61b4, 0x04132b00); /* PLL2 control */
	alc5505_coef_set(codec, 0x61b4, 0x04132b02);
	alc5505_coef_set(codec, 0x61b8, 0x041f3300); /* PLL3 control*/
	alc5505_coef_set(codec, 0x61b8, 0x041f3302);
	snd_hda_codec_write(codec, 0x51, 0, AC_VERB_SET_CODEC_RESET, 0); /* Function reset */
	alc5505_coef_set(codec, 0x61b8, 0x041b3302);
	alc5505_coef_set(codec, 0x61b8, 0x04173302);
	alc5505_coef_set(codec, 0x61b8, 0x04163302);
	alc5505_coef_set(codec, 0x8800, 0x348b328b); /* DRAM control */
	alc5505_coef_set(codec, 0x8808, 0x00020022); /* DRAM control */
	alc5505_coef_set(codec, 0x8818, 0x00000400); /* DRAM control */

	val = alc5505_coef_get(codec, 0x6200) >> 16; /* Read revision ID */
	if (val <= 3)
		alc5505_coef_set(codec, 0x6220, 0x2002010f); /* I/O PAD Configuration */
	else
		alc5505_coef_set(codec, 0x6220, 0x6002018f);

	alc5505_coef_set(codec, 0x61ac, 0x055525f0); /**/
	alc5505_coef_set(codec, 0x61c0, 0x12230080); /* Clock control */
	alc5505_coef_set(codec, 0x61b4, 0x040e2b02); /* PLL2 control */
	alc5505_coef_set(codec, 0x61bc, 0x010234f8); /* OSC Control */
	alc5505_coef_set(codec, 0x880c, 0x00000004); /* DRAM Function control */
	alc5505_coef_set(codec, 0x880c, 0x00000003);
	alc5505_coef_set(codec, 0x880c, 0x00000010);

#ifdef HALT_REALTEK_ALC5505
	alc5505_dsp_halt(codec);
#endif
}

#ifdef HALT_REALTEK_ALC5505
#define alc5505_dsp_suspend(codec)	do { } while (0) /* NOP */
#define alc5505_dsp_resume(codec)	do { } while (0) /* NOP */
#else
#define alc5505_dsp_suspend(codec)	alc5505_dsp_halt(codec)
#define alc5505_dsp_resume(codec)	alc5505_dsp_back_from_halt(codec)
#endif

static int alc269_suspend(struct hda_codec *codec)
{
	struct alc_spec *spec = codec->spec;

	if (spec->has_alc5505_dsp)
		alc5505_dsp_suspend(codec);

	return alc_suspend(codec);
}

static int alc269_resume(struct hda_codec *codec)
{
	struct alc_spec *spec = codec->spec;

	if (spec->codec_variant == ALC269_TYPE_ALC269VB)
		alc269vb_toggle_power_output(codec, 0);
	if (spec->codec_variant == ALC269_TYPE_ALC269VB &&
			(alc_get_coef0(codec) & 0x00ff) == 0x018) {
		msleep(150);
	}

	codec->patch_ops.init(codec);

	if (spec->codec_variant == ALC269_TYPE_ALC269VB)
		alc269vb_toggle_power_output(codec, 1);
	if (spec->codec_variant == ALC269_TYPE_ALC269VB &&
			(alc_get_coef0(codec) & 0x00ff) == 0x017) {
		msleep(200);
	}

	snd_hda_regmap_sync(codec);
	hda_call_check_power_status(codec, 0x01);

	/* on some machine, the BIOS will clear the codec gpio data when enter
	 * suspend, and won't restore the data after resume, so we restore it
	 * in the driver.
	 */
	if (spec->gpio_data)
		alc_write_gpio_data(codec);

	if (spec->has_alc5505_dsp)
		alc5505_dsp_resume(codec);

	return 0;
}

static void alc269_fixup_pincfg_no_hp_to_lineout(struct hda_codec *codec,
						 const struct hda_fixup *fix, int action)
{
	struct alc_spec *spec = codec->spec;

	if (action == HDA_FIXUP_ACT_PRE_PROBE)
		spec->parse_flags = HDA_PINCFG_NO_HP_FIXUP;
}

static void alc269_fixup_pincfg_U7x7_headset_mic(struct hda_codec *codec,
						 const struct hda_fixup *fix,
						 int action)
{
	unsigned int cfg_headphone = snd_hda_codec_get_pincfg(codec, 0x21);
	unsigned int cfg_headset_mic = snd_hda_codec_get_pincfg(codec, 0x19);

	if (cfg_headphone && cfg_headset_mic == 0x411111f0)
		snd_hda_codec_set_pincfg(codec, 0x19,
			(cfg_headphone & ~AC_DEFCFG_DEVICE) |
			(AC_JACK_MIC_IN << AC_DEFCFG_DEVICE_SHIFT));
}

static void alc269_fixup_hweq(struct hda_codec *codec,
			       const struct hda_fixup *fix, int action)
{
	if (action == HDA_FIXUP_ACT_INIT)
		alc_update_coef_idx(codec, 0x1e, 0, 0x80);
}

static void alc269_fixup_headset_mic(struct hda_codec *codec,
				       const struct hda_fixup *fix, int action)
{
	struct alc_spec *spec = codec->spec;

	if (action == HDA_FIXUP_ACT_PRE_PROBE)
		spec->parse_flags |= HDA_PINCFG_HEADSET_MIC;
}

static void alc271_fixup_dmic(struct hda_codec *codec,
			      const struct hda_fixup *fix, int action)
{
	static const struct hda_verb verbs[] = {
		{0x20, AC_VERB_SET_COEF_INDEX, 0x0d},
		{0x20, AC_VERB_SET_PROC_COEF, 0x4000},
		{}
	};
	unsigned int cfg;

	if (strcmp(codec->core.chip_name, "ALC271X") &&
	    strcmp(codec->core.chip_name, "ALC269VB"))
		return;
	cfg = snd_hda_codec_get_pincfg(codec, 0x12);
	if (get_defcfg_connect(cfg) == AC_JACK_PORT_FIXED)
		snd_hda_sequence_write(codec, verbs);
}

/* Fix the speaker amp after resume, etc */
static void alc269vb_fixup_aspire_e1_coef(struct hda_codec *codec,
					  const struct hda_fixup *fix,
					  int action)
{
	if (action == HDA_FIXUP_ACT_INIT)
		alc_update_coef_idx(codec, 0x0d, 0x6000, 0x6000);
}

static void alc269_fixup_pcm_44k(struct hda_codec *codec,
				 const struct hda_fixup *fix, int action)
{
	struct alc_spec *spec = codec->spec;

	if (action != HDA_FIXUP_ACT_PROBE)
		return;

	/* Due to a hardware problem on Lenovo Ideadpad, we need to
	 * fix the sample rate of analog I/O to 44.1kHz
	 */
	spec->gen.stream_analog_playback = &alc269_44k_pcm_analog_playback;
	spec->gen.stream_analog_capture = &alc269_44k_pcm_analog_capture;
}

static void alc269_fixup_stereo_dmic(struct hda_codec *codec,
				     const struct hda_fixup *fix, int action)
{
	/* The digital-mic unit sends PDM (differential signal) instead of
	 * the standard PCM, thus you can't record a valid mono stream as is.
	 * Below is a workaround specific to ALC269 to control the dmic
	 * signal source as mono.
	 */
	if (action == HDA_FIXUP_ACT_INIT)
		alc_update_coef_idx(codec, 0x07, 0, 0x80);
}

static void alc269_quanta_automute(struct hda_codec *codec)
{
	snd_hda_gen_update_outputs(codec);

	alc_write_coef_idx(codec, 0x0c, 0x680);
	alc_write_coef_idx(codec, 0x0c, 0x480);
}

static void alc269_fixup_quanta_mute(struct hda_codec *codec,
				     const struct hda_fixup *fix, int action)
{
	struct alc_spec *spec = codec->spec;
	if (action != HDA_FIXUP_ACT_PROBE)
		return;
	spec->gen.automute_hook = alc269_quanta_automute;
}

static void alc269_x101_hp_automute_hook(struct hda_codec *codec,
					 struct hda_jack_callback *jack)
{
	struct alc_spec *spec = codec->spec;
	int vref;
	msleep(200);
	snd_hda_gen_hp_automute(codec, jack);

	vref = spec->gen.hp_jack_present ? PIN_VREF80 : 0;
	msleep(100);
	snd_hda_codec_write(codec, 0x18, 0, AC_VERB_SET_PIN_WIDGET_CONTROL,
			    vref);
	msleep(500);
	snd_hda_codec_write(codec, 0x18, 0, AC_VERB_SET_PIN_WIDGET_CONTROL,
			    vref);
}

/*
 * Magic sequence to make Huawei Matebook X right speaker working (bko#197801)
 */
struct hda_alc298_mbxinit {
	unsigned char value_0x23;
	unsigned char value_0x25;
};

static void alc298_huawei_mbx_stereo_seq(struct hda_codec *codec,
					 const struct hda_alc298_mbxinit *initval,
					 bool first)
{
	snd_hda_codec_write(codec, 0x06, 0, AC_VERB_SET_DIGI_CONVERT_3, 0x0);
	alc_write_coef_idx(codec, 0x26, 0xb000);

	if (first)
		snd_hda_codec_write(codec, 0x21, 0, AC_VERB_GET_PIN_SENSE, 0x0);

	snd_hda_codec_write(codec, 0x6, 0, AC_VERB_SET_DIGI_CONVERT_3, 0x80);
	alc_write_coef_idx(codec, 0x26, 0xf000);
	alc_write_coef_idx(codec, 0x23, initval->value_0x23);

	if (initval->value_0x23 != 0x1e)
		alc_write_coef_idx(codec, 0x25, initval->value_0x25);

	snd_hda_codec_write(codec, 0x20, 0, AC_VERB_SET_COEF_INDEX, 0x26);
	snd_hda_codec_write(codec, 0x20, 0, AC_VERB_SET_PROC_COEF, 0xb010);
}

static void alc298_fixup_huawei_mbx_stereo(struct hda_codec *codec,
					   const struct hda_fixup *fix,
					   int action)
{
	/* Initialization magic */
	static const struct hda_alc298_mbxinit dac_init[] = {
		{0x0c, 0x00}, {0x0d, 0x00}, {0x0e, 0x00}, {0x0f, 0x00},
		{0x10, 0x00}, {0x1a, 0x40}, {0x1b, 0x82}, {0x1c, 0x00},
		{0x1d, 0x00}, {0x1e, 0x00}, {0x1f, 0x00},
		{0x20, 0xc2}, {0x21, 0xc8}, {0x22, 0x26}, {0x23, 0x24},
		{0x27, 0xff}, {0x28, 0xff}, {0x29, 0xff}, {0x2a, 0x8f},
		{0x2b, 0x02}, {0x2c, 0x48}, {0x2d, 0x34}, {0x2e, 0x00},
		{0x2f, 0x00},
		{0x30, 0x00}, {0x31, 0x00}, {0x32, 0x00}, {0x33, 0x00},
		{0x34, 0x00}, {0x35, 0x01}, {0x36, 0x93}, {0x37, 0x0c},
		{0x38, 0x00}, {0x39, 0x00}, {0x3a, 0xf8}, {0x38, 0x80},
		{}
	};
	const struct hda_alc298_mbxinit *seq;

	if (action != HDA_FIXUP_ACT_INIT)
		return;

	/* Start */
	snd_hda_codec_write(codec, 0x06, 0, AC_VERB_SET_DIGI_CONVERT_3, 0x00);
	snd_hda_codec_write(codec, 0x06, 0, AC_VERB_SET_DIGI_CONVERT_3, 0x80);
	alc_write_coef_idx(codec, 0x26, 0xf000);
	alc_write_coef_idx(codec, 0x22, 0x31);
	alc_write_coef_idx(codec, 0x23, 0x0b);
	alc_write_coef_idx(codec, 0x25, 0x00);
	snd_hda_codec_write(codec, 0x20, 0, AC_VERB_SET_COEF_INDEX, 0x26);
	snd_hda_codec_write(codec, 0x20, 0, AC_VERB_SET_PROC_COEF, 0xb010);

	for (seq = dac_init; seq->value_0x23; seq++)
		alc298_huawei_mbx_stereo_seq(codec, seq, seq == dac_init);
}

static void alc269_fixup_x101_headset_mic(struct hda_codec *codec,
				     const struct hda_fixup *fix, int action)
{
	struct alc_spec *spec = codec->spec;
	if (action == HDA_FIXUP_ACT_PRE_PROBE) {
		spec->parse_flags |= HDA_PINCFG_HEADSET_MIC;
		spec->gen.hp_automute_hook = alc269_x101_hp_automute_hook;
	}
}

static void alc_update_vref_led(struct hda_codec *codec, hda_nid_t pin,
				bool polarity, bool on)
{
	unsigned int pinval;

	if (!pin)
		return;
	if (polarity)
		on = !on;
	pinval = snd_hda_codec_get_pin_target(codec, pin);
	pinval &= ~AC_PINCTL_VREFEN;
	pinval |= on ? AC_PINCTL_VREF_80 : AC_PINCTL_VREF_HIZ;
	/* temporarily power up/down for setting VREF */
	snd_hda_power_up_pm(codec);
	snd_hda_set_pin_ctl_cache(codec, pin, pinval);
	snd_hda_power_down_pm(codec);
}

/* update mute-LED according to the speaker mute state via mic VREF pin */
static int vref_mute_led_set(struct led_classdev *led_cdev,
			     enum led_brightness brightness)
{
	struct hda_codec *codec = dev_to_hda_codec(led_cdev->dev->parent);
	struct alc_spec *spec = codec->spec;

	alc_update_vref_led(codec, spec->mute_led_nid,
			    spec->mute_led_polarity, brightness);
	return 0;
}

/* Make sure the led works even in runtime suspend */
static unsigned int led_power_filter(struct hda_codec *codec,
						  hda_nid_t nid,
						  unsigned int power_state)
{
	struct alc_spec *spec = codec->spec;

	if (power_state != AC_PWRST_D3 || nid == 0 ||
	    (nid != spec->mute_led_nid && nid != spec->cap_mute_led_nid))
		return power_state;

	/* Set pin ctl again, it might have just been set to 0 */
	snd_hda_set_pin_ctl(codec, nid,
			    snd_hda_codec_get_pin_target(codec, nid));

	return snd_hda_gen_path_power_filter(codec, nid, power_state);
}

static void alc269_fixup_hp_mute_led(struct hda_codec *codec,
				     const struct hda_fixup *fix, int action)
{
	struct alc_spec *spec = codec->spec;
	const struct dmi_device *dev = NULL;

	if (action != HDA_FIXUP_ACT_PRE_PROBE)
		return;

	while ((dev = dmi_find_device(DMI_DEV_TYPE_OEM_STRING, NULL, dev))) {
		int pol, pin;
		if (sscanf(dev->name, "HP_Mute_LED_%d_%x", &pol, &pin) != 2)
			continue;
		if (pin < 0x0a || pin >= 0x10)
			break;
		spec->mute_led_polarity = pol;
		spec->mute_led_nid = pin - 0x0a + 0x18;
		snd_hda_gen_add_mute_led_cdev(codec, vref_mute_led_set);
		codec->power_filter = led_power_filter;
		codec_dbg(codec,
			  "Detected mute LED for %x:%d\n", spec->mute_led_nid,
			   spec->mute_led_polarity);
		break;
	}
}

static void alc269_fixup_hp_mute_led_micx(struct hda_codec *codec,
					  const struct hda_fixup *fix,
					  int action, hda_nid_t pin)
{
	struct alc_spec *spec = codec->spec;

	if (action == HDA_FIXUP_ACT_PRE_PROBE) {
		spec->mute_led_polarity = 0;
		spec->mute_led_nid = pin;
		snd_hda_gen_add_mute_led_cdev(codec, vref_mute_led_set);
		codec->power_filter = led_power_filter;
	}
}

static void alc269_fixup_hp_mute_led_mic1(struct hda_codec *codec,
				const struct hda_fixup *fix, int action)
{
	alc269_fixup_hp_mute_led_micx(codec, fix, action, 0x18);
}

static void alc269_fixup_hp_mute_led_mic2(struct hda_codec *codec,
				const struct hda_fixup *fix, int action)
{
	alc269_fixup_hp_mute_led_micx(codec, fix, action, 0x19);
}

static void alc269_fixup_hp_mute_led_mic3(struct hda_codec *codec,
				const struct hda_fixup *fix, int action)
{
	alc269_fixup_hp_mute_led_micx(codec, fix, action, 0x1b);
}

/* update LED status via GPIO */
static void alc_update_gpio_led(struct hda_codec *codec, unsigned int mask,
				int polarity, bool enabled)
{
	if (polarity)
		enabled = !enabled;
	alc_update_gpio_data(codec, mask, !enabled); /* muted -> LED on */
}

/* turn on/off mute LED via GPIO per vmaster hook */
static int gpio_mute_led_set(struct led_classdev *led_cdev,
			     enum led_brightness brightness)
{
	struct hda_codec *codec = dev_to_hda_codec(led_cdev->dev->parent);
	struct alc_spec *spec = codec->spec;

	alc_update_gpio_led(codec, spec->gpio_mute_led_mask,
			    spec->mute_led_polarity, !brightness);
	return 0;
}

/* turn on/off mic-mute LED via GPIO per capture hook */
static int micmute_led_set(struct led_classdev *led_cdev,
			   enum led_brightness brightness)
{
	struct hda_codec *codec = dev_to_hda_codec(led_cdev->dev->parent);
	struct alc_spec *spec = codec->spec;

	alc_update_gpio_led(codec, spec->gpio_mic_led_mask,
			    spec->micmute_led_polarity, !brightness);
	return 0;
}

/* setup mute and mic-mute GPIO bits, add hooks appropriately */
static void alc_fixup_hp_gpio_led(struct hda_codec *codec,
				  int action,
				  unsigned int mute_mask,
				  unsigned int micmute_mask)
{
	struct alc_spec *spec = codec->spec;

	alc_fixup_gpio(codec, action, mute_mask | micmute_mask);

	if (action != HDA_FIXUP_ACT_PRE_PROBE)
		return;
	if (mute_mask) {
		spec->gpio_mute_led_mask = mute_mask;
		snd_hda_gen_add_mute_led_cdev(codec, gpio_mute_led_set);
	}
	if (micmute_mask) {
		spec->gpio_mic_led_mask = micmute_mask;
		snd_hda_gen_add_micmute_led_cdev(codec, micmute_led_set);
	}
}

static void alc236_fixup_hp_gpio_led(struct hda_codec *codec,
				const struct hda_fixup *fix, int action)
{
	alc_fixup_hp_gpio_led(codec, action, 0x02, 0x01);
}

static void alc269_fixup_hp_gpio_led(struct hda_codec *codec,
				const struct hda_fixup *fix, int action)
{
	alc_fixup_hp_gpio_led(codec, action, 0x08, 0x10);
}

static void alc285_fixup_hp_gpio_led(struct hda_codec *codec,
				const struct hda_fixup *fix, int action)
{
	alc_fixup_hp_gpio_led(codec, action, 0x04, 0x01);
}

static void alc286_fixup_hp_gpio_led(struct hda_codec *codec,
				const struct hda_fixup *fix, int action)
{
	alc_fixup_hp_gpio_led(codec, action, 0x02, 0x20);
}

static void alc287_fixup_hp_gpio_led(struct hda_codec *codec,
				const struct hda_fixup *fix, int action)
{
	alc_fixup_hp_gpio_led(codec, action, 0x10, 0);
}

static void alc245_fixup_hp_gpio_led(struct hda_codec *codec,
				const struct hda_fixup *fix, int action)
{
	struct alc_spec *spec = codec->spec;

	if (action == HDA_FIXUP_ACT_PRE_PROBE)
		spec->micmute_led_polarity = 1;
	alc_fixup_hp_gpio_led(codec, action, 0, 0x04);
}

/* turn on/off mic-mute LED per capture hook via VREF change */
static int vref_micmute_led_set(struct led_classdev *led_cdev,
				enum led_brightness brightness)
{
	struct hda_codec *codec = dev_to_hda_codec(led_cdev->dev->parent);
	struct alc_spec *spec = codec->spec;

	alc_update_vref_led(codec, spec->cap_mute_led_nid,
			    spec->micmute_led_polarity, brightness);
	return 0;
}

static void alc269_fixup_hp_gpio_mic1_led(struct hda_codec *codec,
				const struct hda_fixup *fix, int action)
{
	struct alc_spec *spec = codec->spec;

	alc_fixup_hp_gpio_led(codec, action, 0x08, 0);
	if (action == HDA_FIXUP_ACT_PRE_PROBE) {
		/* Like hp_gpio_mic1_led, but also needs GPIO4 low to
		 * enable headphone amp
		 */
		spec->gpio_mask |= 0x10;
		spec->gpio_dir |= 0x10;
		spec->cap_mute_led_nid = 0x18;
		snd_hda_gen_add_micmute_led_cdev(codec, vref_micmute_led_set);
		codec->power_filter = led_power_filter;
	}
}

static void alc280_fixup_hp_gpio4(struct hda_codec *codec,
				   const struct hda_fixup *fix, int action)
{
	struct alc_spec *spec = codec->spec;

	alc_fixup_hp_gpio_led(codec, action, 0x08, 0);
	if (action == HDA_FIXUP_ACT_PRE_PROBE) {
		spec->cap_mute_led_nid = 0x18;
		snd_hda_gen_add_micmute_led_cdev(codec, vref_micmute_led_set);
		codec->power_filter = led_power_filter;
	}
}

/* HP Spectre x360 14 model needs a unique workaround for enabling the amp;
 * it needs to toggle the GPIO0 once on and off at each time (bko#210633)
 */
static void alc245_fixup_hp_x360_amp(struct hda_codec *codec,
				     const struct hda_fixup *fix, int action)
{
	struct alc_spec *spec = codec->spec;

	switch (action) {
	case HDA_FIXUP_ACT_PRE_PROBE:
		spec->gpio_mask |= 0x01;
		spec->gpio_dir |= 0x01;
		break;
	case HDA_FIXUP_ACT_INIT:
		/* need to toggle GPIO to enable the amp */
		alc_update_gpio_data(codec, 0x01, true);
		msleep(100);
		alc_update_gpio_data(codec, 0x01, false);
		break;
	}
}

/* toggle GPIO2 at each time stream is started; we use PREPARE state instead */
static void alc274_hp_envy_pcm_hook(struct hda_pcm_stream *hinfo,
				    struct hda_codec *codec,
				    struct snd_pcm_substream *substream,
				    int action)
{
	switch (action) {
	case HDA_GEN_PCM_ACT_PREPARE:
		alc_update_gpio_data(codec, 0x04, true);
		break;
	case HDA_GEN_PCM_ACT_CLEANUP:
		alc_update_gpio_data(codec, 0x04, false);
		break;
	}
}

static void alc274_fixup_hp_envy_gpio(struct hda_codec *codec,
				      const struct hda_fixup *fix,
				      int action)
{
	struct alc_spec *spec = codec->spec;

	if (action == HDA_FIXUP_ACT_PROBE) {
		spec->gpio_mask |= 0x04;
		spec->gpio_dir |= 0x04;
		spec->gen.pcm_playback_hook = alc274_hp_envy_pcm_hook;
	}
}

static void alc_update_coef_led(struct hda_codec *codec,
				struct alc_coef_led *led,
				bool polarity, bool on)
{
	if (polarity)
		on = !on;
	/* temporarily power up/down for setting COEF bit */
	alc_update_coef_idx(codec, led->idx, led->mask,
			    on ? led->on : led->off);
}

/* update mute-LED according to the speaker mute state via COEF bit */
static int coef_mute_led_set(struct led_classdev *led_cdev,
			     enum led_brightness brightness)
{
	struct hda_codec *codec = dev_to_hda_codec(led_cdev->dev->parent);
	struct alc_spec *spec = codec->spec;

	alc_update_coef_led(codec, &spec->mute_led_coef,
			    spec->mute_led_polarity, brightness);
	return 0;
}

static void alc285_fixup_hp_mute_led_coefbit(struct hda_codec *codec,
					  const struct hda_fixup *fix,
					  int action)
{
	struct alc_spec *spec = codec->spec;

	if (action == HDA_FIXUP_ACT_PRE_PROBE) {
		spec->mute_led_polarity = 0;
		spec->mute_led_coef.idx = 0x0b;
		spec->mute_led_coef.mask = 1 << 3;
		spec->mute_led_coef.on = 1 << 3;
		spec->mute_led_coef.off = 0;
		snd_hda_gen_add_mute_led_cdev(codec, coef_mute_led_set);
	}
}

static void alc236_fixup_hp_mute_led_coefbit(struct hda_codec *codec,
					  const struct hda_fixup *fix,
					  int action)
{
	struct alc_spec *spec = codec->spec;

	if (action == HDA_FIXUP_ACT_PRE_PROBE) {
		spec->mute_led_polarity = 0;
		spec->mute_led_coef.idx = 0x34;
		spec->mute_led_coef.mask = 1 << 5;
		spec->mute_led_coef.on = 0;
		spec->mute_led_coef.off = 1 << 5;
		snd_hda_gen_add_mute_led_cdev(codec, coef_mute_led_set);
	}
}

static void alc236_fixup_hp_mute_led_coefbit2(struct hda_codec *codec,
					  const struct hda_fixup *fix, int action)
{
	struct alc_spec *spec = codec->spec;

	if (action == HDA_FIXUP_ACT_PRE_PROBE) {
		spec->mute_led_polarity = 0;
		spec->mute_led_coef.idx = 0x07;
		spec->mute_led_coef.mask = 1;
		spec->mute_led_coef.on = 1;
		spec->mute_led_coef.off = 0;
		snd_hda_gen_add_mute_led_cdev(codec, coef_mute_led_set);
	}
}

static void alc245_fixup_hp_mute_led_coefbit(struct hda_codec *codec,
					  const struct hda_fixup *fix,
					  int action)
{
	struct alc_spec *spec = codec->spec;

	if (action == HDA_FIXUP_ACT_PRE_PROBE) {
		spec->mute_led_polarity = 0;
		spec->mute_led_coef.idx = 0x0b;
		spec->mute_led_coef.mask = 3 << 2;
		spec->mute_led_coef.on = 2 << 2;
		spec->mute_led_coef.off = 1 << 2;
		snd_hda_gen_add_mute_led_cdev(codec, coef_mute_led_set);
	}
}

/* turn on/off mic-mute LED per capture hook by coef bit */
static int coef_micmute_led_set(struct led_classdev *led_cdev,
				enum led_brightness brightness)
{
	struct hda_codec *codec = dev_to_hda_codec(led_cdev->dev->parent);
	struct alc_spec *spec = codec->spec;

	alc_update_coef_led(codec, &spec->mic_led_coef,
			    spec->micmute_led_polarity, brightness);
	return 0;
}

static void alc285_fixup_hp_coef_micmute_led(struct hda_codec *codec,
				const struct hda_fixup *fix, int action)
{
	struct alc_spec *spec = codec->spec;

	if (action == HDA_FIXUP_ACT_PRE_PROBE) {
		spec->mic_led_coef.idx = 0x19;
		spec->mic_led_coef.mask = 1 << 13;
		spec->mic_led_coef.on = 1 << 13;
		spec->mic_led_coef.off = 0;
		snd_hda_gen_add_micmute_led_cdev(codec, coef_micmute_led_set);
	}
}

static void alc285_fixup_hp_gpio_micmute_led(struct hda_codec *codec,
				const struct hda_fixup *fix, int action)
{
	struct alc_spec *spec = codec->spec;

	if (action == HDA_FIXUP_ACT_PRE_PROBE)
		spec->micmute_led_polarity = 1;
	alc_fixup_hp_gpio_led(codec, action, 0, 0x04);
}

static void alc236_fixup_hp_coef_micmute_led(struct hda_codec *codec,
				const struct hda_fixup *fix, int action)
{
	struct alc_spec *spec = codec->spec;

	if (action == HDA_FIXUP_ACT_PRE_PROBE) {
		spec->mic_led_coef.idx = 0x35;
		spec->mic_led_coef.mask = 3 << 2;
		spec->mic_led_coef.on = 2 << 2;
		spec->mic_led_coef.off = 1 << 2;
		snd_hda_gen_add_micmute_led_cdev(codec, coef_micmute_led_set);
	}
}

static void alc285_fixup_hp_mute_led(struct hda_codec *codec,
				const struct hda_fixup *fix, int action)
{
	alc285_fixup_hp_mute_led_coefbit(codec, fix, action);
	alc285_fixup_hp_coef_micmute_led(codec, fix, action);
}

static void alc285_fixup_hp_spectre_x360_mute_led(struct hda_codec *codec,
				const struct hda_fixup *fix, int action)
{
	alc285_fixup_hp_mute_led_coefbit(codec, fix, action);
	alc285_fixup_hp_gpio_micmute_led(codec, fix, action);
}

static void alc236_fixup_hp_mute_led(struct hda_codec *codec,
				const struct hda_fixup *fix, int action)
{
	alc236_fixup_hp_mute_led_coefbit(codec, fix, action);
	alc236_fixup_hp_coef_micmute_led(codec, fix, action);
}

static void alc236_fixup_hp_micmute_led_vref(struct hda_codec *codec,
				const struct hda_fixup *fix, int action)
{
	struct alc_spec *spec = codec->spec;

	if (action == HDA_FIXUP_ACT_PRE_PROBE) {
		spec->cap_mute_led_nid = 0x1a;
		snd_hda_gen_add_micmute_led_cdev(codec, vref_micmute_led_set);
		codec->power_filter = led_power_filter;
	}
}

static void alc236_fixup_hp_mute_led_micmute_vref(struct hda_codec *codec,
				const struct hda_fixup *fix, int action)
{
	alc236_fixup_hp_mute_led_coefbit(codec, fix, action);
	alc236_fixup_hp_micmute_led_vref(codec, fix, action);
}

static inline void alc298_samsung_write_coef_pack(struct hda_codec *codec,
						  const unsigned short coefs[2])
{
	alc_write_coef_idx(codec, 0x23, coefs[0]);
	alc_write_coef_idx(codec, 0x25, coefs[1]);
	alc_write_coef_idx(codec, 0x26, 0xb011);
}

struct alc298_samsung_amp_desc {
	unsigned char nid;
	unsigned short init_seq[2][2];
};

static void alc298_fixup_samsung_amp(struct hda_codec *codec,
				     const struct hda_fixup *fix, int action)
{
	int i, j;
	static const unsigned short init_seq[][2] = {
		{ 0x19, 0x00 }, { 0x20, 0xc0 }, { 0x22, 0x44 }, { 0x23, 0x08 },
		{ 0x24, 0x85 }, { 0x25, 0x41 }, { 0x35, 0x40 }, { 0x36, 0x01 },
		{ 0x38, 0x81 }, { 0x3a, 0x03 }, { 0x3b, 0x81 }, { 0x40, 0x3e },
		{ 0x41, 0x07 }, { 0x400, 0x1 }
	};
	static const struct alc298_samsung_amp_desc amps[] = {
		{ 0x3a, { { 0x18, 0x1 }, { 0x26, 0x0 } } },
		{ 0x39, { { 0x18, 0x2 }, { 0x26, 0x1 } } }
	};

	if (action != HDA_FIXUP_ACT_INIT)
		return;

	for (i = 0; i < ARRAY_SIZE(amps); i++) {
		alc_write_coef_idx(codec, 0x22, amps[i].nid);

		for (j = 0; j < ARRAY_SIZE(amps[i].init_seq); j++)
			alc298_samsung_write_coef_pack(codec, amps[i].init_seq[j]);

		for (j = 0; j < ARRAY_SIZE(init_seq); j++)
			alc298_samsung_write_coef_pack(codec, init_seq[j]);
	}
}

#if IS_REACHABLE(CONFIG_INPUT)
static void gpio2_mic_hotkey_event(struct hda_codec *codec,
				   struct hda_jack_callback *event)
{
	struct alc_spec *spec = codec->spec;

	/* GPIO2 just toggles on a keypress/keyrelease cycle. Therefore
	   send both key on and key off event for every interrupt. */
	input_report_key(spec->kb_dev, spec->alc_mute_keycode_map[ALC_KEY_MICMUTE_INDEX], 1);
	input_sync(spec->kb_dev);
	input_report_key(spec->kb_dev, spec->alc_mute_keycode_map[ALC_KEY_MICMUTE_INDEX], 0);
	input_sync(spec->kb_dev);
}

static int alc_register_micmute_input_device(struct hda_codec *codec)
{
	struct alc_spec *spec = codec->spec;
	int i;

	spec->kb_dev = input_allocate_device();
	if (!spec->kb_dev) {
		codec_err(codec, "Out of memory (input_allocate_device)\n");
		return -ENOMEM;
	}

	spec->alc_mute_keycode_map[ALC_KEY_MICMUTE_INDEX] = KEY_MICMUTE;

	spec->kb_dev->name = "Microphone Mute Button";
	spec->kb_dev->evbit[0] = BIT_MASK(EV_KEY);
	spec->kb_dev->keycodesize = sizeof(spec->alc_mute_keycode_map[0]);
	spec->kb_dev->keycodemax = ARRAY_SIZE(spec->alc_mute_keycode_map);
	spec->kb_dev->keycode = spec->alc_mute_keycode_map;
	for (i = 0; i < ARRAY_SIZE(spec->alc_mute_keycode_map); i++)
		set_bit(spec->alc_mute_keycode_map[i], spec->kb_dev->keybit);

	if (input_register_device(spec->kb_dev)) {
		codec_err(codec, "input_register_device failed\n");
		input_free_device(spec->kb_dev);
		spec->kb_dev = NULL;
		return -ENOMEM;
	}

	return 0;
}

/* GPIO1 = set according to SKU external amp
 * GPIO2 = mic mute hotkey
 * GPIO3 = mute LED
 * GPIO4 = mic mute LED
 */
static void alc280_fixup_hp_gpio2_mic_hotkey(struct hda_codec *codec,
					     const struct hda_fixup *fix, int action)
{
	struct alc_spec *spec = codec->spec;

	alc_fixup_hp_gpio_led(codec, action, 0x08, 0x10);
	if (action == HDA_FIXUP_ACT_PRE_PROBE) {
		spec->init_amp = ALC_INIT_DEFAULT;
		if (alc_register_micmute_input_device(codec) != 0)
			return;

		spec->gpio_mask |= 0x06;
		spec->gpio_dir |= 0x02;
		spec->gpio_data |= 0x02;
		snd_hda_codec_write_cache(codec, codec->core.afg, 0,
					  AC_VERB_SET_GPIO_UNSOLICITED_RSP_MASK, 0x04);
		snd_hda_jack_detect_enable_callback(codec, codec->core.afg,
						    gpio2_mic_hotkey_event);
		return;
	}

	if (!spec->kb_dev)
		return;

	switch (action) {
	case HDA_FIXUP_ACT_FREE:
		input_unregister_device(spec->kb_dev);
		spec->kb_dev = NULL;
	}
}

/* Line2 = mic mute hotkey
 * GPIO2 = mic mute LED
 */
static void alc233_fixup_lenovo_line2_mic_hotkey(struct hda_codec *codec,
					     const struct hda_fixup *fix, int action)
{
	struct alc_spec *spec = codec->spec;

	alc_fixup_hp_gpio_led(codec, action, 0, 0x04);
	if (action == HDA_FIXUP_ACT_PRE_PROBE) {
		spec->init_amp = ALC_INIT_DEFAULT;
		if (alc_register_micmute_input_device(codec) != 0)
			return;

		snd_hda_jack_detect_enable_callback(codec, 0x1b,
						    gpio2_mic_hotkey_event);
		return;
	}

	if (!spec->kb_dev)
		return;

	switch (action) {
	case HDA_FIXUP_ACT_FREE:
		input_unregister_device(spec->kb_dev);
		spec->kb_dev = NULL;
	}
}
#else /* INPUT */
#define alc280_fixup_hp_gpio2_mic_hotkey	NULL
#define alc233_fixup_lenovo_line2_mic_hotkey	NULL
#endif /* INPUT */

static void alc269_fixup_hp_line1_mic1_led(struct hda_codec *codec,
				const struct hda_fixup *fix, int action)
{
	struct alc_spec *spec = codec->spec;

	alc269_fixup_hp_mute_led_micx(codec, fix, action, 0x1a);
	if (action == HDA_FIXUP_ACT_PRE_PROBE) {
		spec->cap_mute_led_nid = 0x18;
		snd_hda_gen_add_micmute_led_cdev(codec, vref_micmute_led_set);
	}
}

static const struct coef_fw alc225_pre_hsmode[] = {
	UPDATE_COEF(0x4a, 1<<8, 0),
	UPDATE_COEFEX(0x57, 0x05, 1<<14, 0),
	UPDATE_COEF(0x63, 3<<14, 3<<14),
	UPDATE_COEF(0x4a, 3<<4, 2<<4),
	UPDATE_COEF(0x4a, 3<<10, 3<<10),
	UPDATE_COEF(0x45, 0x3f<<10, 0x34<<10),
	UPDATE_COEF(0x4a, 3<<10, 0),
	{}
};

static void alc_headset_mode_unplugged(struct hda_codec *codec)
{
	struct alc_spec *spec = codec->spec;
	static const struct coef_fw coef0255[] = {
		WRITE_COEF(0x1b, 0x0c0b), /* LDO and MISC control */
		WRITE_COEF(0x45, 0xd089), /* UAJ function set to menual mode */
		UPDATE_COEFEX(0x57, 0x05, 1<<14, 0), /* Direct Drive HP Amp control(Set to verb control)*/
		WRITE_COEF(0x06, 0x6104), /* Set MIC2 Vref gate with HP */
		WRITE_COEFEX(0x57, 0x03, 0x8aa6), /* Direct Drive HP Amp control */
		{}
	};
	static const struct coef_fw coef0256[] = {
		WRITE_COEF(0x1b, 0x0c4b), /* LDO and MISC control */
		WRITE_COEF(0x45, 0xd089), /* UAJ function set to menual mode */
		WRITE_COEF(0x06, 0x6104), /* Set MIC2 Vref gate with HP */
		WRITE_COEFEX(0x57, 0x03, 0x09a3), /* Direct Drive HP Amp control */
		UPDATE_COEFEX(0x57, 0x05, 1<<14, 0), /* Direct Drive HP Amp control(Set to verb control)*/
		{}
	};
	static const struct coef_fw coef0233[] = {
		WRITE_COEF(0x1b, 0x0c0b),
		WRITE_COEF(0x45, 0xc429),
		UPDATE_COEF(0x35, 0x4000, 0),
		WRITE_COEF(0x06, 0x2104),
		WRITE_COEF(0x1a, 0x0001),
		WRITE_COEF(0x26, 0x0004),
		WRITE_COEF(0x32, 0x42a3),
		{}
	};
	static const struct coef_fw coef0288[] = {
		UPDATE_COEF(0x4f, 0xfcc0, 0xc400),
		UPDATE_COEF(0x50, 0x2000, 0x2000),
		UPDATE_COEF(0x56, 0x0006, 0x0006),
		UPDATE_COEF(0x66, 0x0008, 0),
		UPDATE_COEF(0x67, 0x2000, 0),
		{}
	};
	static const struct coef_fw coef0298[] = {
		UPDATE_COEF(0x19, 0x1300, 0x0300),
		{}
	};
	static const struct coef_fw coef0292[] = {
		WRITE_COEF(0x76, 0x000e),
		WRITE_COEF(0x6c, 0x2400),
		WRITE_COEF(0x18, 0x7308),
		WRITE_COEF(0x6b, 0xc429),
		{}
	};
	static const struct coef_fw coef0293[] = {
		UPDATE_COEF(0x10, 7<<8, 6<<8), /* SET Line1 JD to 0 */
		UPDATE_COEFEX(0x57, 0x05, 1<<15|1<<13, 0x0), /* SET charge pump by verb */
		UPDATE_COEFEX(0x57, 0x03, 1<<10, 1<<10), /* SET EN_OSW to 1 */
		UPDATE_COEF(0x1a, 1<<3, 1<<3), /* Combo JD gating with LINE1-VREFO */
		WRITE_COEF(0x45, 0xc429), /* Set to TRS type */
		UPDATE_COEF(0x4a, 0x000f, 0x000e), /* Combo Jack auto detect */
		{}
	};
	static const struct coef_fw coef0668[] = {
		WRITE_COEF(0x15, 0x0d40),
		WRITE_COEF(0xb7, 0x802b),
		{}
	};
	static const struct coef_fw coef0225[] = {
		UPDATE_COEF(0x63, 3<<14, 0),
		{}
	};
	static const struct coef_fw coef0274[] = {
		UPDATE_COEF(0x4a, 0x0100, 0),
		UPDATE_COEFEX(0x57, 0x05, 0x4000, 0),
		UPDATE_COEF(0x6b, 0xf000, 0x5000),
		UPDATE_COEF(0x4a, 0x0010, 0),
		UPDATE_COEF(0x4a, 0x0c00, 0x0c00),
		WRITE_COEF(0x45, 0x5289),
		UPDATE_COEF(0x4a, 0x0c00, 0),
		{}
	};

	if (spec->no_internal_mic_pin) {
		alc_update_coef_idx(codec, 0x45, 0xf<<12 | 1<<10, 5<<12);
		return;
	}

	switch (codec->core.vendor_id) {
	case 0x10ec0255:
		alc_process_coef_fw(codec, coef0255);
		break;
	case 0x10ec0230:
	case 0x10ec0236:
	case 0x10ec0256:
	case 0x19e58326:
		alc_process_coef_fw(codec, coef0256);
		break;
	case 0x10ec0234:
	case 0x10ec0274:
	case 0x10ec0294:
		alc_process_coef_fw(codec, coef0274);
		break;
	case 0x10ec0233:
	case 0x10ec0283:
		alc_process_coef_fw(codec, coef0233);
		break;
	case 0x10ec0286:
	case 0x10ec0288:
		alc_process_coef_fw(codec, coef0288);
		break;
	case 0x10ec0298:
		alc_process_coef_fw(codec, coef0298);
		alc_process_coef_fw(codec, coef0288);
		break;
	case 0x10ec0292:
		alc_process_coef_fw(codec, coef0292);
		break;
	case 0x10ec0293:
		alc_process_coef_fw(codec, coef0293);
		break;
	case 0x10ec0668:
		alc_process_coef_fw(codec, coef0668);
		break;
	case 0x10ec0215:
	case 0x10ec0225:
	case 0x10ec0285:
	case 0x10ec0295:
	case 0x10ec0289:
	case 0x10ec0299:
		alc_process_coef_fw(codec, alc225_pre_hsmode);
		alc_process_coef_fw(codec, coef0225);
		break;
	case 0x10ec0867:
		alc_update_coefex_idx(codec, 0x57, 0x5, 1<<14, 0);
		break;
	}
	codec_dbg(codec, "Headset jack set to unplugged mode.\n");
}


static void alc_headset_mode_mic_in(struct hda_codec *codec, hda_nid_t hp_pin,
				    hda_nid_t mic_pin)
{
	static const struct coef_fw coef0255[] = {
		WRITE_COEFEX(0x57, 0x03, 0x8aa6),
		WRITE_COEF(0x06, 0x6100), /* Set MIC2 Vref gate to normal */
		{}
	};
	static const struct coef_fw coef0256[] = {
		UPDATE_COEFEX(0x57, 0x05, 1<<14, 1<<14), /* Direct Drive HP Amp control(Set to verb control)*/
		WRITE_COEFEX(0x57, 0x03, 0x09a3),
		WRITE_COEF(0x06, 0x6100), /* Set MIC2 Vref gate to normal */
		{}
	};
	static const struct coef_fw coef0233[] = {
		UPDATE_COEF(0x35, 0, 1<<14),
		WRITE_COEF(0x06, 0x2100),
		WRITE_COEF(0x1a, 0x0021),
		WRITE_COEF(0x26, 0x008c),
		{}
	};
	static const struct coef_fw coef0288[] = {
		UPDATE_COEF(0x4f, 0x00c0, 0),
		UPDATE_COEF(0x50, 0x2000, 0),
		UPDATE_COEF(0x56, 0x0006, 0),
		UPDATE_COEF(0x4f, 0xfcc0, 0xc400),
		UPDATE_COEF(0x66, 0x0008, 0x0008),
		UPDATE_COEF(0x67, 0x2000, 0x2000),
		{}
	};
	static const struct coef_fw coef0292[] = {
		WRITE_COEF(0x19, 0xa208),
		WRITE_COEF(0x2e, 0xacf0),
		{}
	};
	static const struct coef_fw coef0293[] = {
		UPDATE_COEFEX(0x57, 0x05, 0, 1<<15|1<<13), /* SET charge pump by verb */
		UPDATE_COEFEX(0x57, 0x03, 1<<10, 0), /* SET EN_OSW to 0 */
		UPDATE_COEF(0x1a, 1<<3, 0), /* Combo JD gating without LINE1-VREFO */
		{}
	};
	static const struct coef_fw coef0688[] = {
		WRITE_COEF(0xb7, 0x802b),
		WRITE_COEF(0xb5, 0x1040),
		UPDATE_COEF(0xc3, 0, 1<<12),
		{}
	};
	static const struct coef_fw coef0225[] = {
		UPDATE_COEFEX(0x57, 0x05, 1<<14, 1<<14),
		UPDATE_COEF(0x4a, 3<<4, 2<<4),
		UPDATE_COEF(0x63, 3<<14, 0),
		{}
	};
	static const struct coef_fw coef0274[] = {
		UPDATE_COEFEX(0x57, 0x05, 0x4000, 0x4000),
		UPDATE_COEF(0x4a, 0x0010, 0),
		UPDATE_COEF(0x6b, 0xf000, 0),
		{}
	};

	switch (codec->core.vendor_id) {
	case 0x10ec0255:
		alc_write_coef_idx(codec, 0x45, 0xc489);
		snd_hda_set_pin_ctl_cache(codec, hp_pin, 0);
		alc_process_coef_fw(codec, coef0255);
		snd_hda_set_pin_ctl_cache(codec, mic_pin, PIN_VREF50);
		break;
	case 0x10ec0230:
	case 0x10ec0236:
	case 0x10ec0256:
	case 0x19e58326:
		alc_write_coef_idx(codec, 0x45, 0xc489);
		snd_hda_set_pin_ctl_cache(codec, hp_pin, 0);
		alc_process_coef_fw(codec, coef0256);
		snd_hda_set_pin_ctl_cache(codec, mic_pin, PIN_VREF50);
		break;
	case 0x10ec0234:
	case 0x10ec0274:
	case 0x10ec0294:
		alc_write_coef_idx(codec, 0x45, 0x4689);
		snd_hda_set_pin_ctl_cache(codec, hp_pin, 0);
		alc_process_coef_fw(codec, coef0274);
		snd_hda_set_pin_ctl_cache(codec, mic_pin, PIN_VREF50);
		break;
	case 0x10ec0233:
	case 0x10ec0283:
		alc_write_coef_idx(codec, 0x45, 0xc429);
		snd_hda_set_pin_ctl_cache(codec, hp_pin, 0);
		alc_process_coef_fw(codec, coef0233);
		snd_hda_set_pin_ctl_cache(codec, mic_pin, PIN_VREF50);
		break;
	case 0x10ec0286:
	case 0x10ec0288:
	case 0x10ec0298:
		snd_hda_set_pin_ctl_cache(codec, hp_pin, 0);
		alc_process_coef_fw(codec, coef0288);
		snd_hda_set_pin_ctl_cache(codec, mic_pin, PIN_VREF50);
		break;
	case 0x10ec0292:
		snd_hda_set_pin_ctl_cache(codec, hp_pin, 0);
		alc_process_coef_fw(codec, coef0292);
		break;
	case 0x10ec0293:
		/* Set to TRS mode */
		alc_write_coef_idx(codec, 0x45, 0xc429);
		snd_hda_set_pin_ctl_cache(codec, hp_pin, 0);
		alc_process_coef_fw(codec, coef0293);
		snd_hda_set_pin_ctl_cache(codec, mic_pin, PIN_VREF50);
		break;
	case 0x10ec0867:
		alc_update_coefex_idx(codec, 0x57, 0x5, 0, 1<<14);
		fallthrough;
	case 0x10ec0221:
	case 0x10ec0662:
		snd_hda_set_pin_ctl_cache(codec, hp_pin, 0);
		snd_hda_set_pin_ctl_cache(codec, mic_pin, PIN_VREF50);
		break;
	case 0x10ec0668:
		alc_write_coef_idx(codec, 0x11, 0x0001);
		snd_hda_set_pin_ctl_cache(codec, hp_pin, 0);
		alc_process_coef_fw(codec, coef0688);
		snd_hda_set_pin_ctl_cache(codec, mic_pin, PIN_VREF50);
		break;
	case 0x10ec0215:
	case 0x10ec0225:
	case 0x10ec0285:
	case 0x10ec0295:
	case 0x10ec0289:
	case 0x10ec0299:
		alc_process_coef_fw(codec, alc225_pre_hsmode);
		alc_update_coef_idx(codec, 0x45, 0x3f<<10, 0x31<<10);
		snd_hda_set_pin_ctl_cache(codec, hp_pin, 0);
		alc_process_coef_fw(codec, coef0225);
		snd_hda_set_pin_ctl_cache(codec, mic_pin, PIN_VREF50);
		break;
	}
	codec_dbg(codec, "Headset jack set to mic-in mode.\n");
}

static void alc_headset_mode_default(struct hda_codec *codec)
{
	static const struct coef_fw coef0225[] = {
		UPDATE_COEF(0x45, 0x3f<<10, 0x30<<10),
		UPDATE_COEF(0x45, 0x3f<<10, 0x31<<10),
		UPDATE_COEF(0x49, 3<<8, 0<<8),
		UPDATE_COEF(0x4a, 3<<4, 3<<4),
		UPDATE_COEF(0x63, 3<<14, 0),
		UPDATE_COEF(0x67, 0xf000, 0x3000),
		{}
	};
	static const struct coef_fw coef0255[] = {
		WRITE_COEF(0x45, 0xc089),
		WRITE_COEF(0x45, 0xc489),
		WRITE_COEFEX(0x57, 0x03, 0x8ea6),
		WRITE_COEF(0x49, 0x0049),
		{}
	};
	static const struct coef_fw coef0256[] = {
		WRITE_COEF(0x45, 0xc489),
		WRITE_COEFEX(0x57, 0x03, 0x0da3),
		WRITE_COEF(0x49, 0x0049),
		UPDATE_COEFEX(0x57, 0x05, 1<<14, 0), /* Direct Drive HP Amp control(Set to verb control)*/
		WRITE_COEF(0x06, 0x6100),
		{}
	};
	static const struct coef_fw coef0233[] = {
		WRITE_COEF(0x06, 0x2100),
		WRITE_COEF(0x32, 0x4ea3),
		{}
	};
	static const struct coef_fw coef0288[] = {
		UPDATE_COEF(0x4f, 0xfcc0, 0xc400), /* Set to TRS type */
		UPDATE_COEF(0x50, 0x2000, 0x2000),
		UPDATE_COEF(0x56, 0x0006, 0x0006),
		UPDATE_COEF(0x66, 0x0008, 0),
		UPDATE_COEF(0x67, 0x2000, 0),
		{}
	};
	static const struct coef_fw coef0292[] = {
		WRITE_COEF(0x76, 0x000e),
		WRITE_COEF(0x6c, 0x2400),
		WRITE_COEF(0x6b, 0xc429),
		WRITE_COEF(0x18, 0x7308),
		{}
	};
	static const struct coef_fw coef0293[] = {
		UPDATE_COEF(0x4a, 0x000f, 0x000e), /* Combo Jack auto detect */
		WRITE_COEF(0x45, 0xC429), /* Set to TRS type */
		UPDATE_COEF(0x1a, 1<<3, 0), /* Combo JD gating without LINE1-VREFO */
		{}
	};
	static const struct coef_fw coef0688[] = {
		WRITE_COEF(0x11, 0x0041),
		WRITE_COEF(0x15, 0x0d40),
		WRITE_COEF(0xb7, 0x802b),
		{}
	};
	static const struct coef_fw coef0274[] = {
		WRITE_COEF(0x45, 0x4289),
		UPDATE_COEF(0x4a, 0x0010, 0x0010),
		UPDATE_COEF(0x6b, 0x0f00, 0),
		UPDATE_COEF(0x49, 0x0300, 0x0300),
		{}
	};

	switch (codec->core.vendor_id) {
	case 0x10ec0215:
	case 0x10ec0225:
	case 0x10ec0285:
	case 0x10ec0295:
	case 0x10ec0289:
	case 0x10ec0299:
		alc_process_coef_fw(codec, alc225_pre_hsmode);
		alc_process_coef_fw(codec, coef0225);
		break;
	case 0x10ec0255:
		alc_process_coef_fw(codec, coef0255);
		break;
	case 0x10ec0230:
	case 0x10ec0236:
	case 0x10ec0256:
	case 0x19e58326:
		alc_write_coef_idx(codec, 0x1b, 0x0e4b);
		alc_write_coef_idx(codec, 0x45, 0xc089);
		msleep(50);
		alc_process_coef_fw(codec, coef0256);
		break;
	case 0x10ec0234:
	case 0x10ec0274:
	case 0x10ec0294:
		alc_process_coef_fw(codec, coef0274);
		break;
	case 0x10ec0233:
	case 0x10ec0283:
		alc_process_coef_fw(codec, coef0233);
		break;
	case 0x10ec0286:
	case 0x10ec0288:
	case 0x10ec0298:
		alc_process_coef_fw(codec, coef0288);
		break;
	case 0x10ec0292:
		alc_process_coef_fw(codec, coef0292);
		break;
	case 0x10ec0293:
		alc_process_coef_fw(codec, coef0293);
		break;
	case 0x10ec0668:
		alc_process_coef_fw(codec, coef0688);
		break;
	case 0x10ec0867:
		alc_update_coefex_idx(codec, 0x57, 0x5, 1<<14, 0);
		break;
	}
	codec_dbg(codec, "Headset jack set to headphone (default) mode.\n");
}

/* Iphone type */
static void alc_headset_mode_ctia(struct hda_codec *codec)
{
	int val;

	static const struct coef_fw coef0255[] = {
		WRITE_COEF(0x45, 0xd489), /* Set to CTIA type */
		WRITE_COEF(0x1b, 0x0c2b),
		WRITE_COEFEX(0x57, 0x03, 0x8ea6),
		{}
	};
	static const struct coef_fw coef0256[] = {
		WRITE_COEF(0x45, 0xd489), /* Set to CTIA type */
		WRITE_COEF(0x1b, 0x0e6b),
		{}
	};
	static const struct coef_fw coef0233[] = {
		WRITE_COEF(0x45, 0xd429),
		WRITE_COEF(0x1b, 0x0c2b),
		WRITE_COEF(0x32, 0x4ea3),
		{}
	};
	static const struct coef_fw coef0288[] = {
		UPDATE_COEF(0x50, 0x2000, 0x2000),
		UPDATE_COEF(0x56, 0x0006, 0x0006),
		UPDATE_COEF(0x66, 0x0008, 0),
		UPDATE_COEF(0x67, 0x2000, 0),
		{}
	};
	static const struct coef_fw coef0292[] = {
		WRITE_COEF(0x6b, 0xd429),
		WRITE_COEF(0x76, 0x0008),
		WRITE_COEF(0x18, 0x7388),
		{}
	};
	static const struct coef_fw coef0293[] = {
		WRITE_COEF(0x45, 0xd429), /* Set to ctia type */
		UPDATE_COEF(0x10, 7<<8, 7<<8), /* SET Line1 JD to 1 */
		{}
	};
	static const struct coef_fw coef0688[] = {
		WRITE_COEF(0x11, 0x0001),
		WRITE_COEF(0x15, 0x0d60),
		WRITE_COEF(0xc3, 0x0000),
		{}
	};
	static const struct coef_fw coef0225_1[] = {
		UPDATE_COEF(0x45, 0x3f<<10, 0x35<<10),
		UPDATE_COEF(0x63, 3<<14, 2<<14),
		{}
	};
	static const struct coef_fw coef0225_2[] = {
		UPDATE_COEF(0x45, 0x3f<<10, 0x35<<10),
		UPDATE_COEF(0x63, 3<<14, 1<<14),
		{}
	};

	switch (codec->core.vendor_id) {
	case 0x10ec0255:
		alc_process_coef_fw(codec, coef0255);
		break;
	case 0x10ec0230:
	case 0x10ec0236:
	case 0x10ec0256:
	case 0x19e58326:
		alc_process_coef_fw(codec, coef0256);
		break;
	case 0x10ec0234:
	case 0x10ec0274:
	case 0x10ec0294:
		alc_write_coef_idx(codec, 0x45, 0xd689);
		break;
	case 0x10ec0233:
	case 0x10ec0283:
		alc_process_coef_fw(codec, coef0233);
		break;
	case 0x10ec0298:
		val = alc_read_coef_idx(codec, 0x50);
		if (val & (1 << 12)) {
			alc_update_coef_idx(codec, 0x8e, 0x0070, 0x0020);
			alc_update_coef_idx(codec, 0x4f, 0xfcc0, 0xd400);
			msleep(300);
		} else {
			alc_update_coef_idx(codec, 0x8e, 0x0070, 0x0010);
			alc_update_coef_idx(codec, 0x4f, 0xfcc0, 0xd400);
			msleep(300);
		}
		break;
	case 0x10ec0286:
	case 0x10ec0288:
		alc_update_coef_idx(codec, 0x4f, 0xfcc0, 0xd400);
		msleep(300);
		alc_process_coef_fw(codec, coef0288);
		break;
	case 0x10ec0292:
		alc_process_coef_fw(codec, coef0292);
		break;
	case 0x10ec0293:
		alc_process_coef_fw(codec, coef0293);
		break;
	case 0x10ec0668:
		alc_process_coef_fw(codec, coef0688);
		break;
	case 0x10ec0215:
	case 0x10ec0225:
	case 0x10ec0285:
	case 0x10ec0295:
	case 0x10ec0289:
	case 0x10ec0299:
		val = alc_read_coef_idx(codec, 0x45);
		if (val & (1 << 9))
			alc_process_coef_fw(codec, coef0225_2);
		else
			alc_process_coef_fw(codec, coef0225_1);
		break;
	case 0x10ec0867:
		alc_update_coefex_idx(codec, 0x57, 0x5, 1<<14, 0);
		break;
	}
	codec_dbg(codec, "Headset jack set to iPhone-style headset mode.\n");
}

/* Nokia type */
static void alc_headset_mode_omtp(struct hda_codec *codec)
{
	static const struct coef_fw coef0255[] = {
		WRITE_COEF(0x45, 0xe489), /* Set to OMTP Type */
		WRITE_COEF(0x1b, 0x0c2b),
		WRITE_COEFEX(0x57, 0x03, 0x8ea6),
		{}
	};
	static const struct coef_fw coef0256[] = {
		WRITE_COEF(0x45, 0xe489), /* Set to OMTP Type */
		WRITE_COEF(0x1b, 0x0e6b),
		{}
	};
	static const struct coef_fw coef0233[] = {
		WRITE_COEF(0x45, 0xe429),
		WRITE_COEF(0x1b, 0x0c2b),
		WRITE_COEF(0x32, 0x4ea3),
		{}
	};
	static const struct coef_fw coef0288[] = {
		UPDATE_COEF(0x50, 0x2000, 0x2000),
		UPDATE_COEF(0x56, 0x0006, 0x0006),
		UPDATE_COEF(0x66, 0x0008, 0),
		UPDATE_COEF(0x67, 0x2000, 0),
		{}
	};
	static const struct coef_fw coef0292[] = {
		WRITE_COEF(0x6b, 0xe429),
		WRITE_COEF(0x76, 0x0008),
		WRITE_COEF(0x18, 0x7388),
		{}
	};
	static const struct coef_fw coef0293[] = {
		WRITE_COEF(0x45, 0xe429), /* Set to omtp type */
		UPDATE_COEF(0x10, 7<<8, 7<<8), /* SET Line1 JD to 1 */
		{}
	};
	static const struct coef_fw coef0688[] = {
		WRITE_COEF(0x11, 0x0001),
		WRITE_COEF(0x15, 0x0d50),
		WRITE_COEF(0xc3, 0x0000),
		{}
	};
	static const struct coef_fw coef0225[] = {
		UPDATE_COEF(0x45, 0x3f<<10, 0x39<<10),
		UPDATE_COEF(0x63, 3<<14, 2<<14),
		{}
	};

	switch (codec->core.vendor_id) {
	case 0x10ec0255:
		alc_process_coef_fw(codec, coef0255);
		break;
	case 0x10ec0230:
	case 0x10ec0236:
	case 0x10ec0256:
	case 0x19e58326:
		alc_process_coef_fw(codec, coef0256);
		break;
	case 0x10ec0234:
	case 0x10ec0274:
	case 0x10ec0294:
		alc_write_coef_idx(codec, 0x45, 0xe689);
		break;
	case 0x10ec0233:
	case 0x10ec0283:
		alc_process_coef_fw(codec, coef0233);
		break;
	case 0x10ec0298:
		alc_update_coef_idx(codec, 0x8e, 0x0070, 0x0010);/* Headset output enable */
		alc_update_coef_idx(codec, 0x4f, 0xfcc0, 0xe400);
		msleep(300);
		break;
	case 0x10ec0286:
	case 0x10ec0288:
		alc_update_coef_idx(codec, 0x4f, 0xfcc0, 0xe400);
		msleep(300);
		alc_process_coef_fw(codec, coef0288);
		break;
	case 0x10ec0292:
		alc_process_coef_fw(codec, coef0292);
		break;
	case 0x10ec0293:
		alc_process_coef_fw(codec, coef0293);
		break;
	case 0x10ec0668:
		alc_process_coef_fw(codec, coef0688);
		break;
	case 0x10ec0215:
	case 0x10ec0225:
	case 0x10ec0285:
	case 0x10ec0295:
	case 0x10ec0289:
	case 0x10ec0299:
		alc_process_coef_fw(codec, coef0225);
		break;
	}
	codec_dbg(codec, "Headset jack set to Nokia-style headset mode.\n");
}

static void alc_determine_headset_type(struct hda_codec *codec)
{
	int val;
	bool is_ctia = false;
	struct alc_spec *spec = codec->spec;
	static const struct coef_fw coef0255[] = {
		WRITE_COEF(0x45, 0xd089), /* combo jack auto switch control(Check type)*/
		WRITE_COEF(0x49, 0x0149), /* combo jack auto switch control(Vref
 conteol) */
		{}
	};
	static const struct coef_fw coef0288[] = {
		UPDATE_COEF(0x4f, 0xfcc0, 0xd400), /* Check Type */
		{}
	};
	static const struct coef_fw coef0298[] = {
		UPDATE_COEF(0x50, 0x2000, 0x2000),
		UPDATE_COEF(0x56, 0x0006, 0x0006),
		UPDATE_COEF(0x66, 0x0008, 0),
		UPDATE_COEF(0x67, 0x2000, 0),
		UPDATE_COEF(0x19, 0x1300, 0x1300),
		{}
	};
	static const struct coef_fw coef0293[] = {
		UPDATE_COEF(0x4a, 0x000f, 0x0008), /* Combo Jack auto detect */
		WRITE_COEF(0x45, 0xD429), /* Set to ctia type */
		{}
	};
	static const struct coef_fw coef0688[] = {
		WRITE_COEF(0x11, 0x0001),
		WRITE_COEF(0xb7, 0x802b),
		WRITE_COEF(0x15, 0x0d60),
		WRITE_COEF(0xc3, 0x0c00),
		{}
	};
	static const struct coef_fw coef0274[] = {
		UPDATE_COEF(0x4a, 0x0010, 0),
		UPDATE_COEF(0x4a, 0x8000, 0),
		WRITE_COEF(0x45, 0xd289),
		UPDATE_COEF(0x49, 0x0300, 0x0300),
		{}
	};

	if (spec->no_internal_mic_pin) {
		alc_update_coef_idx(codec, 0x45, 0xf<<12 | 1<<10, 5<<12);
		return;
	}

	switch (codec->core.vendor_id) {
	case 0x10ec0255:
		alc_process_coef_fw(codec, coef0255);
		msleep(300);
		val = alc_read_coef_idx(codec, 0x46);
		is_ctia = (val & 0x0070) == 0x0070;
		break;
	case 0x10ec0230:
	case 0x10ec0236:
	case 0x10ec0256:
	case 0x19e58326:
		alc_write_coef_idx(codec, 0x1b, 0x0e4b);
		alc_write_coef_idx(codec, 0x06, 0x6104);
		alc_write_coefex_idx(codec, 0x57, 0x3, 0x09a3);

		snd_hda_codec_write(codec, 0x21, 0,
			    AC_VERB_SET_AMP_GAIN_MUTE, AMP_OUT_MUTE);
		msleep(80);
		snd_hda_codec_write(codec, 0x21, 0,
			    AC_VERB_SET_PIN_WIDGET_CONTROL, 0x0);

		alc_process_coef_fw(codec, coef0255);
		msleep(300);
		val = alc_read_coef_idx(codec, 0x46);
		is_ctia = (val & 0x0070) == 0x0070;

		alc_write_coefex_idx(codec, 0x57, 0x3, 0x0da3);
		alc_update_coefex_idx(codec, 0x57, 0x5, 1<<14, 0);

		snd_hda_codec_write(codec, 0x21, 0,
			    AC_VERB_SET_PIN_WIDGET_CONTROL, PIN_OUT);
		msleep(80);
		snd_hda_codec_write(codec, 0x21, 0,
			    AC_VERB_SET_AMP_GAIN_MUTE, AMP_OUT_UNMUTE);
		break;
	case 0x10ec0234:
	case 0x10ec0274:
	case 0x10ec0294:
		alc_process_coef_fw(codec, coef0274);
		msleep(850);
		val = alc_read_coef_idx(codec, 0x46);
		is_ctia = (val & 0x00f0) == 0x00f0;
		break;
	case 0x10ec0233:
	case 0x10ec0283:
		alc_write_coef_idx(codec, 0x45, 0xd029);
		msleep(300);
		val = alc_read_coef_idx(codec, 0x46);
		is_ctia = (val & 0x0070) == 0x0070;
		break;
	case 0x10ec0298:
		snd_hda_codec_write(codec, 0x21, 0,
			    AC_VERB_SET_AMP_GAIN_MUTE, AMP_OUT_MUTE);
		msleep(100);
		snd_hda_codec_write(codec, 0x21, 0,
			    AC_VERB_SET_PIN_WIDGET_CONTROL, 0x0);
		msleep(200);

		val = alc_read_coef_idx(codec, 0x50);
		if (val & (1 << 12)) {
			alc_update_coef_idx(codec, 0x8e, 0x0070, 0x0020);
			alc_process_coef_fw(codec, coef0288);
			msleep(350);
			val = alc_read_coef_idx(codec, 0x50);
			is_ctia = (val & 0x0070) == 0x0070;
		} else {
			alc_update_coef_idx(codec, 0x8e, 0x0070, 0x0010);
			alc_process_coef_fw(codec, coef0288);
			msleep(350);
			val = alc_read_coef_idx(codec, 0x50);
			is_ctia = (val & 0x0070) == 0x0070;
		}
		alc_process_coef_fw(codec, coef0298);
		snd_hda_codec_write(codec, 0x21, 0,
			    AC_VERB_SET_PIN_WIDGET_CONTROL, PIN_HP);
		msleep(75);
		snd_hda_codec_write(codec, 0x21, 0,
			    AC_VERB_SET_AMP_GAIN_MUTE, AMP_OUT_UNMUTE);
		break;
	case 0x10ec0286:
	case 0x10ec0288:
		alc_process_coef_fw(codec, coef0288);
		msleep(350);
		val = alc_read_coef_idx(codec, 0x50);
		is_ctia = (val & 0x0070) == 0x0070;
		break;
	case 0x10ec0292:
		alc_write_coef_idx(codec, 0x6b, 0xd429);
		msleep(300);
		val = alc_read_coef_idx(codec, 0x6c);
		is_ctia = (val & 0x001c) == 0x001c;
		break;
	case 0x10ec0293:
		alc_process_coef_fw(codec, coef0293);
		msleep(300);
		val = alc_read_coef_idx(codec, 0x46);
		is_ctia = (val & 0x0070) == 0x0070;
		break;
	case 0x10ec0668:
		alc_process_coef_fw(codec, coef0688);
		msleep(300);
		val = alc_read_coef_idx(codec, 0xbe);
		is_ctia = (val & 0x1c02) == 0x1c02;
		break;
	case 0x10ec0215:
	case 0x10ec0225:
	case 0x10ec0285:
	case 0x10ec0295:
	case 0x10ec0289:
	case 0x10ec0299:
		snd_hda_codec_write(codec, 0x21, 0,
			    AC_VERB_SET_AMP_GAIN_MUTE, AMP_OUT_MUTE);
		msleep(80);
		snd_hda_codec_write(codec, 0x21, 0,
			    AC_VERB_SET_PIN_WIDGET_CONTROL, 0x0);

		alc_process_coef_fw(codec, alc225_pre_hsmode);
		alc_update_coef_idx(codec, 0x67, 0xf000, 0x1000);
		val = alc_read_coef_idx(codec, 0x45);
		if (val & (1 << 9)) {
			alc_update_coef_idx(codec, 0x45, 0x3f<<10, 0x34<<10);
			alc_update_coef_idx(codec, 0x49, 3<<8, 2<<8);
			msleep(800);
			val = alc_read_coef_idx(codec, 0x46);
			is_ctia = (val & 0x00f0) == 0x00f0;
		} else {
			alc_update_coef_idx(codec, 0x45, 0x3f<<10, 0x34<<10);
			alc_update_coef_idx(codec, 0x49, 3<<8, 1<<8);
			msleep(800);
			val = alc_read_coef_idx(codec, 0x46);
			is_ctia = (val & 0x00f0) == 0x00f0;
		}
		alc_update_coef_idx(codec, 0x4a, 7<<6, 7<<6);
		alc_update_coef_idx(codec, 0x4a, 3<<4, 3<<4);
		alc_update_coef_idx(codec, 0x67, 0xf000, 0x3000);

		snd_hda_codec_write(codec, 0x21, 0,
			    AC_VERB_SET_PIN_WIDGET_CONTROL, PIN_OUT);
		msleep(80);
		snd_hda_codec_write(codec, 0x21, 0,
			    AC_VERB_SET_AMP_GAIN_MUTE, AMP_OUT_UNMUTE);
		break;
	case 0x10ec0867:
		is_ctia = true;
		break;
	}

	codec_dbg(codec, "Headset jack detected iPhone-style headset: %s\n",
		    is_ctia ? "yes" : "no");
	spec->current_headset_type = is_ctia ? ALC_HEADSET_TYPE_CTIA : ALC_HEADSET_TYPE_OMTP;
}

static void alc_update_headset_mode(struct hda_codec *codec)
{
	struct alc_spec *spec = codec->spec;

	hda_nid_t mux_pin = spec->gen.imux_pins[spec->gen.cur_mux[0]];
	hda_nid_t hp_pin = alc_get_hp_pin(spec);

	int new_headset_mode;

	if (!snd_hda_jack_detect(codec, hp_pin))
		new_headset_mode = ALC_HEADSET_MODE_UNPLUGGED;
	else if (mux_pin == spec->headset_mic_pin)
		new_headset_mode = ALC_HEADSET_MODE_HEADSET;
	else if (mux_pin == spec->headphone_mic_pin)
		new_headset_mode = ALC_HEADSET_MODE_MIC;
	else
		new_headset_mode = ALC_HEADSET_MODE_HEADPHONE;

	if (new_headset_mode == spec->current_headset_mode) {
		snd_hda_gen_update_outputs(codec);
		return;
	}

	switch (new_headset_mode) {
	case ALC_HEADSET_MODE_UNPLUGGED:
		alc_headset_mode_unplugged(codec);
		spec->current_headset_mode = ALC_HEADSET_MODE_UNKNOWN;
		spec->current_headset_type = ALC_HEADSET_TYPE_UNKNOWN;
		spec->gen.hp_jack_present = false;
		break;
	case ALC_HEADSET_MODE_HEADSET:
		if (spec->current_headset_type == ALC_HEADSET_TYPE_UNKNOWN)
			alc_determine_headset_type(codec);
		if (spec->current_headset_type == ALC_HEADSET_TYPE_CTIA)
			alc_headset_mode_ctia(codec);
		else if (spec->current_headset_type == ALC_HEADSET_TYPE_OMTP)
			alc_headset_mode_omtp(codec);
		spec->gen.hp_jack_present = true;
		break;
	case ALC_HEADSET_MODE_MIC:
		alc_headset_mode_mic_in(codec, hp_pin, spec->headphone_mic_pin);
		spec->gen.hp_jack_present = false;
		break;
	case ALC_HEADSET_MODE_HEADPHONE:
		alc_headset_mode_default(codec);
		spec->gen.hp_jack_present = true;
		break;
	}
	if (new_headset_mode != ALC_HEADSET_MODE_MIC) {
		snd_hda_set_pin_ctl_cache(codec, hp_pin,
					  AC_PINCTL_OUT_EN | AC_PINCTL_HP_EN);
		if (spec->headphone_mic_pin && spec->headphone_mic_pin != hp_pin)
			snd_hda_set_pin_ctl_cache(codec, spec->headphone_mic_pin,
						  PIN_VREFHIZ);
	}
	spec->current_headset_mode = new_headset_mode;

	snd_hda_gen_update_outputs(codec);
}

static void alc_update_headset_mode_hook(struct hda_codec *codec,
					 struct snd_kcontrol *kcontrol,
					 struct snd_ctl_elem_value *ucontrol)
{
	alc_update_headset_mode(codec);
}

static void alc_update_headset_jack_cb(struct hda_codec *codec,
				       struct hda_jack_callback *jack)
{
	snd_hda_gen_hp_automute(codec, jack);
	alc_update_headset_mode(codec);
}

static void alc_probe_headset_mode(struct hda_codec *codec)
{
	int i;
	struct alc_spec *spec = codec->spec;
	struct auto_pin_cfg *cfg = &spec->gen.autocfg;

	/* Find mic pins */
	for (i = 0; i < cfg->num_inputs; i++) {
		if (cfg->inputs[i].is_headset_mic && !spec->headset_mic_pin)
			spec->headset_mic_pin = cfg->inputs[i].pin;
		if (cfg->inputs[i].is_headphone_mic && !spec->headphone_mic_pin)
			spec->headphone_mic_pin = cfg->inputs[i].pin;
	}

	WARN_ON(spec->gen.cap_sync_hook);
	spec->gen.cap_sync_hook = alc_update_headset_mode_hook;
	spec->gen.automute_hook = alc_update_headset_mode;
	spec->gen.hp_automute_hook = alc_update_headset_jack_cb;
}

static void alc_fixup_headset_mode(struct hda_codec *codec,
				const struct hda_fixup *fix, int action)
{
	struct alc_spec *spec = codec->spec;

	switch (action) {
	case HDA_FIXUP_ACT_PRE_PROBE:
		spec->parse_flags |= HDA_PINCFG_HEADSET_MIC | HDA_PINCFG_HEADPHONE_MIC;
		break;
	case HDA_FIXUP_ACT_PROBE:
		alc_probe_headset_mode(codec);
		break;
	case HDA_FIXUP_ACT_INIT:
		if (is_s3_resume(codec) || is_s4_resume(codec)) {
			spec->current_headset_mode = ALC_HEADSET_MODE_UNKNOWN;
			spec->current_headset_type = ALC_HEADSET_TYPE_UNKNOWN;
		}
		alc_update_headset_mode(codec);
		break;
	}
}

static void alc_fixup_headset_mode_no_hp_mic(struct hda_codec *codec,
				const struct hda_fixup *fix, int action)
{
	if (action == HDA_FIXUP_ACT_PRE_PROBE) {
		struct alc_spec *spec = codec->spec;
		spec->parse_flags |= HDA_PINCFG_HEADSET_MIC;
	}
	else
		alc_fixup_headset_mode(codec, fix, action);
}

static void alc255_set_default_jack_type(struct hda_codec *codec)
{
	/* Set to iphone type */
	static const struct coef_fw alc255fw[] = {
		WRITE_COEF(0x1b, 0x880b),
		WRITE_COEF(0x45, 0xd089),
		WRITE_COEF(0x1b, 0x080b),
		WRITE_COEF(0x46, 0x0004),
		WRITE_COEF(0x1b, 0x0c0b),
		{}
	};
	static const struct coef_fw alc256fw[] = {
		WRITE_COEF(0x1b, 0x884b),
		WRITE_COEF(0x45, 0xd089),
		WRITE_COEF(0x1b, 0x084b),
		WRITE_COEF(0x46, 0x0004),
		WRITE_COEF(0x1b, 0x0c4b),
		{}
	};
	switch (codec->core.vendor_id) {
	case 0x10ec0255:
		alc_process_coef_fw(codec, alc255fw);
		break;
	case 0x10ec0230:
	case 0x10ec0236:
	case 0x10ec0256:
	case 0x19e58326:
		alc_process_coef_fw(codec, alc256fw);
		break;
	}
	msleep(30);
}

static void alc_fixup_headset_mode_alc255(struct hda_codec *codec,
				const struct hda_fixup *fix, int action)
{
	if (action == HDA_FIXUP_ACT_PRE_PROBE) {
		alc255_set_default_jack_type(codec);
	}
	alc_fixup_headset_mode(codec, fix, action);
}

static void alc_fixup_headset_mode_alc255_no_hp_mic(struct hda_codec *codec,
				const struct hda_fixup *fix, int action)
{
	if (action == HDA_FIXUP_ACT_PRE_PROBE) {
		struct alc_spec *spec = codec->spec;
		spec->parse_flags |= HDA_PINCFG_HEADSET_MIC;
		alc255_set_default_jack_type(codec);
	}
	else
		alc_fixup_headset_mode(codec, fix, action);
}

static void alc288_update_headset_jack_cb(struct hda_codec *codec,
				       struct hda_jack_callback *jack)
{
	struct alc_spec *spec = codec->spec;

	alc_update_headset_jack_cb(codec, jack);
	/* Headset Mic enable or disable, only for Dell Dino */
	alc_update_gpio_data(codec, 0x40, spec->gen.hp_jack_present);
}

static void alc_fixup_headset_mode_dell_alc288(struct hda_codec *codec,
				const struct hda_fixup *fix, int action)
{
	alc_fixup_headset_mode(codec, fix, action);
	if (action == HDA_FIXUP_ACT_PROBE) {
		struct alc_spec *spec = codec->spec;
		/* toggled via hp_automute_hook */
		spec->gpio_mask |= 0x40;
		spec->gpio_dir |= 0x40;
		spec->gen.hp_automute_hook = alc288_update_headset_jack_cb;
	}
}

static void alc_fixup_auto_mute_via_amp(struct hda_codec *codec,
					const struct hda_fixup *fix, int action)
{
	if (action == HDA_FIXUP_ACT_PRE_PROBE) {
		struct alc_spec *spec = codec->spec;
		spec->gen.auto_mute_via_amp = 1;
	}
}

static void alc_fixup_no_shutup(struct hda_codec *codec,
				const struct hda_fixup *fix, int action)
{
	if (action == HDA_FIXUP_ACT_PRE_PROBE) {
		struct alc_spec *spec = codec->spec;
		spec->no_shutup_pins = 1;
	}
}

static void alc_fixup_disable_aamix(struct hda_codec *codec,
				    const struct hda_fixup *fix, int action)
{
	if (action == HDA_FIXUP_ACT_PRE_PROBE) {
		struct alc_spec *spec = codec->spec;
		/* Disable AA-loopback as it causes white noise */
		spec->gen.mixer_nid = 0;
	}
}

/* fixup for Thinkpad docks: add dock pins, avoid HP parser fixup */
static void alc_fixup_tpt440_dock(struct hda_codec *codec,
				  const struct hda_fixup *fix, int action)
{
	static const struct hda_pintbl pincfgs[] = {
		{ 0x16, 0x21211010 }, /* dock headphone */
		{ 0x19, 0x21a11010 }, /* dock mic */
		{ }
	};
	struct alc_spec *spec = codec->spec;

	if (action == HDA_FIXUP_ACT_PRE_PROBE) {
		spec->parse_flags = HDA_PINCFG_NO_HP_FIXUP;
		codec->power_save_node = 0; /* avoid click noises */
		snd_hda_apply_pincfgs(codec, pincfgs);
	}
}

static void alc_fixup_tpt470_dock(struct hda_codec *codec,
				  const struct hda_fixup *fix, int action)
{
	static const struct hda_pintbl pincfgs[] = {
		{ 0x17, 0x21211010 }, /* dock headphone */
		{ 0x19, 0x21a11010 }, /* dock mic */
		{ }
	};
	struct alc_spec *spec = codec->spec;

	if (action == HDA_FIXUP_ACT_PRE_PROBE) {
		spec->parse_flags = HDA_PINCFG_NO_HP_FIXUP;
		snd_hda_apply_pincfgs(codec, pincfgs);
	} else if (action == HDA_FIXUP_ACT_INIT) {
		/* Enable DOCK device */
		snd_hda_codec_write(codec, 0x17, 0,
			    AC_VERB_SET_CONFIG_DEFAULT_BYTES_3, 0);
		/* Enable DOCK device */
		snd_hda_codec_write(codec, 0x19, 0,
			    AC_VERB_SET_CONFIG_DEFAULT_BYTES_3, 0);
	}
}

static void alc_fixup_tpt470_dacs(struct hda_codec *codec,
				  const struct hda_fixup *fix, int action)
{
	/* Assure the speaker pin to be coupled with DAC NID 0x03; otherwise
	 * the speaker output becomes too low by some reason on Thinkpads with
	 * ALC298 codec
	 */
	static const hda_nid_t preferred_pairs[] = {
		0x14, 0x03, 0x17, 0x02, 0x21, 0x02,
		0
	};
	struct alc_spec *spec = codec->spec;

	if (action == HDA_FIXUP_ACT_PRE_PROBE)
		spec->gen.preferred_dacs = preferred_pairs;
}

static void alc295_fixup_asus_dacs(struct hda_codec *codec,
				   const struct hda_fixup *fix, int action)
{
	static const hda_nid_t preferred_pairs[] = {
		0x17, 0x02, 0x21, 0x03, 0
	};
	struct alc_spec *spec = codec->spec;

	if (action == HDA_FIXUP_ACT_PRE_PROBE)
		spec->gen.preferred_dacs = preferred_pairs;
}

static void alc_shutup_dell_xps13(struct hda_codec *codec)
{
	struct alc_spec *spec = codec->spec;
	int hp_pin = alc_get_hp_pin(spec);

	/* Prevent pop noises when headphones are plugged in */
	snd_hda_codec_write(codec, hp_pin, 0,
			    AC_VERB_SET_AMP_GAIN_MUTE, AMP_OUT_MUTE);
	msleep(20);
}

static void alc_fixup_dell_xps13(struct hda_codec *codec,
				const struct hda_fixup *fix, int action)
{
	struct alc_spec *spec = codec->spec;
	struct hda_input_mux *imux = &spec->gen.input_mux;
	int i;

	switch (action) {
	case HDA_FIXUP_ACT_PRE_PROBE:
		/* mic pin 0x19 must be initialized with Vref Hi-Z, otherwise
		 * it causes a click noise at start up
		 */
		snd_hda_codec_set_pin_target(codec, 0x19, PIN_VREFHIZ);
		spec->shutup = alc_shutup_dell_xps13;
		break;
	case HDA_FIXUP_ACT_PROBE:
		/* Make the internal mic the default input source. */
		for (i = 0; i < imux->num_items; i++) {
			if (spec->gen.imux_pins[i] == 0x12) {
				spec->gen.cur_mux[0] = i;
				break;
			}
		}
		break;
	}
}

static void alc_fixup_headset_mode_alc662(struct hda_codec *codec,
				const struct hda_fixup *fix, int action)
{
	struct alc_spec *spec = codec->spec;

	if (action == HDA_FIXUP_ACT_PRE_PROBE) {
		spec->parse_flags |= HDA_PINCFG_HEADSET_MIC;
		spec->gen.hp_mic = 1; /* Mic-in is same pin as headphone */

		/* Disable boost for mic-in permanently. (This code is only called
		   from quirks that guarantee that the headphone is at NID 0x1b.) */
		snd_hda_codec_write(codec, 0x1b, 0, AC_VERB_SET_AMP_GAIN_MUTE, 0x7000);
		snd_hda_override_wcaps(codec, 0x1b, get_wcaps(codec, 0x1b) & ~AC_WCAP_IN_AMP);
	} else
		alc_fixup_headset_mode(codec, fix, action);
}

static void alc_fixup_headset_mode_alc668(struct hda_codec *codec,
				const struct hda_fixup *fix, int action)
{
	if (action == HDA_FIXUP_ACT_PRE_PROBE) {
		alc_write_coef_idx(codec, 0xc4, 0x8000);
		alc_update_coef_idx(codec, 0xc2, ~0xfe, 0);
		snd_hda_set_pin_ctl_cache(codec, 0x18, 0);
	}
	alc_fixup_headset_mode(codec, fix, action);
}

/* Returns the nid of the external mic input pin, or 0 if it cannot be found. */
static int find_ext_mic_pin(struct hda_codec *codec)
{
	struct alc_spec *spec = codec->spec;
	struct auto_pin_cfg *cfg = &spec->gen.autocfg;
	hda_nid_t nid;
	unsigned int defcfg;
	int i;

	for (i = 0; i < cfg->num_inputs; i++) {
		if (cfg->inputs[i].type != AUTO_PIN_MIC)
			continue;
		nid = cfg->inputs[i].pin;
		defcfg = snd_hda_codec_get_pincfg(codec, nid);
		if (snd_hda_get_input_pin_attr(defcfg) == INPUT_PIN_ATTR_INT)
			continue;
		return nid;
	}

	return 0;
}

static void alc271_hp_gate_mic_jack(struct hda_codec *codec,
				    const struct hda_fixup *fix,
				    int action)
{
	struct alc_spec *spec = codec->spec;

	if (action == HDA_FIXUP_ACT_PROBE) {
		int mic_pin = find_ext_mic_pin(codec);
		int hp_pin = alc_get_hp_pin(spec);

		if (snd_BUG_ON(!mic_pin || !hp_pin))
			return;
		snd_hda_jack_set_gating_jack(codec, mic_pin, hp_pin);
	}
}

static void alc269_fixup_limit_int_mic_boost(struct hda_codec *codec,
					     const struct hda_fixup *fix,
					     int action)
{
	struct alc_spec *spec = codec->spec;
	struct auto_pin_cfg *cfg = &spec->gen.autocfg;
	int i;

	/* The mic boosts on level 2 and 3 are too noisy
	   on the internal mic input.
	   Therefore limit the boost to 0 or 1. */

	if (action != HDA_FIXUP_ACT_PROBE)
		return;

	for (i = 0; i < cfg->num_inputs; i++) {
		hda_nid_t nid = cfg->inputs[i].pin;
		unsigned int defcfg;
		if (cfg->inputs[i].type != AUTO_PIN_MIC)
			continue;
		defcfg = snd_hda_codec_get_pincfg(codec, nid);
		if (snd_hda_get_input_pin_attr(defcfg) != INPUT_PIN_ATTR_INT)
			continue;

		snd_hda_override_amp_caps(codec, nid, HDA_INPUT,
					  (0x00 << AC_AMPCAP_OFFSET_SHIFT) |
					  (0x01 << AC_AMPCAP_NUM_STEPS_SHIFT) |
					  (0x2f << AC_AMPCAP_STEP_SIZE_SHIFT) |
					  (0 << AC_AMPCAP_MUTE_SHIFT));
	}
}

static void alc283_hp_automute_hook(struct hda_codec *codec,
				    struct hda_jack_callback *jack)
{
	struct alc_spec *spec = codec->spec;
	int vref;

	msleep(200);
	snd_hda_gen_hp_automute(codec, jack);

	vref = spec->gen.hp_jack_present ? PIN_VREF80 : 0;

	msleep(600);
	snd_hda_codec_write(codec, 0x19, 0, AC_VERB_SET_PIN_WIDGET_CONTROL,
			    vref);
}

static void alc283_fixup_chromebook(struct hda_codec *codec,
				    const struct hda_fixup *fix, int action)
{
	struct alc_spec *spec = codec->spec;

	switch (action) {
	case HDA_FIXUP_ACT_PRE_PROBE:
		snd_hda_override_wcaps(codec, 0x03, 0);
		/* Disable AA-loopback as it causes white noise */
		spec->gen.mixer_nid = 0;
		break;
	case HDA_FIXUP_ACT_INIT:
		/* MIC2-VREF control */
		/* Set to manual mode */
		alc_update_coef_idx(codec, 0x06, 0x000c, 0);
		/* Enable Line1 input control by verb */
		alc_update_coef_idx(codec, 0x1a, 0, 1 << 4);
		break;
	}
}

static void alc283_fixup_sense_combo_jack(struct hda_codec *codec,
				    const struct hda_fixup *fix, int action)
{
	struct alc_spec *spec = codec->spec;

	switch (action) {
	case HDA_FIXUP_ACT_PRE_PROBE:
		spec->gen.hp_automute_hook = alc283_hp_automute_hook;
		break;
	case HDA_FIXUP_ACT_INIT:
		/* MIC2-VREF control */
		/* Set to manual mode */
		alc_update_coef_idx(codec, 0x06, 0x000c, 0);
		break;
	}
}

/* mute tablet speaker pin (0x14) via dock plugging in addition */
static void asus_tx300_automute(struct hda_codec *codec)
{
	struct alc_spec *spec = codec->spec;
	snd_hda_gen_update_outputs(codec);
	if (snd_hda_jack_detect(codec, 0x1b))
		spec->gen.mute_bits |= (1ULL << 0x14);
}

static void alc282_fixup_asus_tx300(struct hda_codec *codec,
				    const struct hda_fixup *fix, int action)
{
	struct alc_spec *spec = codec->spec;
	static const struct hda_pintbl dock_pins[] = {
		{ 0x1b, 0x21114000 }, /* dock speaker pin */
		{}
	};

	switch (action) {
	case HDA_FIXUP_ACT_PRE_PROBE:
		spec->init_amp = ALC_INIT_DEFAULT;
		/* TX300 needs to set up GPIO2 for the speaker amp */
		alc_setup_gpio(codec, 0x04);
		snd_hda_apply_pincfgs(codec, dock_pins);
		spec->gen.auto_mute_via_amp = 1;
		spec->gen.automute_hook = asus_tx300_automute;
		snd_hda_jack_detect_enable_callback(codec, 0x1b,
						    snd_hda_gen_hp_automute);
		break;
	case HDA_FIXUP_ACT_PROBE:
		spec->init_amp = ALC_INIT_DEFAULT;
		break;
	case HDA_FIXUP_ACT_BUILD:
		/* this is a bit tricky; give more sane names for the main
		 * (tablet) speaker and the dock speaker, respectively
		 */
		rename_ctl(codec, "Speaker Playback Switch",
			   "Dock Speaker Playback Switch");
		rename_ctl(codec, "Bass Speaker Playback Switch",
			   "Speaker Playback Switch");
		break;
	}
}

static void alc290_fixup_mono_speakers(struct hda_codec *codec,
				       const struct hda_fixup *fix, int action)
{
	if (action == HDA_FIXUP_ACT_PRE_PROBE) {
		/* DAC node 0x03 is giving mono output. We therefore want to
		   make sure 0x14 (front speaker) and 0x15 (headphones) use the
		   stereo DAC, while leaving 0x17 (bass speaker) for node 0x03. */
		static const hda_nid_t conn1[] = { 0x0c };
		snd_hda_override_conn_list(codec, 0x14, ARRAY_SIZE(conn1), conn1);
		snd_hda_override_conn_list(codec, 0x15, ARRAY_SIZE(conn1), conn1);
	}
}

static void alc298_fixup_speaker_volume(struct hda_codec *codec,
					const struct hda_fixup *fix, int action)
{
	if (action == HDA_FIXUP_ACT_PRE_PROBE) {
		/* The speaker is routed to the Node 0x06 by a mistake, as a result
		   we can't adjust the speaker's volume since this node does not has
		   Amp-out capability. we change the speaker's route to:
		   Node 0x02 (Audio Output) -> Node 0x0c (Audio Mixer) -> Node 0x17 (
		   Pin Complex), since Node 0x02 has Amp-out caps, we can adjust
		   speaker's volume now. */

		static const hda_nid_t conn1[] = { 0x0c };
		snd_hda_override_conn_list(codec, 0x17, ARRAY_SIZE(conn1), conn1);
	}
}

/* disable DAC3 (0x06) selection on NID 0x17 as it has no volume amp control */
static void alc295_fixup_disable_dac3(struct hda_codec *codec,
				      const struct hda_fixup *fix, int action)
{
	if (action == HDA_FIXUP_ACT_PRE_PROBE) {
		static const hda_nid_t conn[] = { 0x02, 0x03 };
		snd_hda_override_conn_list(codec, 0x17, ARRAY_SIZE(conn), conn);
	}
}

/* force NID 0x17 (Bass Speaker) to DAC1 to share it with the main speaker */
static void alc285_fixup_speaker2_to_dac1(struct hda_codec *codec,
					  const struct hda_fixup *fix, int action)
{
	if (action == HDA_FIXUP_ACT_PRE_PROBE) {
		static const hda_nid_t conn[] = { 0x02 };
		snd_hda_override_conn_list(codec, 0x17, ARRAY_SIZE(conn), conn);
	}
}

/* Hook to update amp GPIO4 for automute */
static void alc280_hp_gpio4_automute_hook(struct hda_codec *codec,
					  struct hda_jack_callback *jack)
{
	struct alc_spec *spec = codec->spec;

	snd_hda_gen_hp_automute(codec, jack);
	/* mute_led_polarity is set to 0, so we pass inverted value here */
	alc_update_gpio_led(codec, 0x10, spec->mute_led_polarity,
			    !spec->gen.hp_jack_present);
}

/* Manage GPIOs for HP EliteBook Folio 9480m.
 *
 * GPIO4 is the headphone amplifier power control
 * GPIO3 is the audio output mute indicator LED
 */

static void alc280_fixup_hp_9480m(struct hda_codec *codec,
				  const struct hda_fixup *fix,
				  int action)
{
	struct alc_spec *spec = codec->spec;

	alc_fixup_hp_gpio_led(codec, action, 0x08, 0);
	if (action == HDA_FIXUP_ACT_PRE_PROBE) {
		/* amp at GPIO4; toggled via alc280_hp_gpio4_automute_hook() */
		spec->gpio_mask |= 0x10;
		spec->gpio_dir |= 0x10;
		spec->gen.hp_automute_hook = alc280_hp_gpio4_automute_hook;
	}
}

static void alc275_fixup_gpio4_off(struct hda_codec *codec,
				   const struct hda_fixup *fix,
				   int action)
{
	struct alc_spec *spec = codec->spec;

	if (action == HDA_FIXUP_ACT_PRE_PROBE) {
		spec->gpio_mask |= 0x04;
		spec->gpio_dir |= 0x04;
		/* set data bit low */
	}
}

/* Quirk for Thinkpad X1 7th and 8th Gen
 * The following fixed routing needed
 * DAC1 (NID 0x02) -> Speaker (NID 0x14); some eq applied secretly
 * DAC2 (NID 0x03) -> Bass (NID 0x17) & Headphone (NID 0x21); sharing a DAC
 * DAC3 (NID 0x06) -> Unused, due to the lack of volume amp
 */
static void alc285_fixup_thinkpad_x1_gen7(struct hda_codec *codec,
					  const struct hda_fixup *fix, int action)
{
	static const hda_nid_t conn[] = { 0x02, 0x03 }; /* exclude 0x06 */
	static const hda_nid_t preferred_pairs[] = {
		0x14, 0x02, 0x17, 0x03, 0x21, 0x03, 0
	};
	struct alc_spec *spec = codec->spec;

	switch (action) {
	case HDA_FIXUP_ACT_PRE_PROBE:
		snd_hda_override_conn_list(codec, 0x17, ARRAY_SIZE(conn), conn);
		spec->gen.preferred_dacs = preferred_pairs;
		break;
	case HDA_FIXUP_ACT_BUILD:
		/* The generic parser creates somewhat unintuitive volume ctls
		 * with the fixed routing above, and the shared DAC2 may be
		 * confusing for PA.
		 * Rename those to unique names so that PA doesn't touch them
		 * and use only Master volume.
		 */
		rename_ctl(codec, "Front Playback Volume", "DAC1 Playback Volume");
		rename_ctl(codec, "Bass Speaker Playback Volume", "DAC2 Playback Volume");
		break;
	}
}

static void alc233_alc662_fixup_lenovo_dual_codecs(struct hda_codec *codec,
					 const struct hda_fixup *fix,
					 int action)
{
	alc_fixup_dual_codecs(codec, fix, action);
	switch (action) {
	case HDA_FIXUP_ACT_PRE_PROBE:
		/* override card longname to provide a unique UCM profile */
		strcpy(codec->card->longname, "HDAudio-Lenovo-DualCodecs");
		break;
	case HDA_FIXUP_ACT_BUILD:
		/* rename Capture controls depending on the codec */
		rename_ctl(codec, "Capture Volume",
			   codec->addr == 0 ?
			   "Rear-Panel Capture Volume" :
			   "Front-Panel Capture Volume");
		rename_ctl(codec, "Capture Switch",
			   codec->addr == 0 ?
			   "Rear-Panel Capture Switch" :
			   "Front-Panel Capture Switch");
		break;
	}
}

static void alc225_fixup_s3_pop_noise(struct hda_codec *codec,
				      const struct hda_fixup *fix, int action)
{
	if (action != HDA_FIXUP_ACT_PRE_PROBE)
		return;

	codec->power_save_node = 1;
}

/* Forcibly assign NID 0x03 to HP/LO while NID 0x02 to SPK for EQ */
static void alc274_fixup_bind_dacs(struct hda_codec *codec,
				    const struct hda_fixup *fix, int action)
{
	struct alc_spec *spec = codec->spec;
	static const hda_nid_t preferred_pairs[] = {
		0x21, 0x03, 0x1b, 0x03, 0x16, 0x02,
		0
	};

	if (action != HDA_FIXUP_ACT_PRE_PROBE)
		return;

	spec->gen.preferred_dacs = preferred_pairs;
	spec->gen.auto_mute_via_amp = 1;
	codec->power_save_node = 0;
}

/* avoid DAC 0x06 for bass speaker 0x17; it has no volume control */
static void alc289_fixup_asus_ga401(struct hda_codec *codec,
				    const struct hda_fixup *fix, int action)
{
	static const hda_nid_t preferred_pairs[] = {
		0x14, 0x02, 0x17, 0x02, 0x21, 0x03, 0
	};
	struct alc_spec *spec = codec->spec;

	if (action == HDA_FIXUP_ACT_PRE_PROBE) {
		spec->gen.preferred_dacs = preferred_pairs;
		spec->gen.obey_preferred_dacs = 1;
	}
}

/* The DAC of NID 0x3 will introduce click/pop noise on headphones, so invalidate it */
static void alc285_fixup_invalidate_dacs(struct hda_codec *codec,
			      const struct hda_fixup *fix, int action)
{
	if (action != HDA_FIXUP_ACT_PRE_PROBE)
		return;

	snd_hda_override_wcaps(codec, 0x03, 0);
}

static void alc_combo_jack_hp_jd_restart(struct hda_codec *codec)
{
	switch (codec->core.vendor_id) {
	case 0x10ec0274:
	case 0x10ec0294:
	case 0x10ec0225:
	case 0x10ec0295:
	case 0x10ec0299:
		alc_update_coef_idx(codec, 0x4a, 0x8000, 1 << 15); /* Reset HP JD */
		alc_update_coef_idx(codec, 0x4a, 0x8000, 0 << 15);
		break;
	case 0x10ec0230:
	case 0x10ec0235:
	case 0x10ec0236:
	case 0x10ec0255:
	case 0x10ec0256:
	case 0x10ec0257:
	case 0x19e58326:
		alc_update_coef_idx(codec, 0x1b, 0x8000, 1 << 15); /* Reset HP JD */
		alc_update_coef_idx(codec, 0x1b, 0x8000, 0 << 15);
		break;
	}
}

static void alc295_fixup_chromebook(struct hda_codec *codec,
				    const struct hda_fixup *fix, int action)
{
	struct alc_spec *spec = codec->spec;

	switch (action) {
	case HDA_FIXUP_ACT_PRE_PROBE:
		spec->ultra_low_power = true;
		break;
	case HDA_FIXUP_ACT_INIT:
		alc_combo_jack_hp_jd_restart(codec);
		break;
	}
}

static void alc_fixup_disable_mic_vref(struct hda_codec *codec,
				  const struct hda_fixup *fix, int action)
{
	if (action == HDA_FIXUP_ACT_PRE_PROBE)
		snd_hda_codec_set_pin_target(codec, 0x19, PIN_VREFHIZ);
}


static void alc294_gx502_toggle_output(struct hda_codec *codec,
					struct hda_jack_callback *cb)
{
	/* The Windows driver sets the codec up in a very different way where
	 * it appears to leave 0x10 = 0x8a20 set. For Linux we need to toggle it
	 */
	if (snd_hda_jack_detect_state(codec, 0x21) == HDA_JACK_PRESENT)
		alc_write_coef_idx(codec, 0x10, 0x8a20);
	else
		alc_write_coef_idx(codec, 0x10, 0x0a20);
}

static void alc294_fixup_gx502_hp(struct hda_codec *codec,
					const struct hda_fixup *fix, int action)
{
	/* Pin 0x21: headphones/headset mic */
	if (!is_jack_detectable(codec, 0x21))
		return;

	switch (action) {
	case HDA_FIXUP_ACT_PRE_PROBE:
		snd_hda_jack_detect_enable_callback(codec, 0x21,
				alc294_gx502_toggle_output);
		break;
	case HDA_FIXUP_ACT_INIT:
		/* Make sure to start in a correct state, i.e. if
		 * headphones have been plugged in before powering up the system
		 */
		alc294_gx502_toggle_output(codec, NULL);
		break;
	}
}

static void alc294_gu502_toggle_output(struct hda_codec *codec,
				       struct hda_jack_callback *cb)
{
	/* Windows sets 0x10 to 0x8420 for Node 0x20 which is
	 * responsible from changes between speakers and headphones
	 */
	if (snd_hda_jack_detect_state(codec, 0x21) == HDA_JACK_PRESENT)
		alc_write_coef_idx(codec, 0x10, 0x8420);
	else
		alc_write_coef_idx(codec, 0x10, 0x0a20);
}

static void alc294_fixup_gu502_hp(struct hda_codec *codec,
				  const struct hda_fixup *fix, int action)
{
	if (!is_jack_detectable(codec, 0x21))
		return;

	switch (action) {
	case HDA_FIXUP_ACT_PRE_PROBE:
		snd_hda_jack_detect_enable_callback(codec, 0x21,
				alc294_gu502_toggle_output);
		break;
	case HDA_FIXUP_ACT_INIT:
		alc294_gu502_toggle_output(codec, NULL);
		break;
	}
}

static void  alc285_fixup_hp_gpio_amp_init(struct hda_codec *codec,
			      const struct hda_fixup *fix, int action)
{
	if (action != HDA_FIXUP_ACT_INIT)
		return;

	msleep(100);
	alc_write_coef_idx(codec, 0x65, 0x0);
}

static void alc274_fixup_hp_headset_mic(struct hda_codec *codec,
				    const struct hda_fixup *fix, int action)
{
	switch (action) {
	case HDA_FIXUP_ACT_INIT:
		alc_combo_jack_hp_jd_restart(codec);
		break;
	}
}

static void alc_fixup_no_int_mic(struct hda_codec *codec,
				    const struct hda_fixup *fix, int action)
{
	struct alc_spec *spec = codec->spec;

	switch (action) {
	case HDA_FIXUP_ACT_PRE_PROBE:
		/* Mic RING SLEEVE swap for combo jack */
		alc_update_coef_idx(codec, 0x45, 0xf<<12 | 1<<10, 5<<12);
		spec->no_internal_mic_pin = true;
		break;
	case HDA_FIXUP_ACT_INIT:
		alc_combo_jack_hp_jd_restart(codec);
		break;
	}
}

/* GPIO1 = amplifier on/off
 * GPIO3 = mic mute LED
 */
static void alc285_fixup_hp_spectre_x360_eb1(struct hda_codec *codec,
					  const struct hda_fixup *fix, int action)
{
	static const hda_nid_t conn[] = { 0x02 };

	struct alc_spec *spec = codec->spec;
	static const struct hda_pintbl pincfgs[] = {
		{ 0x14, 0x90170110 },  /* front/high speakers */
		{ 0x17, 0x90170130 },  /* back/bass speakers */
		{ }
	};

	//enable micmute led
	alc_fixup_hp_gpio_led(codec, action, 0x00, 0x04);

	switch (action) {
	case HDA_FIXUP_ACT_PRE_PROBE:
		spec->micmute_led_polarity = 1;
		/* needed for amp of back speakers */
		spec->gpio_mask |= 0x01;
		spec->gpio_dir |= 0x01;
		snd_hda_apply_pincfgs(codec, pincfgs);
		/* share DAC to have unified volume control */
		snd_hda_override_conn_list(codec, 0x14, ARRAY_SIZE(conn), conn);
		snd_hda_override_conn_list(codec, 0x17, ARRAY_SIZE(conn), conn);
		break;
	case HDA_FIXUP_ACT_INIT:
		/* need to toggle GPIO to enable the amp of back speakers */
		alc_update_gpio_data(codec, 0x01, true);
		msleep(100);
		alc_update_gpio_data(codec, 0x01, false);
		break;
	}
}

static void alc285_fixup_hp_spectre_x360(struct hda_codec *codec,
					  const struct hda_fixup *fix, int action)
{
	static const hda_nid_t conn[] = { 0x02 };
	static const struct hda_pintbl pincfgs[] = {
		{ 0x14, 0x90170110 },  /* rear speaker */
		{ }
	};

	switch (action) {
	case HDA_FIXUP_ACT_PRE_PROBE:
		snd_hda_apply_pincfgs(codec, pincfgs);
		/* force front speaker to DAC1 */
		snd_hda_override_conn_list(codec, 0x17, ARRAY_SIZE(conn), conn);
		break;
	}
}

static void alc285_fixup_hp_envy_x360(struct hda_codec *codec,
				      const struct hda_fixup *fix,
				      int action)
{
	static const struct coef_fw coefs[] = {
		WRITE_COEF(0x08, 0x6a0c), WRITE_COEF(0x0d, 0xa023),
		WRITE_COEF(0x10, 0x0320), WRITE_COEF(0x1a, 0x8c03),
		WRITE_COEF(0x25, 0x1800), WRITE_COEF(0x26, 0x003a),
		WRITE_COEF(0x28, 0x1dfe), WRITE_COEF(0x29, 0xb014),
		WRITE_COEF(0x2b, 0x1dfe), WRITE_COEF(0x37, 0xfe15),
		WRITE_COEF(0x38, 0x7909), WRITE_COEF(0x45, 0xd489),
		WRITE_COEF(0x46, 0x00f4), WRITE_COEF(0x4a, 0x21e0),
		WRITE_COEF(0x66, 0x03f0), WRITE_COEF(0x67, 0x1000),
		WRITE_COEF(0x6e, 0x1005), { }
	};

	static const struct hda_pintbl pincfgs[] = {
		{ 0x12, 0xb7a60130 },  /* Internal microphone*/
		{ 0x14, 0x90170150 },  /* B&O soundbar speakers */
		{ 0x17, 0x90170153 },  /* Side speakers */
		{ 0x19, 0x03a11040 },  /* Headset microphone */
		{ }
	};

	switch (action) {
	case HDA_FIXUP_ACT_PRE_PROBE:
		snd_hda_apply_pincfgs(codec, pincfgs);

		/* Fixes volume control problem for side speakers */
		alc295_fixup_disable_dac3(codec, fix, action);

		/* Fixes no sound from headset speaker */
		snd_hda_codec_amp_stereo(codec, 0x21, HDA_OUTPUT, 0, -1, 0);

		/* Auto-enable headset mic when plugged */
		snd_hda_jack_set_gating_jack(codec, 0x19, 0x21);

		/* Headset mic volume enhancement */
		snd_hda_codec_set_pin_target(codec, 0x19, PIN_VREF50);
		break;
	case HDA_FIXUP_ACT_INIT:
		alc_process_coef_fw(codec, coefs);
		break;
	case HDA_FIXUP_ACT_BUILD:
		rename_ctl(codec, "Bass Speaker Playback Volume",
			   "B&O-Tuned Playback Volume");
		rename_ctl(codec, "Front Playback Switch",
			   "B&O Soundbar Playback Switch");
		rename_ctl(codec, "Bass Speaker Playback Switch",
			   "Side Speaker Playback Switch");
		break;
	}
}

/* for hda_fixup_thinkpad_acpi() */
#include "thinkpad_helper.c"

static void alc_fixup_thinkpad_acpi(struct hda_codec *codec,
				    const struct hda_fixup *fix, int action)
{
	alc_fixup_no_shutup(codec, fix, action); /* reduce click noise */
	hda_fixup_thinkpad_acpi(codec, fix, action);
}

/* Fixup for Lenovo Legion 15IMHg05 speaker output on headset removal. */
static void alc287_fixup_legion_15imhg05_speakers(struct hda_codec *codec,
						  const struct hda_fixup *fix,
						  int action)
{
	struct alc_spec *spec = codec->spec;

	switch (action) {
	case HDA_FIXUP_ACT_PRE_PROBE:
		spec->gen.suppress_auto_mute = 1;
		break;
	}
}

static void comp_acpi_device_notify(acpi_handle handle, u32 event, void *data)
{
	struct hda_codec *cdc = data;
	struct alc_spec *spec = cdc->spec;

	codec_info(cdc, "ACPI Notification %d\n", event);

	hda_component_acpi_device_notify(spec->comps, ARRAY_SIZE(spec->comps),
					 handle, event, data);
}

static int comp_bind(struct device *dev)
{
	struct hda_codec *cdc = dev_to_hda_codec(dev);
	struct alc_spec *spec = cdc->spec;
	int ret;

	ret = hda_component_manager_bind(cdc, spec->comps);
	if (ret)
		return ret;

	return hda_component_manager_bind_acpi_notifications(cdc,
							     spec->comps, ARRAY_SIZE(spec->comps),
							     comp_acpi_device_notify, cdc);
}

static void comp_unbind(struct device *dev)
{
	struct hda_codec *cdc = dev_to_hda_codec(dev);
	struct alc_spec *spec = cdc->spec;

	hda_component_manager_unbind_acpi_notifications(cdc, spec->comps, comp_acpi_device_notify);
	hda_component_manager_unbind(cdc, spec->comps);
}

static const struct component_master_ops comp_master_ops = {
	.bind = comp_bind,
	.unbind = comp_unbind,
};

static void comp_generic_playback_hook(struct hda_pcm_stream *hinfo, struct hda_codec *cdc,
				       struct snd_pcm_substream *sub, int action)
{
	struct alc_spec *spec = cdc->spec;

	hda_component_manager_playback_hook(spec->comps, ARRAY_SIZE(spec->comps), action);
}

static void comp_generic_fixup(struct hda_codec *cdc, int action, const char *bus,
			       const char *hid, const char *match_str, int count)
{
	struct alc_spec *spec = cdc->spec;
	int ret;

	switch (action) {
	case HDA_FIXUP_ACT_PRE_PROBE:
		ret = hda_component_manager_init(cdc, spec->comps, count, bus, hid,
						 match_str, &comp_master_ops);
		if (ret)
			return;

		spec->gen.pcm_playback_hook = comp_generic_playback_hook;
		break;
	case HDA_FIXUP_ACT_FREE:
		hda_component_manager_free(cdc, &comp_master_ops);
		break;
	}
}

static void cs35l41_fixup_i2c_two(struct hda_codec *cdc, const struct hda_fixup *fix, int action)
{
	comp_generic_fixup(cdc, action, "i2c", "CSC3551", "-%s:00-cs35l41-hda.%d", 2);
}

static void cs35l41_fixup_i2c_four(struct hda_codec *cdc, const struct hda_fixup *fix, int action)
{
	comp_generic_fixup(cdc, action, "i2c", "CSC3551", "-%s:00-cs35l41-hda.%d", 4);
}

static void cs35l41_fixup_spi_two(struct hda_codec *codec, const struct hda_fixup *fix, int action)
{
	comp_generic_fixup(codec, action, "spi", "CSC3551", "-%s:00-cs35l41-hda.%d", 2);
}

static void cs35l41_fixup_spi_four(struct hda_codec *codec, const struct hda_fixup *fix, int action)
{
	comp_generic_fixup(codec, action, "spi", "CSC3551", "-%s:00-cs35l41-hda.%d", 4);
}

static void alc287_fixup_legion_16achg6_speakers(struct hda_codec *cdc, const struct hda_fixup *fix,
						 int action)
{
	comp_generic_fixup(cdc, action, "i2c", "CLSA0100", "-%s:00-cs35l41-hda.%d", 2);
}

static void alc287_fixup_legion_16ithg6_speakers(struct hda_codec *cdc, const struct hda_fixup *fix,
						 int action)
{
	comp_generic_fixup(cdc, action, "i2c", "CLSA0101", "-%s:00-cs35l41-hda.%d", 2);
}

static void cs35l56_fixup_i2c_two(struct hda_codec *cdc, const struct hda_fixup *fix, int action)
{
	comp_generic_fixup(cdc, action, "i2c", "CSC3556", "-%s:00-cs35l56-hda.%d", 2);
}

static void cs35l56_fixup_i2c_four(struct hda_codec *cdc, const struct hda_fixup *fix, int action)
{
	comp_generic_fixup(cdc, action, "i2c", "CSC3556", "-%s:00-cs35l56-hda.%d", 4);
}

static void cs35l56_fixup_spi_two(struct hda_codec *cdc, const struct hda_fixup *fix, int action)
{
	comp_generic_fixup(cdc, action, "spi", "CSC3556", "-%s:00-cs35l56-hda.%d", 2);
}

static void cs35l56_fixup_spi_four(struct hda_codec *cdc, const struct hda_fixup *fix, int action)
{
	comp_generic_fixup(cdc, action, "spi", "CSC3556", "-%s:00-cs35l56-hda.%d", 4);
}

static void alc285_fixup_asus_ga403u(struct hda_codec *cdc, const struct hda_fixup *fix, int action)
{
	/*
	 * The same SSID has been re-used in different hardware, they have
	 * different codecs and the newer GA403U has a ALC285.
	 */
	if (cdc->core.vendor_id == 0x10ec0285)
		cs35l56_fixup_i2c_two(cdc, fix, action);
	else
		alc_fixup_inv_dmic(cdc, fix, action);
}

static void tas2781_fixup_i2c(struct hda_codec *cdc,
	const struct hda_fixup *fix, int action)
{
	comp_generic_fixup(cdc, action, "i2c", "TIAS2781", "-%s:00", 1);
}

static void yoga7_14arb7_fixup_i2c(struct hda_codec *cdc,
	const struct hda_fixup *fix, int action)
{
	comp_generic_fixup(cdc, action, "i2c", "INT8866", "-%s:00", 1);
}

static void alc256_fixup_acer_sfg16_micmute_led(struct hda_codec *codec,
	const struct hda_fixup *fix, int action)
{
	alc_fixup_hp_gpio_led(codec, action, 0, 0x04);
}


/* for alc295_fixup_hp_top_speakers */
#include "hp_x360_helper.c"

/* for alc285_fixup_ideapad_s740_coef() */
#include "ideapad_s740_helper.c"

static const struct coef_fw alc256_fixup_set_coef_defaults_coefs[] = {
	WRITE_COEF(0x10, 0x0020), WRITE_COEF(0x24, 0x0000),
	WRITE_COEF(0x26, 0x0000), WRITE_COEF(0x29, 0x3000),
	WRITE_COEF(0x37, 0xfe05), WRITE_COEF(0x45, 0x5089),
	{}
};

static void alc256_fixup_set_coef_defaults(struct hda_codec *codec,
					   const struct hda_fixup *fix,
					   int action)
{
	/*
	 * A certain other OS sets these coeffs to different values. On at least
	 * one TongFang barebone these settings might survive even a cold
	 * reboot. So to restore a clean slate the values are explicitly reset
	 * to default here. Without this, the external microphone is always in a
	 * plugged-in state, while the internal microphone is always in an
	 * unplugged state, breaking the ability to use the internal microphone.
	 */
	alc_process_coef_fw(codec, alc256_fixup_set_coef_defaults_coefs);
}

static const struct coef_fw alc233_fixup_no_audio_jack_coefs[] = {
	WRITE_COEF(0x1a, 0x9003), WRITE_COEF(0x1b, 0x0e2b), WRITE_COEF(0x37, 0xfe06),
	WRITE_COEF(0x38, 0x4981), WRITE_COEF(0x45, 0xd489), WRITE_COEF(0x46, 0x0074),
	WRITE_COEF(0x49, 0x0149),
	{}
};

static void alc233_fixup_no_audio_jack(struct hda_codec *codec,
				       const struct hda_fixup *fix,
				       int action)
{
	/*
	 * The audio jack input and output is not detected on the ASRock NUC Box
	 * 1100 series when cold booting without this fix. Warm rebooting from a
	 * certain other OS makes the audio functional, as COEF settings are
	 * preserved in this case. This fix sets these altered COEF values as
	 * the default.
	 */
	alc_process_coef_fw(codec, alc233_fixup_no_audio_jack_coefs);
}

static void alc256_fixup_mic_no_presence_and_resume(struct hda_codec *codec,
						    const struct hda_fixup *fix,
						    int action)
{
	/*
	 * The Clevo NJ51CU comes either with the ALC293 or the ALC256 codec,
	 * but uses the 0x8686 subproduct id in both cases. The ALC256 codec
	 * needs an additional quirk for sound working after suspend and resume.
	 */
	if (codec->core.vendor_id == 0x10ec0256) {
		alc_update_coef_idx(codec, 0x10, 1<<9, 0);
		snd_hda_codec_set_pincfg(codec, 0x19, 0x04a11120);
	} else {
		snd_hda_codec_set_pincfg(codec, 0x1a, 0x04a1113c);
	}
}

static void alc256_decrease_headphone_amp_val(struct hda_codec *codec,
					      const struct hda_fixup *fix, int action)
{
	u32 caps;
	u8 nsteps, offs;

	if (action != HDA_FIXUP_ACT_PRE_PROBE)
		return;

	caps = query_amp_caps(codec, 0x3, HDA_OUTPUT);
	nsteps = ((caps & AC_AMPCAP_NUM_STEPS) >> AC_AMPCAP_NUM_STEPS_SHIFT) - 10;
	offs = ((caps & AC_AMPCAP_OFFSET) >> AC_AMPCAP_OFFSET_SHIFT) - 10;
	caps &= ~AC_AMPCAP_NUM_STEPS & ~AC_AMPCAP_OFFSET;
	caps |= (nsteps << AC_AMPCAP_NUM_STEPS_SHIFT) | (offs << AC_AMPCAP_OFFSET_SHIFT);

	if (snd_hda_override_amp_caps(codec, 0x3, HDA_OUTPUT, caps))
		codec_warn(codec, "failed to override amp caps for NID 0x3\n");
}

static void alc_fixup_dell4_mic_no_presence_quiet(struct hda_codec *codec,
						  const struct hda_fixup *fix,
						  int action)
{
	struct alc_spec *spec = codec->spec;
	struct hda_input_mux *imux = &spec->gen.input_mux;
	int i;

	alc269_fixup_limit_int_mic_boost(codec, fix, action);

	switch (action) {
	case HDA_FIXUP_ACT_PRE_PROBE:
		/**
		 * Set the vref of pin 0x19 (Headset Mic) and pin 0x1b (Headphone Mic)
		 * to Hi-Z to avoid pop noises at startup and when plugging and
		 * unplugging headphones.
		 */
		snd_hda_codec_set_pin_target(codec, 0x19, PIN_VREFHIZ);
		snd_hda_codec_set_pin_target(codec, 0x1b, PIN_VREFHIZ);
		break;
	case HDA_FIXUP_ACT_PROBE:
		/**
		 * Make the internal mic (0x12) the default input source to
		 * prevent pop noises on cold boot.
		 */
		for (i = 0; i < imux->num_items; i++) {
			if (spec->gen.imux_pins[i] == 0x12) {
				spec->gen.cur_mux[0] = i;
				break;
			}
		}
		break;
	}
}

static void alc287_fixup_yoga9_14iap7_bass_spk_pin(struct hda_codec *codec,
					  const struct hda_fixup *fix, int action)
{
	/*
	 * The Pin Complex 0x17 for the bass speakers is wrongly reported as
	 * unconnected.
	 */
	static const struct hda_pintbl pincfgs[] = {
		{ 0x17, 0x90170121 },
		{ }
	};
	/*
	 * Avoid DAC 0x06 and 0x08, as they have no volume controls.
	 * DAC 0x02 and 0x03 would be fine.
	 */
	static const hda_nid_t conn[] = { 0x02, 0x03 };
	/*
	 * Prefer both speakerbar (0x14) and bass speakers (0x17) connected to DAC 0x02.
	 * Headphones (0x21) are connected to DAC 0x03.
	 */
	static const hda_nid_t preferred_pairs[] = {
		0x14, 0x02,
		0x17, 0x02,
		0x21, 0x03,
		0
	};
	struct alc_spec *spec = codec->spec;

	switch (action) {
	case HDA_FIXUP_ACT_PRE_PROBE:
		snd_hda_apply_pincfgs(codec, pincfgs);
		snd_hda_override_conn_list(codec, 0x17, ARRAY_SIZE(conn), conn);
		spec->gen.preferred_dacs = preferred_pairs;
		break;
	}
}

static void alc295_fixup_dell_inspiron_top_speakers(struct hda_codec *codec,
					  const struct hda_fixup *fix, int action)
{
	static const struct hda_pintbl pincfgs[] = {
		{ 0x14, 0x90170151 },
		{ 0x17, 0x90170150 },
		{ }
	};
	static const hda_nid_t conn[] = { 0x02, 0x03 };
	static const hda_nid_t preferred_pairs[] = {
		0x14, 0x02,
		0x17, 0x03,
		0x21, 0x02,
		0
	};
	struct alc_spec *spec = codec->spec;

	alc_fixup_no_shutup(codec, fix, action);

	switch (action) {
	case HDA_FIXUP_ACT_PRE_PROBE:
		snd_hda_apply_pincfgs(codec, pincfgs);
		snd_hda_override_conn_list(codec, 0x17, ARRAY_SIZE(conn), conn);
		spec->gen.preferred_dacs = preferred_pairs;
		break;
	}
}

/* Forcibly assign NID 0x03 to HP while NID 0x02 to SPK */
static void alc287_fixup_bind_dacs(struct hda_codec *codec,
				    const struct hda_fixup *fix, int action)
{
	struct alc_spec *spec = codec->spec;
	static const hda_nid_t conn[] = { 0x02, 0x03 }; /* exclude 0x06 */
	static const hda_nid_t preferred_pairs[] = {
		0x17, 0x02, 0x21, 0x03, 0
	};

	if (action != HDA_FIXUP_ACT_PRE_PROBE)
		return;

	snd_hda_override_conn_list(codec, 0x17, ARRAY_SIZE(conn), conn);
	spec->gen.preferred_dacs = preferred_pairs;
	spec->gen.auto_mute_via_amp = 1;
	if (spec->gen.autocfg.speaker_pins[0] != 0x14) {
		snd_hda_codec_write_cache(codec, 0x14, 0, AC_VERB_SET_PIN_WIDGET_CONTROL,
					0x0); /* Make sure 0x14 was disable */
	}
}
/* Fix none verb table of Headset Mic pin */
static void alc_fixup_headset_mic(struct hda_codec *codec,
				   const struct hda_fixup *fix, int action)
{
	struct alc_spec *spec = codec->spec;
	static const struct hda_pintbl pincfgs[] = {
		{ 0x19, 0x03a1103c },
		{ }
	};

	switch (action) {
	case HDA_FIXUP_ACT_PRE_PROBE:
		snd_hda_apply_pincfgs(codec, pincfgs);
		alc_update_coef_idx(codec, 0x45, 0xf<<12 | 1<<10, 5<<12);
		spec->parse_flags |= HDA_PINCFG_HEADSET_MIC;
		break;
	}
}

static void alc245_fixup_hp_spectre_x360_eu0xxx(struct hda_codec *codec,
					  const struct hda_fixup *fix, int action)
{
	/*
	 * The Pin Complex 0x14 for the treble speakers is wrongly reported as
	 * unconnected.
	 * The Pin Complex 0x17 for the bass speakers has the lowest association
	 * and sequence values so shift it up a bit to squeeze 0x14 in.
	 */
	static const struct hda_pintbl pincfgs[] = {
		{ 0x14, 0x90170110 }, // top/treble
		{ 0x17, 0x90170111 }, // bottom/bass
		{ }
	};

	/*
	 * Force DAC 0x02 for the bass speakers 0x17.
	 */
	static const hda_nid_t conn[] = { 0x02 };

	switch (action) {
	case HDA_FIXUP_ACT_PRE_PROBE:
		snd_hda_apply_pincfgs(codec, pincfgs);
		snd_hda_override_conn_list(codec, 0x17, ARRAY_SIZE(conn), conn);
		break;
	}

	cs35l41_fixup_i2c_two(codec, fix, action);
	alc245_fixup_hp_mute_led_coefbit(codec, fix, action);
	alc245_fixup_hp_gpio_led(codec, fix, action);
}

/*
 * ALC287 PCM hooks
 */
static void alc287_alc1318_playback_pcm_hook(struct hda_pcm_stream *hinfo,
				   struct hda_codec *codec,
				   struct snd_pcm_substream *substream,
				   int action)
{
	alc_write_coef_idx(codec, 0x10, 0x8806); /* Change MLK to GPIO3 */
	switch (action) {
	case HDA_GEN_PCM_ACT_OPEN:
		alc_write_coefex_idx(codec, 0x5a, 0x00, 0x954f); /* write gpio3 to high */
		break;
	case HDA_GEN_PCM_ACT_CLOSE:
		alc_write_coefex_idx(codec, 0x5a, 0x00, 0x554f); /* write gpio3 as default value */
		break;
	}
}

<<<<<<< HEAD
static void __maybe_unused alc287_s4_power_gpio3_default(struct hda_codec *codec)
=======
static void alc287_s4_power_gpio3_default(struct hda_codec *codec)
>>>>>>> f95ad593
{
	if (is_s4_suspend(codec)) {
		alc_write_coef_idx(codec, 0x10, 0x8806); /* Change MLK to GPIO3 */
		alc_write_coefex_idx(codec, 0x5a, 0x00, 0x554f); /* write gpio3 as default value */
	}
}

static void alc287_fixup_lenovo_thinkpad_with_alc1318(struct hda_codec *codec,
			       const struct hda_fixup *fix, int action)
{
	struct alc_spec *spec = codec->spec;

	if (action != HDA_FIXUP_ACT_PRE_PROBE)
		return;
<<<<<<< HEAD
#ifdef CONFIG_PM
	spec->power_hook = alc287_s4_power_gpio3_default;
#endif
=======
	spec->power_hook = alc287_s4_power_gpio3_default;
>>>>>>> f95ad593
	spec->gen.pcm_playback_hook = alc287_alc1318_playback_pcm_hook;
}


enum {
	ALC269_FIXUP_GPIO2,
	ALC269_FIXUP_SONY_VAIO,
	ALC275_FIXUP_SONY_VAIO_GPIO2,
	ALC269_FIXUP_DELL_M101Z,
	ALC269_FIXUP_SKU_IGNORE,
	ALC269_FIXUP_ASUS_G73JW,
	ALC269_FIXUP_ASUS_N7601ZM_PINS,
	ALC269_FIXUP_ASUS_N7601ZM,
	ALC269_FIXUP_LENOVO_EAPD,
	ALC275_FIXUP_SONY_HWEQ,
	ALC275_FIXUP_SONY_DISABLE_AAMIX,
	ALC271_FIXUP_DMIC,
	ALC269_FIXUP_PCM_44K,
	ALC269_FIXUP_STEREO_DMIC,
	ALC269_FIXUP_HEADSET_MIC,
	ALC269_FIXUP_QUANTA_MUTE,
	ALC269_FIXUP_LIFEBOOK,
	ALC269_FIXUP_LIFEBOOK_EXTMIC,
	ALC269_FIXUP_LIFEBOOK_HP_PIN,
	ALC269_FIXUP_LIFEBOOK_NO_HP_TO_LINEOUT,
	ALC255_FIXUP_LIFEBOOK_U7x7_HEADSET_MIC,
	ALC269_FIXUP_AMIC,
	ALC269_FIXUP_DMIC,
	ALC269VB_FIXUP_AMIC,
	ALC269VB_FIXUP_DMIC,
	ALC269_FIXUP_HP_MUTE_LED,
	ALC269_FIXUP_HP_MUTE_LED_MIC1,
	ALC269_FIXUP_HP_MUTE_LED_MIC2,
	ALC269_FIXUP_HP_MUTE_LED_MIC3,
	ALC269_FIXUP_HP_GPIO_LED,
	ALC269_FIXUP_HP_GPIO_MIC1_LED,
	ALC269_FIXUP_HP_LINE1_MIC1_LED,
	ALC269_FIXUP_INV_DMIC,
	ALC269_FIXUP_LENOVO_DOCK,
	ALC269_FIXUP_LENOVO_DOCK_LIMIT_BOOST,
	ALC269_FIXUP_NO_SHUTUP,
	ALC286_FIXUP_SONY_MIC_NO_PRESENCE,
	ALC269_FIXUP_PINCFG_NO_HP_TO_LINEOUT,
	ALC269_FIXUP_DELL1_MIC_NO_PRESENCE,
	ALC269_FIXUP_DELL2_MIC_NO_PRESENCE,
	ALC269_FIXUP_DELL3_MIC_NO_PRESENCE,
	ALC269_FIXUP_DELL4_MIC_NO_PRESENCE,
	ALC269_FIXUP_DELL4_MIC_NO_PRESENCE_QUIET,
	ALC269_FIXUP_HEADSET_MODE,
	ALC269_FIXUP_HEADSET_MODE_NO_HP_MIC,
	ALC269_FIXUP_ASPIRE_HEADSET_MIC,
	ALC269_FIXUP_ASUS_X101_FUNC,
	ALC269_FIXUP_ASUS_X101_VERB,
	ALC269_FIXUP_ASUS_X101,
	ALC271_FIXUP_AMIC_MIC2,
	ALC271_FIXUP_HP_GATE_MIC_JACK,
	ALC271_FIXUP_HP_GATE_MIC_JACK_E1_572,
	ALC269_FIXUP_ACER_AC700,
	ALC269_FIXUP_LIMIT_INT_MIC_BOOST,
	ALC269VB_FIXUP_ASUS_ZENBOOK,
	ALC269VB_FIXUP_ASUS_ZENBOOK_UX31A,
	ALC269VB_FIXUP_ASUS_MIC_NO_PRESENCE,
	ALC269_FIXUP_LIMIT_INT_MIC_BOOST_MUTE_LED,
	ALC269VB_FIXUP_ORDISSIMO_EVE2,
	ALC283_FIXUP_CHROME_BOOK,
	ALC283_FIXUP_SENSE_COMBO_JACK,
	ALC282_FIXUP_ASUS_TX300,
	ALC283_FIXUP_INT_MIC,
	ALC290_FIXUP_MONO_SPEAKERS,
	ALC290_FIXUP_MONO_SPEAKERS_HSJACK,
	ALC290_FIXUP_SUBWOOFER,
	ALC290_FIXUP_SUBWOOFER_HSJACK,
	ALC269_FIXUP_THINKPAD_ACPI,
	ALC269_FIXUP_DMIC_THINKPAD_ACPI,
	ALC269VB_FIXUP_CHUWI_COREBOOK_XPRO,
	ALC255_FIXUP_ACER_MIC_NO_PRESENCE,
	ALC255_FIXUP_ASUS_MIC_NO_PRESENCE,
	ALC255_FIXUP_DELL1_MIC_NO_PRESENCE,
	ALC255_FIXUP_DELL2_MIC_NO_PRESENCE,
	ALC255_FIXUP_HEADSET_MODE,
	ALC255_FIXUP_HEADSET_MODE_NO_HP_MIC,
	ALC293_FIXUP_DELL1_MIC_NO_PRESENCE,
	ALC292_FIXUP_TPT440_DOCK,
	ALC292_FIXUP_TPT440,
	ALC283_FIXUP_HEADSET_MIC,
	ALC255_FIXUP_MIC_MUTE_LED,
	ALC282_FIXUP_ASPIRE_V5_PINS,
	ALC269VB_FIXUP_ASPIRE_E1_COEF,
	ALC280_FIXUP_HP_GPIO4,
	ALC286_FIXUP_HP_GPIO_LED,
	ALC280_FIXUP_HP_GPIO2_MIC_HOTKEY,
	ALC280_FIXUP_HP_DOCK_PINS,
	ALC269_FIXUP_HP_DOCK_GPIO_MIC1_LED,
	ALC280_FIXUP_HP_9480M,
	ALC245_FIXUP_HP_X360_AMP,
	ALC285_FIXUP_HP_SPECTRE_X360_EB1,
	ALC285_FIXUP_HP_ENVY_X360,
	ALC288_FIXUP_DELL_HEADSET_MODE,
	ALC288_FIXUP_DELL1_MIC_NO_PRESENCE,
	ALC288_FIXUP_DELL_XPS_13,
	ALC288_FIXUP_DISABLE_AAMIX,
	ALC292_FIXUP_DELL_E7X_AAMIX,
	ALC292_FIXUP_DELL_E7X,
	ALC292_FIXUP_DISABLE_AAMIX,
	ALC293_FIXUP_DISABLE_AAMIX_MULTIJACK,
	ALC298_FIXUP_ALIENWARE_MIC_NO_PRESENCE,
	ALC298_FIXUP_DELL1_MIC_NO_PRESENCE,
	ALC298_FIXUP_DELL_AIO_MIC_NO_PRESENCE,
	ALC275_FIXUP_DELL_XPS,
	ALC293_FIXUP_LENOVO_SPK_NOISE,
	ALC233_FIXUP_LENOVO_LINE2_MIC_HOTKEY,
	ALC255_FIXUP_DELL_SPK_NOISE,
	ALC225_FIXUP_DISABLE_MIC_VREF,
	ALC225_FIXUP_DELL1_MIC_NO_PRESENCE,
	ALC295_FIXUP_DISABLE_DAC3,
	ALC285_FIXUP_SPEAKER2_TO_DAC1,
	ALC285_FIXUP_ASUS_SPEAKER2_TO_DAC1,
	ALC285_FIXUP_ASUS_HEADSET_MIC,
	ALC285_FIXUP_ASUS_SPI_REAR_SPEAKERS,
	ALC285_FIXUP_ASUS_I2C_SPEAKER2_TO_DAC1,
	ALC285_FIXUP_ASUS_I2C_HEADSET_MIC,
	ALC280_FIXUP_HP_HEADSET_MIC,
	ALC221_FIXUP_HP_FRONT_MIC,
	ALC292_FIXUP_TPT460,
	ALC298_FIXUP_SPK_VOLUME,
	ALC298_FIXUP_LENOVO_SPK_VOLUME,
	ALC256_FIXUP_DELL_INSPIRON_7559_SUBWOOFER,
	ALC269_FIXUP_ATIV_BOOK_8,
	ALC221_FIXUP_HP_288PRO_MIC_NO_PRESENCE,
	ALC221_FIXUP_HP_MIC_NO_PRESENCE,
	ALC256_FIXUP_ASUS_HEADSET_MODE,
	ALC256_FIXUP_ASUS_MIC,
	ALC256_FIXUP_ASUS_AIO_GPIO2,
	ALC233_FIXUP_ASUS_MIC_NO_PRESENCE,
	ALC233_FIXUP_EAPD_COEF_AND_MIC_NO_PRESENCE,
	ALC233_FIXUP_LENOVO_MULTI_CODECS,
	ALC233_FIXUP_ACER_HEADSET_MIC,
	ALC294_FIXUP_LENOVO_MIC_LOCATION,
	ALC225_FIXUP_DELL_WYSE_MIC_NO_PRESENCE,
	ALC225_FIXUP_S3_POP_NOISE,
	ALC700_FIXUP_INTEL_REFERENCE,
	ALC274_FIXUP_DELL_BIND_DACS,
	ALC274_FIXUP_DELL_AIO_LINEOUT_VERB,
	ALC298_FIXUP_TPT470_DOCK_FIX,
	ALC298_FIXUP_TPT470_DOCK,
	ALC255_FIXUP_DUMMY_LINEOUT_VERB,
	ALC255_FIXUP_DELL_HEADSET_MIC,
	ALC256_FIXUP_HUAWEI_MACH_WX9_PINS,
	ALC298_FIXUP_HUAWEI_MBX_STEREO,
	ALC295_FIXUP_HP_X360,
	ALC221_FIXUP_HP_HEADSET_MIC,
	ALC285_FIXUP_LENOVO_HEADPHONE_NOISE,
	ALC295_FIXUP_HP_AUTO_MUTE,
	ALC286_FIXUP_ACER_AIO_MIC_NO_PRESENCE,
	ALC294_FIXUP_ASUS_MIC,
	ALC294_FIXUP_ASUS_HEADSET_MIC,
	ALC294_FIXUP_ASUS_SPK,
	ALC293_FIXUP_SYSTEM76_MIC_NO_PRESENCE,
	ALC285_FIXUP_LENOVO_PC_BEEP_IN_NOISE,
	ALC255_FIXUP_ACER_HEADSET_MIC,
	ALC295_FIXUP_CHROME_BOOK,
	ALC225_FIXUP_HEADSET_JACK,
	ALC225_FIXUP_DELL_WYSE_AIO_MIC_NO_PRESENCE,
	ALC225_FIXUP_WYSE_AUTO_MUTE,
	ALC225_FIXUP_WYSE_DISABLE_MIC_VREF,
	ALC286_FIXUP_ACER_AIO_HEADSET_MIC,
	ALC256_FIXUP_ASUS_HEADSET_MIC,
	ALC256_FIXUP_ASUS_MIC_NO_PRESENCE,
	ALC299_FIXUP_PREDATOR_SPK,
	ALC256_FIXUP_MEDION_HEADSET_NO_PRESENCE,
	ALC289_FIXUP_DELL_SPK1,
	ALC289_FIXUP_DELL_SPK2,
	ALC289_FIXUP_DUAL_SPK,
	ALC289_FIXUP_RTK_AMP_DUAL_SPK,
	ALC294_FIXUP_SPK2_TO_DAC1,
	ALC294_FIXUP_ASUS_DUAL_SPK,
	ALC285_FIXUP_THINKPAD_X1_GEN7,
	ALC285_FIXUP_THINKPAD_HEADSET_JACK,
	ALC294_FIXUP_ASUS_ALLY,
	ALC294_FIXUP_ASUS_ALLY_PINS,
	ALC294_FIXUP_ASUS_ALLY_VERBS,
	ALC294_FIXUP_ASUS_ALLY_SPEAKER,
	ALC294_FIXUP_ASUS_HPE,
	ALC294_FIXUP_ASUS_COEF_1B,
	ALC294_FIXUP_ASUS_GX502_HP,
	ALC294_FIXUP_ASUS_GX502_PINS,
	ALC294_FIXUP_ASUS_GX502_VERBS,
	ALC294_FIXUP_ASUS_GU502_HP,
	ALC294_FIXUP_ASUS_GU502_PINS,
	ALC294_FIXUP_ASUS_GU502_VERBS,
	ALC294_FIXUP_ASUS_G513_PINS,
	ALC285_FIXUP_ASUS_G533Z_PINS,
	ALC285_FIXUP_HP_GPIO_LED,
	ALC285_FIXUP_HP_MUTE_LED,
	ALC285_FIXUP_HP_SPECTRE_X360_MUTE_LED,
	ALC236_FIXUP_HP_MUTE_LED_COEFBIT2,
	ALC236_FIXUP_HP_GPIO_LED,
	ALC236_FIXUP_HP_MUTE_LED,
	ALC236_FIXUP_HP_MUTE_LED_MICMUTE_VREF,
	ALC298_FIXUP_SAMSUNG_AMP,
	ALC298_FIXUP_SAMSUNG_HEADPHONE_VERY_QUIET,
	ALC256_FIXUP_SAMSUNG_HEADPHONE_VERY_QUIET,
	ALC295_FIXUP_ASUS_MIC_NO_PRESENCE,
	ALC269VC_FIXUP_ACER_VCOPPERBOX_PINS,
	ALC269VC_FIXUP_ACER_HEADSET_MIC,
	ALC269VC_FIXUP_ACER_MIC_NO_PRESENCE,
	ALC289_FIXUP_ASUS_GA401,
	ALC289_FIXUP_ASUS_GA502,
	ALC256_FIXUP_ACER_MIC_NO_PRESENCE,
	ALC285_FIXUP_HP_GPIO_AMP_INIT,
	ALC269_FIXUP_CZC_B20,
	ALC269_FIXUP_CZC_TMI,
	ALC269_FIXUP_CZC_L101,
	ALC269_FIXUP_LEMOTE_A1802,
	ALC269_FIXUP_LEMOTE_A190X,
	ALC256_FIXUP_INTEL_NUC8_RUGGED,
	ALC233_FIXUP_INTEL_NUC8_DMIC,
	ALC233_FIXUP_INTEL_NUC8_BOOST,
	ALC256_FIXUP_INTEL_NUC10,
	ALC255_FIXUP_XIAOMI_HEADSET_MIC,
	ALC274_FIXUP_HP_MIC,
	ALC274_FIXUP_HP_HEADSET_MIC,
	ALC274_FIXUP_HP_ENVY_GPIO,
	ALC256_FIXUP_ASUS_HPE,
	ALC285_FIXUP_THINKPAD_NO_BASS_SPK_HEADSET_JACK,
	ALC287_FIXUP_HP_GPIO_LED,
	ALC256_FIXUP_HP_HEADSET_MIC,
	ALC245_FIXUP_HP_GPIO_LED,
	ALC236_FIXUP_DELL_AIO_HEADSET_MIC,
	ALC282_FIXUP_ACER_DISABLE_LINEOUT,
	ALC255_FIXUP_ACER_LIMIT_INT_MIC_BOOST,
	ALC256_FIXUP_ACER_HEADSET_MIC,
	ALC285_FIXUP_IDEAPAD_S740_COEF,
	ALC285_FIXUP_HP_LIMIT_INT_MIC_BOOST,
	ALC295_FIXUP_ASUS_DACS,
	ALC295_FIXUP_HP_OMEN,
	ALC285_FIXUP_HP_SPECTRE_X360,
	ALC287_FIXUP_IDEAPAD_BASS_SPK_AMP,
	ALC623_FIXUP_LENOVO_THINKSTATION_P340,
	ALC255_FIXUP_ACER_HEADPHONE_AND_MIC,
	ALC236_FIXUP_HP_LIMIT_INT_MIC_BOOST,
	ALC287_FIXUP_LEGION_15IMHG05_SPEAKERS,
	ALC287_FIXUP_LEGION_15IMHG05_AUTOMUTE,
	ALC287_FIXUP_YOGA7_14ITL_SPEAKERS,
	ALC298_FIXUP_LENOVO_C940_DUET7,
	ALC287_FIXUP_LENOVO_14IRP8_DUETITL,
	ALC287_FIXUP_LENOVO_LEGION_7,
	ALC287_FIXUP_13S_GEN2_SPEAKERS,
	ALC256_FIXUP_SET_COEF_DEFAULTS,
	ALC256_FIXUP_SYSTEM76_MIC_NO_PRESENCE,
	ALC233_FIXUP_NO_AUDIO_JACK,
	ALC256_FIXUP_MIC_NO_PRESENCE_AND_RESUME,
	ALC285_FIXUP_LEGION_Y9000X_SPEAKERS,
	ALC285_FIXUP_LEGION_Y9000X_AUTOMUTE,
	ALC287_FIXUP_LEGION_16ACHG6,
	ALC287_FIXUP_CS35L41_I2C_2,
	ALC287_FIXUP_CS35L41_I2C_2_HP_GPIO_LED,
	ALC287_FIXUP_CS35L41_I2C_4,
	ALC245_FIXUP_CS35L41_SPI_2,
	ALC245_FIXUP_CS35L41_SPI_2_HP_GPIO_LED,
	ALC245_FIXUP_CS35L41_SPI_4,
	ALC245_FIXUP_CS35L41_SPI_4_HP_GPIO_LED,
	ALC285_FIXUP_HP_SPEAKERS_MICMUTE_LED,
	ALC295_FIXUP_FRAMEWORK_LAPTOP_MIC_NO_PRESENCE,
	ALC287_FIXUP_LEGION_16ITHG6,
	ALC287_FIXUP_YOGA9_14IAP7_BASS_SPK,
	ALC287_FIXUP_YOGA9_14IAP7_BASS_SPK_PIN,
	ALC287_FIXUP_YOGA9_14IMH9_BASS_SPK_PIN,
	ALC295_FIXUP_DELL_INSPIRON_TOP_SPEAKERS,
	ALC236_FIXUP_DELL_DUAL_CODECS,
	ALC287_FIXUP_CS35L41_I2C_2_THINKPAD_ACPI,
	ALC287_FIXUP_TAS2781_I2C,
	ALC287_FIXUP_YOGA7_14ARB7_I2C,
	ALC245_FIXUP_HP_MUTE_LED_COEFBIT,
	ALC245_FIXUP_HP_X360_MUTE_LEDS,
	ALC287_FIXUP_THINKPAD_I2S_SPK,
	ALC287_FIXUP_MG_RTKC_CSAMP_CS35L41_I2C_THINKPAD,
	ALC2XX_FIXUP_HEADSET_MIC,
	ALC289_FIXUP_DELL_CS35L41_SPI_2,
	ALC294_FIXUP_CS35L41_I2C_2,
	ALC245_FIXUP_CS35L56_SPI_4_HP_GPIO_LED,
	ALC256_FIXUP_ACER_SFG16_MICMUTE_LED,
	ALC256_FIXUP_HEADPHONE_AMP_VOL,
	ALC245_FIXUP_HP_SPECTRE_X360_EU0XXX,
	ALC285_FIXUP_CS35L56_SPI_2,
	ALC285_FIXUP_CS35L56_I2C_2,
	ALC285_FIXUP_CS35L56_I2C_4,
	ALC285_FIXUP_ASUS_GA403U,
	ALC285_FIXUP_ASUS_GA403U_HEADSET_MIC,
	ALC285_FIXUP_ASUS_GA403U_I2C_SPEAKER2_TO_DAC1,
	ALC285_FIXUP_ASUS_GU605_SPI_2_HEADSET_MIC,
	ALC285_FIXUP_ASUS_GU605_SPI_SPEAKER2_TO_DAC1,
	ALC287_FIXUP_LENOVO_THKPAD_WH_ALC1318,
};

/* A special fixup for Lenovo C940 and Yoga Duet 7;
 * both have the very same PCI SSID, and we need to apply different fixups
 * depending on the codec ID
 */
static void alc298_fixup_lenovo_c940_duet7(struct hda_codec *codec,
					   const struct hda_fixup *fix,
					   int action)
{
	int id;

	if (codec->core.vendor_id == 0x10ec0298)
		id = ALC298_FIXUP_LENOVO_SPK_VOLUME; /* C940 */
	else
		id = ALC287_FIXUP_YOGA7_14ITL_SPEAKERS; /* Duet 7 */
	__snd_hda_apply_fixup(codec, id, action, 0);
}

/* A special fixup for Lenovo Slim/Yoga Pro 9 14IRP8 and Yoga DuetITL 2021;
 * 14IRP8 PCI SSID will mistakenly be matched with the DuetITL codec SSID,
 * so we need to apply a different fixup in this case. The only DuetITL codec
 * SSID reported so far is the 17aa:3802 while the 14IRP8 has the 17aa:38be
 * and 17aa:38bf. If it weren't for the PCI SSID, the 14IRP8 models would
 * have matched correctly by their codecs.
 */
static void alc287_fixup_lenovo_14irp8_duetitl(struct hda_codec *codec,
					      const struct hda_fixup *fix,
					      int action)
{
	int id;

	if (codec->core.subsystem_id == 0x17aa3802)
		id = ALC287_FIXUP_YOGA7_14ITL_SPEAKERS; /* DuetITL */
	else
		id = ALC287_FIXUP_TAS2781_I2C; /* 14IRP8 */
	__snd_hda_apply_fixup(codec, id, action, 0);
}

/* Another hilarious PCI SSID conflict with Lenovo Legion Pro 7 16ARX8H (with
 * TAS2781 codec) and Legion 7i 16IAX7 (with CS35L41 codec);
 * we apply a corresponding fixup depending on the codec SSID instead
 */
static void alc287_fixup_lenovo_legion_7(struct hda_codec *codec,
					 const struct hda_fixup *fix,
					 int action)
{
	int id;

	if (codec->core.subsystem_id == 0x17aa38a8)
		id = ALC287_FIXUP_TAS2781_I2C; /* Legion Pro 7 16ARX8H */
	else
		id = ALC287_FIXUP_CS35L41_I2C_2; /* Legion 7i 16IAX7 */
	__snd_hda_apply_fixup(codec, id, action, 0);
}

static const struct hda_fixup alc269_fixups[] = {
	[ALC269_FIXUP_GPIO2] = {
		.type = HDA_FIXUP_FUNC,
		.v.func = alc_fixup_gpio2,
	},
	[ALC269_FIXUP_SONY_VAIO] = {
		.type = HDA_FIXUP_PINCTLS,
		.v.pins = (const struct hda_pintbl[]) {
			{0x19, PIN_VREFGRD},
			{}
		}
	},
	[ALC275_FIXUP_SONY_VAIO_GPIO2] = {
		.type = HDA_FIXUP_FUNC,
		.v.func = alc275_fixup_gpio4_off,
		.chained = true,
		.chain_id = ALC269_FIXUP_SONY_VAIO
	},
	[ALC269_FIXUP_DELL_M101Z] = {
		.type = HDA_FIXUP_VERBS,
		.v.verbs = (const struct hda_verb[]) {
			/* Enables internal speaker */
			{0x20, AC_VERB_SET_COEF_INDEX, 13},
			{0x20, AC_VERB_SET_PROC_COEF, 0x4040},
			{}
		}
	},
	[ALC269_FIXUP_SKU_IGNORE] = {
		.type = HDA_FIXUP_FUNC,
		.v.func = alc_fixup_sku_ignore,
	},
	[ALC269_FIXUP_ASUS_G73JW] = {
		.type = HDA_FIXUP_PINS,
		.v.pins = (const struct hda_pintbl[]) {
			{ 0x17, 0x99130111 }, /* subwoofer */
			{ }
		}
	},
	[ALC269_FIXUP_ASUS_N7601ZM_PINS] = {
		.type = HDA_FIXUP_PINS,
		.v.pins = (const struct hda_pintbl[]) {
			{ 0x19, 0x03A11050 },
			{ 0x1a, 0x03A11C30 },
			{ 0x21, 0x03211420 },
			{ }
		}
	},
	[ALC269_FIXUP_ASUS_N7601ZM] = {
		.type = HDA_FIXUP_VERBS,
		.v.verbs = (const struct hda_verb[]) {
			{0x20, AC_VERB_SET_COEF_INDEX, 0x62},
			{0x20, AC_VERB_SET_PROC_COEF, 0xa007},
			{0x20, AC_VERB_SET_COEF_INDEX, 0x10},
			{0x20, AC_VERB_SET_PROC_COEF, 0x8420},
			{0x20, AC_VERB_SET_COEF_INDEX, 0x0f},
			{0x20, AC_VERB_SET_PROC_COEF, 0x7774},
			{ }
		},
		.chained = true,
		.chain_id = ALC269_FIXUP_ASUS_N7601ZM_PINS,
	},
	[ALC269_FIXUP_LENOVO_EAPD] = {
		.type = HDA_FIXUP_VERBS,
		.v.verbs = (const struct hda_verb[]) {
			{0x14, AC_VERB_SET_EAPD_BTLENABLE, 0},
			{}
		}
	},
	[ALC275_FIXUP_SONY_HWEQ] = {
		.type = HDA_FIXUP_FUNC,
		.v.func = alc269_fixup_hweq,
		.chained = true,
		.chain_id = ALC275_FIXUP_SONY_VAIO_GPIO2
	},
	[ALC275_FIXUP_SONY_DISABLE_AAMIX] = {
		.type = HDA_FIXUP_FUNC,
		.v.func = alc_fixup_disable_aamix,
		.chained = true,
		.chain_id = ALC269_FIXUP_SONY_VAIO
	},
	[ALC271_FIXUP_DMIC] = {
		.type = HDA_FIXUP_FUNC,
		.v.func = alc271_fixup_dmic,
	},
	[ALC269_FIXUP_PCM_44K] = {
		.type = HDA_FIXUP_FUNC,
		.v.func = alc269_fixup_pcm_44k,
		.chained = true,
		.chain_id = ALC269_FIXUP_QUANTA_MUTE
	},
	[ALC269_FIXUP_STEREO_DMIC] = {
		.type = HDA_FIXUP_FUNC,
		.v.func = alc269_fixup_stereo_dmic,
	},
	[ALC269_FIXUP_HEADSET_MIC] = {
		.type = HDA_FIXUP_FUNC,
		.v.func = alc269_fixup_headset_mic,
	},
	[ALC269_FIXUP_QUANTA_MUTE] = {
		.type = HDA_FIXUP_FUNC,
		.v.func = alc269_fixup_quanta_mute,
	},
	[ALC269_FIXUP_LIFEBOOK] = {
		.type = HDA_FIXUP_PINS,
		.v.pins = (const struct hda_pintbl[]) {
			{ 0x1a, 0x2101103f }, /* dock line-out */
			{ 0x1b, 0x23a11040 }, /* dock mic-in */
			{ }
		},
		.chained = true,
		.chain_id = ALC269_FIXUP_QUANTA_MUTE
	},
	[ALC269_FIXUP_LIFEBOOK_EXTMIC] = {
		.type = HDA_FIXUP_PINS,
		.v.pins = (const struct hda_pintbl[]) {
			{ 0x19, 0x01a1903c }, /* headset mic, with jack detect */
			{ }
		},
	},
	[ALC269_FIXUP_LIFEBOOK_HP_PIN] = {
		.type = HDA_FIXUP_PINS,
		.v.pins = (const struct hda_pintbl[]) {
			{ 0x21, 0x0221102f }, /* HP out */
			{ }
		},
	},
	[ALC269_FIXUP_LIFEBOOK_NO_HP_TO_LINEOUT] = {
		.type = HDA_FIXUP_FUNC,
		.v.func = alc269_fixup_pincfg_no_hp_to_lineout,
	},
	[ALC255_FIXUP_LIFEBOOK_U7x7_HEADSET_MIC] = {
		.type = HDA_FIXUP_FUNC,
		.v.func = alc269_fixup_pincfg_U7x7_headset_mic,
	},
	[ALC269VB_FIXUP_CHUWI_COREBOOK_XPRO] = {
		.type = HDA_FIXUP_PINS,
		.v.pins = (const struct hda_pintbl[]) {
			{ 0x18, 0x03a19020 }, /* headset mic */
			{ 0x1b, 0x90170150 }, /* speaker */
			{ }
		},
	},
	[ALC269_FIXUP_AMIC] = {
		.type = HDA_FIXUP_PINS,
		.v.pins = (const struct hda_pintbl[]) {
			{ 0x14, 0x99130110 }, /* speaker */
			{ 0x15, 0x0121401f }, /* HP out */
			{ 0x18, 0x01a19c20 }, /* mic */
			{ 0x19, 0x99a3092f }, /* int-mic */
			{ }
		},
	},
	[ALC269_FIXUP_DMIC] = {
		.type = HDA_FIXUP_PINS,
		.v.pins = (const struct hda_pintbl[]) {
			{ 0x12, 0x99a3092f }, /* int-mic */
			{ 0x14, 0x99130110 }, /* speaker */
			{ 0x15, 0x0121401f }, /* HP out */
			{ 0x18, 0x01a19c20 }, /* mic */
			{ }
		},
	},
	[ALC269VB_FIXUP_AMIC] = {
		.type = HDA_FIXUP_PINS,
		.v.pins = (const struct hda_pintbl[]) {
			{ 0x14, 0x99130110 }, /* speaker */
			{ 0x18, 0x01a19c20 }, /* mic */
			{ 0x19, 0x99a3092f }, /* int-mic */
			{ 0x21, 0x0121401f }, /* HP out */
			{ }
		},
	},
	[ALC269VB_FIXUP_DMIC] = {
		.type = HDA_FIXUP_PINS,
		.v.pins = (const struct hda_pintbl[]) {
			{ 0x12, 0x99a3092f }, /* int-mic */
			{ 0x14, 0x99130110 }, /* speaker */
			{ 0x18, 0x01a19c20 }, /* mic */
			{ 0x21, 0x0121401f }, /* HP out */
			{ }
		},
	},
	[ALC269_FIXUP_HP_MUTE_LED] = {
		.type = HDA_FIXUP_FUNC,
		.v.func = alc269_fixup_hp_mute_led,
	},
	[ALC269_FIXUP_HP_MUTE_LED_MIC1] = {
		.type = HDA_FIXUP_FUNC,
		.v.func = alc269_fixup_hp_mute_led_mic1,
	},
	[ALC269_FIXUP_HP_MUTE_LED_MIC2] = {
		.type = HDA_FIXUP_FUNC,
		.v.func = alc269_fixup_hp_mute_led_mic2,
	},
	[ALC269_FIXUP_HP_MUTE_LED_MIC3] = {
		.type = HDA_FIXUP_FUNC,
		.v.func = alc269_fixup_hp_mute_led_mic3,
		.chained = true,
		.chain_id = ALC295_FIXUP_HP_AUTO_MUTE
	},
	[ALC269_FIXUP_HP_GPIO_LED] = {
		.type = HDA_FIXUP_FUNC,
		.v.func = alc269_fixup_hp_gpio_led,
	},
	[ALC269_FIXUP_HP_GPIO_MIC1_LED] = {
		.type = HDA_FIXUP_FUNC,
		.v.func = alc269_fixup_hp_gpio_mic1_led,
	},
	[ALC269_FIXUP_HP_LINE1_MIC1_LED] = {
		.type = HDA_FIXUP_FUNC,
		.v.func = alc269_fixup_hp_line1_mic1_led,
	},
	[ALC269_FIXUP_INV_DMIC] = {
		.type = HDA_FIXUP_FUNC,
		.v.func = alc_fixup_inv_dmic,
	},
	[ALC269_FIXUP_NO_SHUTUP] = {
		.type = HDA_FIXUP_FUNC,
		.v.func = alc_fixup_no_shutup,
	},
	[ALC269_FIXUP_LENOVO_DOCK] = {
		.type = HDA_FIXUP_PINS,
		.v.pins = (const struct hda_pintbl[]) {
			{ 0x19, 0x23a11040 }, /* dock mic */
			{ 0x1b, 0x2121103f }, /* dock headphone */
			{ }
		},
		.chained = true,
		.chain_id = ALC269_FIXUP_PINCFG_NO_HP_TO_LINEOUT
	},
	[ALC269_FIXUP_LENOVO_DOCK_LIMIT_BOOST] = {
		.type = HDA_FIXUP_FUNC,
		.v.func = alc269_fixup_limit_int_mic_boost,
		.chained = true,
		.chain_id = ALC269_FIXUP_LENOVO_DOCK,
	},
	[ALC269_FIXUP_PINCFG_NO_HP_TO_LINEOUT] = {
		.type = HDA_FIXUP_FUNC,
		.v.func = alc269_fixup_pincfg_no_hp_to_lineout,
		.chained = true,
		.chain_id = ALC269_FIXUP_THINKPAD_ACPI,
	},
	[ALC269_FIXUP_DELL1_MIC_NO_PRESENCE] = {
		.type = HDA_FIXUP_PINS,
		.v.pins = (const struct hda_pintbl[]) {
			{ 0x19, 0x01a1913c }, /* use as headset mic, without its own jack detect */
			{ 0x1a, 0x01a1913d }, /* use as headphone mic, without its own jack detect */
			{ }
		},
		.chained = true,
		.chain_id = ALC269_FIXUP_HEADSET_MODE
	},
	[ALC269_FIXUP_DELL2_MIC_NO_PRESENCE] = {
		.type = HDA_FIXUP_PINS,
		.v.pins = (const struct hda_pintbl[]) {
			{ 0x16, 0x21014020 }, /* dock line out */
			{ 0x19, 0x21a19030 }, /* dock mic */
			{ 0x1a, 0x01a1913c }, /* use as headset mic, without its own jack detect */
			{ }
		},
		.chained = true,
		.chain_id = ALC269_FIXUP_HEADSET_MODE_NO_HP_MIC
	},
	[ALC269_FIXUP_DELL3_MIC_NO_PRESENCE] = {
		.type = HDA_FIXUP_PINS,
		.v.pins = (const struct hda_pintbl[]) {
			{ 0x1a, 0x01a1913c }, /* use as headset mic, without its own jack detect */
			{ }
		},
		.chained = true,
		.chain_id = ALC269_FIXUP_HEADSET_MODE_NO_HP_MIC
	},
	[ALC269_FIXUP_DELL4_MIC_NO_PRESENCE] = {
		.type = HDA_FIXUP_PINS,
		.v.pins = (const struct hda_pintbl[]) {
			{ 0x19, 0x01a1913c }, /* use as headset mic, without its own jack detect */
			{ 0x1b, 0x01a1913d }, /* use as headphone mic, without its own jack detect */
			{ }
		},
		.chained = true,
		.chain_id = ALC269_FIXUP_HEADSET_MODE
	},
	[ALC269_FIXUP_HEADSET_MODE] = {
		.type = HDA_FIXUP_FUNC,
		.v.func = alc_fixup_headset_mode,
		.chained = true,
		.chain_id = ALC255_FIXUP_MIC_MUTE_LED
	},
	[ALC269_FIXUP_HEADSET_MODE_NO_HP_MIC] = {
		.type = HDA_FIXUP_FUNC,
		.v.func = alc_fixup_headset_mode_no_hp_mic,
	},
	[ALC269_FIXUP_ASPIRE_HEADSET_MIC] = {
		.type = HDA_FIXUP_PINS,
		.v.pins = (const struct hda_pintbl[]) {
			{ 0x19, 0x01a1913c }, /* headset mic w/o jack detect */
			{ }
		},
		.chained = true,
		.chain_id = ALC269_FIXUP_HEADSET_MODE,
	},
	[ALC286_FIXUP_SONY_MIC_NO_PRESENCE] = {
		.type = HDA_FIXUP_PINS,
		.v.pins = (const struct hda_pintbl[]) {
			{ 0x18, 0x01a1913c }, /* use as headset mic, without its own jack detect */
			{ }
		},
		.chained = true,
		.chain_id = ALC269_FIXUP_HEADSET_MIC
	},
	[ALC256_FIXUP_HUAWEI_MACH_WX9_PINS] = {
		.type = HDA_FIXUP_PINS,
		.v.pins = (const struct hda_pintbl[]) {
			{0x12, 0x90a60130},
			{0x13, 0x40000000},
			{0x14, 0x90170110},
			{0x18, 0x411111f0},
			{0x19, 0x04a11040},
			{0x1a, 0x411111f0},
			{0x1b, 0x90170112},
			{0x1d, 0x40759a05},
			{0x1e, 0x411111f0},
			{0x21, 0x04211020},
			{ }
		},
		.chained = true,
		.chain_id = ALC255_FIXUP_MIC_MUTE_LED
	},
	[ALC298_FIXUP_HUAWEI_MBX_STEREO] = {
		.type = HDA_FIXUP_FUNC,
		.v.func = alc298_fixup_huawei_mbx_stereo,
		.chained = true,
		.chain_id = ALC255_FIXUP_MIC_MUTE_LED
	},
	[ALC269_FIXUP_ASUS_X101_FUNC] = {
		.type = HDA_FIXUP_FUNC,
		.v.func = alc269_fixup_x101_headset_mic,
	},
	[ALC269_FIXUP_ASUS_X101_VERB] = {
		.type = HDA_FIXUP_VERBS,
		.v.verbs = (const struct hda_verb[]) {
			{0x18, AC_VERB_SET_PIN_WIDGET_CONTROL, 0},
			{0x20, AC_VERB_SET_COEF_INDEX, 0x08},
			{0x20, AC_VERB_SET_PROC_COEF,  0x0310},
			{ }
		},
		.chained = true,
		.chain_id = ALC269_FIXUP_ASUS_X101_FUNC
	},
	[ALC269_FIXUP_ASUS_X101] = {
		.type = HDA_FIXUP_PINS,
		.v.pins = (const struct hda_pintbl[]) {
			{ 0x18, 0x04a1182c }, /* Headset mic */
			{ }
		},
		.chained = true,
		.chain_id = ALC269_FIXUP_ASUS_X101_VERB
	},
	[ALC271_FIXUP_AMIC_MIC2] = {
		.type = HDA_FIXUP_PINS,
		.v.pins = (const struct hda_pintbl[]) {
			{ 0x14, 0x99130110 }, /* speaker */
			{ 0x19, 0x01a19c20 }, /* mic */
			{ 0x1b, 0x99a7012f }, /* int-mic */
			{ 0x21, 0x0121401f }, /* HP out */
			{ }
		},
	},
	[ALC271_FIXUP_HP_GATE_MIC_JACK] = {
		.type = HDA_FIXUP_FUNC,
		.v.func = alc271_hp_gate_mic_jack,
		.chained = true,
		.chain_id = ALC271_FIXUP_AMIC_MIC2,
	},
	[ALC271_FIXUP_HP_GATE_MIC_JACK_E1_572] = {
		.type = HDA_FIXUP_FUNC,
		.v.func = alc269_fixup_limit_int_mic_boost,
		.chained = true,
		.chain_id = ALC271_FIXUP_HP_GATE_MIC_JACK,
	},
	[ALC269_FIXUP_ACER_AC700] = {
		.type = HDA_FIXUP_PINS,
		.v.pins = (const struct hda_pintbl[]) {
			{ 0x12, 0x99a3092f }, /* int-mic */
			{ 0x14, 0x99130110 }, /* speaker */
			{ 0x18, 0x03a11c20 }, /* mic */
			{ 0x1e, 0x0346101e }, /* SPDIF1 */
			{ 0x21, 0x0321101f }, /* HP out */
			{ }
		},
		.chained = true,
		.chain_id = ALC271_FIXUP_DMIC,
	},
	[ALC269_FIXUP_LIMIT_INT_MIC_BOOST] = {
		.type = HDA_FIXUP_FUNC,
		.v.func = alc269_fixup_limit_int_mic_boost,
		.chained = true,
		.chain_id = ALC269_FIXUP_THINKPAD_ACPI,
	},
	[ALC269VB_FIXUP_ASUS_ZENBOOK] = {
		.type = HDA_FIXUP_FUNC,
		.v.func = alc269_fixup_limit_int_mic_boost,
		.chained = true,
		.chain_id = ALC269VB_FIXUP_DMIC,
	},
	[ALC269VB_FIXUP_ASUS_ZENBOOK_UX31A] = {
		.type = HDA_FIXUP_VERBS,
		.v.verbs = (const struct hda_verb[]) {
			/* class-D output amp +5dB */
			{ 0x20, AC_VERB_SET_COEF_INDEX, 0x12 },
			{ 0x20, AC_VERB_SET_PROC_COEF, 0x2800 },
			{}
		},
		.chained = true,
		.chain_id = ALC269VB_FIXUP_ASUS_ZENBOOK,
	},
	[ALC269VB_FIXUP_ASUS_MIC_NO_PRESENCE] = {
		.type = HDA_FIXUP_PINS,
		.v.pins = (const struct hda_pintbl[]) {
			{ 0x18, 0x01a110f0 },  /* use as headset mic */
			{ }
		},
		.chained = true,
		.chain_id = ALC269_FIXUP_HEADSET_MIC
	},
	[ALC269_FIXUP_LIMIT_INT_MIC_BOOST_MUTE_LED] = {
		.type = HDA_FIXUP_FUNC,
		.v.func = alc269_fixup_limit_int_mic_boost,
		.chained = true,
		.chain_id = ALC269_FIXUP_HP_MUTE_LED_MIC1,
	},
	[ALC269VB_FIXUP_ORDISSIMO_EVE2] = {
		.type = HDA_FIXUP_PINS,
		.v.pins = (const struct hda_pintbl[]) {
			{ 0x12, 0x99a3092f }, /* int-mic */
			{ 0x18, 0x03a11d20 }, /* mic */
			{ 0x19, 0x411111f0 }, /* Unused bogus pin */
			{ }
		},
	},
	[ALC283_FIXUP_CHROME_BOOK] = {
		.type = HDA_FIXUP_FUNC,
		.v.func = alc283_fixup_chromebook,
	},
	[ALC283_FIXUP_SENSE_COMBO_JACK] = {
		.type = HDA_FIXUP_FUNC,
		.v.func = alc283_fixup_sense_combo_jack,
		.chained = true,
		.chain_id = ALC283_FIXUP_CHROME_BOOK,
	},
	[ALC282_FIXUP_ASUS_TX300] = {
		.type = HDA_FIXUP_FUNC,
		.v.func = alc282_fixup_asus_tx300,
	},
	[ALC283_FIXUP_INT_MIC] = {
		.type = HDA_FIXUP_VERBS,
		.v.verbs = (const struct hda_verb[]) {
			{0x20, AC_VERB_SET_COEF_INDEX, 0x1a},
			{0x20, AC_VERB_SET_PROC_COEF, 0x0011},
			{ }
		},
		.chained = true,
		.chain_id = ALC269_FIXUP_LIMIT_INT_MIC_BOOST
	},
	[ALC290_FIXUP_SUBWOOFER_HSJACK] = {
		.type = HDA_FIXUP_PINS,
		.v.pins = (const struct hda_pintbl[]) {
			{ 0x17, 0x90170112 }, /* subwoofer */
			{ }
		},
		.chained = true,
		.chain_id = ALC290_FIXUP_MONO_SPEAKERS_HSJACK,
	},
	[ALC290_FIXUP_SUBWOOFER] = {
		.type = HDA_FIXUP_PINS,
		.v.pins = (const struct hda_pintbl[]) {
			{ 0x17, 0x90170112 }, /* subwoofer */
			{ }
		},
		.chained = true,
		.chain_id = ALC290_FIXUP_MONO_SPEAKERS,
	},
	[ALC290_FIXUP_MONO_SPEAKERS] = {
		.type = HDA_FIXUP_FUNC,
		.v.func = alc290_fixup_mono_speakers,
	},
	[ALC290_FIXUP_MONO_SPEAKERS_HSJACK] = {
		.type = HDA_FIXUP_FUNC,
		.v.func = alc290_fixup_mono_speakers,
		.chained = true,
		.chain_id = ALC269_FIXUP_DELL3_MIC_NO_PRESENCE,
	},
	[ALC269_FIXUP_THINKPAD_ACPI] = {
		.type = HDA_FIXUP_FUNC,
		.v.func = alc_fixup_thinkpad_acpi,
		.chained = true,
		.chain_id = ALC269_FIXUP_SKU_IGNORE,
	},
	[ALC269_FIXUP_DMIC_THINKPAD_ACPI] = {
		.type = HDA_FIXUP_FUNC,
		.v.func = alc_fixup_inv_dmic,
		.chained = true,
		.chain_id = ALC269_FIXUP_THINKPAD_ACPI,
	},
	[ALC255_FIXUP_ACER_MIC_NO_PRESENCE] = {
		.type = HDA_FIXUP_PINS,
		.v.pins = (const struct hda_pintbl[]) {
			{ 0x19, 0x01a1913c }, /* use as headset mic, without its own jack detect */
			{ }
		},
		.chained = true,
		.chain_id = ALC255_FIXUP_HEADSET_MODE
	},
	[ALC255_FIXUP_ASUS_MIC_NO_PRESENCE] = {
		.type = HDA_FIXUP_PINS,
		.v.pins = (const struct hda_pintbl[]) {
			{ 0x19, 0x01a1913c }, /* use as headset mic, without its own jack detect */
			{ }
		},
		.chained = true,
		.chain_id = ALC255_FIXUP_HEADSET_MODE
	},
	[ALC255_FIXUP_DELL1_MIC_NO_PRESENCE] = {
		.type = HDA_FIXUP_PINS,
		.v.pins = (const struct hda_pintbl[]) {
			{ 0x19, 0x01a1913c }, /* use as headset mic, without its own jack detect */
			{ 0x1a, 0x01a1913d }, /* use as headphone mic, without its own jack detect */
			{ }
		},
		.chained = true,
		.chain_id = ALC255_FIXUP_HEADSET_MODE
	},
	[ALC255_FIXUP_DELL2_MIC_NO_PRESENCE] = {
		.type = HDA_FIXUP_PINS,
		.v.pins = (const struct hda_pintbl[]) {
			{ 0x19, 0x01a1913c }, /* use as headset mic, without its own jack detect */
			{ }
		},
		.chained = true,
		.chain_id = ALC255_FIXUP_HEADSET_MODE_NO_HP_MIC
	},
	[ALC255_FIXUP_HEADSET_MODE] = {
		.type = HDA_FIXUP_FUNC,
		.v.func = alc_fixup_headset_mode_alc255,
		.chained = true,
		.chain_id = ALC255_FIXUP_MIC_MUTE_LED
	},
	[ALC255_FIXUP_HEADSET_MODE_NO_HP_MIC] = {
		.type = HDA_FIXUP_FUNC,
		.v.func = alc_fixup_headset_mode_alc255_no_hp_mic,
	},
	[ALC293_FIXUP_DELL1_MIC_NO_PRESENCE] = {
		.type = HDA_FIXUP_PINS,
		.v.pins = (const struct hda_pintbl[]) {
			{ 0x18, 0x01a1913d }, /* use as headphone mic, without its own jack detect */
			{ 0x1a, 0x01a1913c }, /* use as headset mic, without its own jack detect */
			{ }
		},
		.chained = true,
		.chain_id = ALC269_FIXUP_HEADSET_MODE
	},
	[ALC292_FIXUP_TPT440_DOCK] = {
		.type = HDA_FIXUP_FUNC,
		.v.func = alc_fixup_tpt440_dock,
		.chained = true,
		.chain_id = ALC269_FIXUP_LIMIT_INT_MIC_BOOST
	},
	[ALC292_FIXUP_TPT440] = {
		.type = HDA_FIXUP_FUNC,
		.v.func = alc_fixup_disable_aamix,
		.chained = true,
		.chain_id = ALC292_FIXUP_TPT440_DOCK,
	},
	[ALC283_FIXUP_HEADSET_MIC] = {
		.type = HDA_FIXUP_PINS,
		.v.pins = (const struct hda_pintbl[]) {
			{ 0x19, 0x04a110f0 },
			{ },
		},
	},
	[ALC255_FIXUP_MIC_MUTE_LED] = {
		.type = HDA_FIXUP_FUNC,
		.v.func = alc_fixup_micmute_led,
	},
	[ALC282_FIXUP_ASPIRE_V5_PINS] = {
		.type = HDA_FIXUP_PINS,
		.v.pins = (const struct hda_pintbl[]) {
			{ 0x12, 0x90a60130 },
			{ 0x14, 0x90170110 },
			{ 0x17, 0x40000008 },
			{ 0x18, 0x411111f0 },
			{ 0x19, 0x01a1913c },
			{ 0x1a, 0x411111f0 },
			{ 0x1b, 0x411111f0 },
			{ 0x1d, 0x40f89b2d },
			{ 0x1e, 0x411111f0 },
			{ 0x21, 0x0321101f },
			{ },
		},
	},
	[ALC269VB_FIXUP_ASPIRE_E1_COEF] = {
		.type = HDA_FIXUP_FUNC,
		.v.func = alc269vb_fixup_aspire_e1_coef,
	},
	[ALC280_FIXUP_HP_GPIO4] = {
		.type = HDA_FIXUP_FUNC,
		.v.func = alc280_fixup_hp_gpio4,
	},
	[ALC286_FIXUP_HP_GPIO_LED] = {
		.type = HDA_FIXUP_FUNC,
		.v.func = alc286_fixup_hp_gpio_led,
	},
	[ALC280_FIXUP_HP_GPIO2_MIC_HOTKEY] = {
		.type = HDA_FIXUP_FUNC,
		.v.func = alc280_fixup_hp_gpio2_mic_hotkey,
	},
	[ALC280_FIXUP_HP_DOCK_PINS] = {
		.type = HDA_FIXUP_PINS,
		.v.pins = (const struct hda_pintbl[]) {
			{ 0x1b, 0x21011020 }, /* line-out */
			{ 0x1a, 0x01a1903c }, /* headset mic */
			{ 0x18, 0x2181103f }, /* line-in */
			{ },
		},
		.chained = true,
		.chain_id = ALC280_FIXUP_HP_GPIO4
	},
	[ALC269_FIXUP_HP_DOCK_GPIO_MIC1_LED] = {
		.type = HDA_FIXUP_PINS,
		.v.pins = (const struct hda_pintbl[]) {
			{ 0x1b, 0x21011020 }, /* line-out */
			{ 0x18, 0x2181103f }, /* line-in */
			{ },
		},
		.chained = true,
		.chain_id = ALC269_FIXUP_HP_GPIO_MIC1_LED
	},
	[ALC280_FIXUP_HP_9480M] = {
		.type = HDA_FIXUP_FUNC,
		.v.func = alc280_fixup_hp_9480m,
	},
	[ALC245_FIXUP_HP_X360_AMP] = {
		.type = HDA_FIXUP_FUNC,
		.v.func = alc245_fixup_hp_x360_amp,
		.chained = true,
		.chain_id = ALC245_FIXUP_HP_GPIO_LED
	},
	[ALC288_FIXUP_DELL_HEADSET_MODE] = {
		.type = HDA_FIXUP_FUNC,
		.v.func = alc_fixup_headset_mode_dell_alc288,
		.chained = true,
		.chain_id = ALC255_FIXUP_MIC_MUTE_LED
	},
	[ALC288_FIXUP_DELL1_MIC_NO_PRESENCE] = {
		.type = HDA_FIXUP_PINS,
		.v.pins = (const struct hda_pintbl[]) {
			{ 0x18, 0x01a1913c }, /* use as headset mic, without its own jack detect */
			{ 0x1a, 0x01a1913d }, /* use as headphone mic, without its own jack detect */
			{ }
		},
		.chained = true,
		.chain_id = ALC288_FIXUP_DELL_HEADSET_MODE
	},
	[ALC288_FIXUP_DISABLE_AAMIX] = {
		.type = HDA_FIXUP_FUNC,
		.v.func = alc_fixup_disable_aamix,
		.chained = true,
		.chain_id = ALC288_FIXUP_DELL1_MIC_NO_PRESENCE
	},
	[ALC288_FIXUP_DELL_XPS_13] = {
		.type = HDA_FIXUP_FUNC,
		.v.func = alc_fixup_dell_xps13,
		.chained = true,
		.chain_id = ALC288_FIXUP_DISABLE_AAMIX
	},
	[ALC292_FIXUP_DISABLE_AAMIX] = {
		.type = HDA_FIXUP_FUNC,
		.v.func = alc_fixup_disable_aamix,
		.chained = true,
		.chain_id = ALC269_FIXUP_DELL2_MIC_NO_PRESENCE
	},
	[ALC293_FIXUP_DISABLE_AAMIX_MULTIJACK] = {
		.type = HDA_FIXUP_FUNC,
		.v.func = alc_fixup_disable_aamix,
		.chained = true,
		.chain_id = ALC293_FIXUP_DELL1_MIC_NO_PRESENCE
	},
	[ALC292_FIXUP_DELL_E7X_AAMIX] = {
		.type = HDA_FIXUP_FUNC,
		.v.func = alc_fixup_dell_xps13,
		.chained = true,
		.chain_id = ALC292_FIXUP_DISABLE_AAMIX
	},
	[ALC292_FIXUP_DELL_E7X] = {
		.type = HDA_FIXUP_FUNC,
		.v.func = alc_fixup_micmute_led,
		/* micmute fixup must be applied at last */
		.chained_before = true,
		.chain_id = ALC292_FIXUP_DELL_E7X_AAMIX,
	},
	[ALC298_FIXUP_ALIENWARE_MIC_NO_PRESENCE] = {
		.type = HDA_FIXUP_PINS,
		.v.pins = (const struct hda_pintbl[]) {
			{ 0x18, 0x01a1913c }, /* headset mic w/o jack detect */
			{ }
		},
		.chained_before = true,
		.chain_id = ALC269_FIXUP_HEADSET_MODE,
	},
	[ALC298_FIXUP_DELL1_MIC_NO_PRESENCE] = {
		.type = HDA_FIXUP_PINS,
		.v.pins = (const struct hda_pintbl[]) {
			{ 0x18, 0x01a1913c }, /* use as headset mic, without its own jack detect */
			{ 0x1a, 0x01a1913d }, /* use as headphone mic, without its own jack detect */
			{ }
		},
		.chained = true,
		.chain_id = ALC269_FIXUP_HEADSET_MODE
	},
	[ALC298_FIXUP_DELL_AIO_MIC_NO_PRESENCE] = {
		.type = HDA_FIXUP_PINS,
		.v.pins = (const struct hda_pintbl[]) {
			{ 0x18, 0x01a1913c }, /* use as headset mic, without its own jack detect */
			{ }
		},
		.chained = true,
		.chain_id = ALC269_FIXUP_HEADSET_MODE
	},
	[ALC275_FIXUP_DELL_XPS] = {
		.type = HDA_FIXUP_VERBS,
		.v.verbs = (const struct hda_verb[]) {
			/* Enables internal speaker */
			{0x20, AC_VERB_SET_COEF_INDEX, 0x1f},
			{0x20, AC_VERB_SET_PROC_COEF, 0x00c0},
			{0x20, AC_VERB_SET_COEF_INDEX, 0x30},
			{0x20, AC_VERB_SET_PROC_COEF, 0x00b1},
			{}
		}
	},
	[ALC293_FIXUP_LENOVO_SPK_NOISE] = {
		.type = HDA_FIXUP_FUNC,
		.v.func = alc_fixup_disable_aamix,
		.chained = true,
		.chain_id = ALC269_FIXUP_THINKPAD_ACPI
	},
	[ALC233_FIXUP_LENOVO_LINE2_MIC_HOTKEY] = {
		.type = HDA_FIXUP_FUNC,
		.v.func = alc233_fixup_lenovo_line2_mic_hotkey,
	},
	[ALC233_FIXUP_INTEL_NUC8_DMIC] = {
		.type = HDA_FIXUP_FUNC,
		.v.func = alc_fixup_inv_dmic,
		.chained = true,
		.chain_id = ALC233_FIXUP_INTEL_NUC8_BOOST,
	},
	[ALC233_FIXUP_INTEL_NUC8_BOOST] = {
		.type = HDA_FIXUP_FUNC,
		.v.func = alc269_fixup_limit_int_mic_boost
	},
	[ALC255_FIXUP_DELL_SPK_NOISE] = {
		.type = HDA_FIXUP_FUNC,
		.v.func = alc_fixup_disable_aamix,
		.chained = true,
		.chain_id = ALC255_FIXUP_DELL1_MIC_NO_PRESENCE
	},
	[ALC225_FIXUP_DISABLE_MIC_VREF] = {
		.type = HDA_FIXUP_FUNC,
		.v.func = alc_fixup_disable_mic_vref,
		.chained = true,
		.chain_id = ALC269_FIXUP_DELL1_MIC_NO_PRESENCE
	},
	[ALC225_FIXUP_DELL1_MIC_NO_PRESENCE] = {
		.type = HDA_FIXUP_VERBS,
		.v.verbs = (const struct hda_verb[]) {
			/* Disable pass-through path for FRONT 14h */
			{ 0x20, AC_VERB_SET_COEF_INDEX, 0x36 },
			{ 0x20, AC_VERB_SET_PROC_COEF, 0x57d7 },
			{}
		},
		.chained = true,
		.chain_id = ALC225_FIXUP_DISABLE_MIC_VREF
	},
	[ALC280_FIXUP_HP_HEADSET_MIC] = {
		.type = HDA_FIXUP_FUNC,
		.v.func = alc_fixup_disable_aamix,
		.chained = true,
		.chain_id = ALC269_FIXUP_HEADSET_MIC,
	},
	[ALC221_FIXUP_HP_FRONT_MIC] = {
		.type = HDA_FIXUP_PINS,
		.v.pins = (const struct hda_pintbl[]) {
			{ 0x19, 0x02a19020 }, /* Front Mic */
			{ }
		},
	},
	[ALC292_FIXUP_TPT460] = {
		.type = HDA_FIXUP_FUNC,
		.v.func = alc_fixup_tpt440_dock,
		.chained = true,
		.chain_id = ALC293_FIXUP_LENOVO_SPK_NOISE,
	},
	[ALC298_FIXUP_SPK_VOLUME] = {
		.type = HDA_FIXUP_FUNC,
		.v.func = alc298_fixup_speaker_volume,
		.chained = true,
		.chain_id = ALC298_FIXUP_DELL_AIO_MIC_NO_PRESENCE,
	},
	[ALC298_FIXUP_LENOVO_SPK_VOLUME] = {
		.type = HDA_FIXUP_FUNC,
		.v.func = alc298_fixup_speaker_volume,
	},
	[ALC295_FIXUP_DISABLE_DAC3] = {
		.type = HDA_FIXUP_FUNC,
		.v.func = alc295_fixup_disable_dac3,
	},
	[ALC285_FIXUP_SPEAKER2_TO_DAC1] = {
		.type = HDA_FIXUP_FUNC,
		.v.func = alc285_fixup_speaker2_to_dac1,
		.chained = true,
		.chain_id = ALC269_FIXUP_THINKPAD_ACPI
	},
	[ALC285_FIXUP_ASUS_SPEAKER2_TO_DAC1] = {
		.type = HDA_FIXUP_FUNC,
		.v.func = alc285_fixup_speaker2_to_dac1,
		.chained = true,
		.chain_id = ALC245_FIXUP_CS35L41_SPI_2
	},
	[ALC285_FIXUP_ASUS_HEADSET_MIC] = {
		.type = HDA_FIXUP_PINS,
		.v.pins = (const struct hda_pintbl[]) {
			{ 0x19, 0x03a11050 },
			{ 0x1b, 0x03a11c30 },
			{ }
		},
		.chained = true,
		.chain_id = ALC285_FIXUP_ASUS_SPEAKER2_TO_DAC1
	},
	[ALC285_FIXUP_ASUS_SPI_REAR_SPEAKERS] = {
		.type = HDA_FIXUP_PINS,
		.v.pins = (const struct hda_pintbl[]) {
			{ 0x14, 0x90170120 },
			{ }
		},
		.chained = true,
		.chain_id = ALC285_FIXUP_ASUS_HEADSET_MIC
	},
	[ALC285_FIXUP_ASUS_I2C_SPEAKER2_TO_DAC1] = {
		.type = HDA_FIXUP_FUNC,
		.v.func = alc285_fixup_speaker2_to_dac1,
		.chained = true,
		.chain_id = ALC287_FIXUP_CS35L41_I2C_2
	},
	[ALC285_FIXUP_ASUS_I2C_HEADSET_MIC] = {
		.type = HDA_FIXUP_PINS,
		.v.pins = (const struct hda_pintbl[]) {
			{ 0x19, 0x03a11050 },
			{ 0x1b, 0x03a11c30 },
			{ }
		},
		.chained = true,
		.chain_id = ALC285_FIXUP_ASUS_I2C_SPEAKER2_TO_DAC1
	},
	[ALC256_FIXUP_DELL_INSPIRON_7559_SUBWOOFER] = {
		.type = HDA_FIXUP_PINS,
		.v.pins = (const struct hda_pintbl[]) {
			{ 0x1b, 0x90170151 },
			{ }
		},
		.chained = true,
		.chain_id = ALC255_FIXUP_DELL1_MIC_NO_PRESENCE
	},
	[ALC269_FIXUP_ATIV_BOOK_8] = {
		.type = HDA_FIXUP_FUNC,
		.v.func = alc_fixup_auto_mute_via_amp,
		.chained = true,
		.chain_id = ALC269_FIXUP_NO_SHUTUP
	},
	[ALC221_FIXUP_HP_288PRO_MIC_NO_PRESENCE] = {
		.type = HDA_FIXUP_PINS,
		.v.pins = (const struct hda_pintbl[]) {
			{ 0x19, 0x01a1913c }, /* use as headset mic, without its own jack detect */
			{ 0x1a, 0x01813030 }, /* use as headphone mic, without its own jack detect */
			{ }
		},
		.chained = true,
		.chain_id = ALC269_FIXUP_HEADSET_MODE
	},
	[ALC221_FIXUP_HP_MIC_NO_PRESENCE] = {
		.type = HDA_FIXUP_PINS,
		.v.pins = (const struct hda_pintbl[]) {
			{ 0x18, 0x01a1913c }, /* use as headset mic, without its own jack detect */
			{ 0x1a, 0x01a1913d }, /* use as headphone mic, without its own jack detect */
			{ }
		},
		.chained = true,
		.chain_id = ALC269_FIXUP_HEADSET_MODE
	},
	[ALC256_FIXUP_ASUS_HEADSET_MODE] = {
		.type = HDA_FIXUP_FUNC,
		.v.func = alc_fixup_headset_mode,
	},
	[ALC256_FIXUP_ASUS_MIC] = {
		.type = HDA_FIXUP_PINS,
		.v.pins = (const struct hda_pintbl[]) {
			{ 0x13, 0x90a60160 }, /* use as internal mic */
			{ 0x19, 0x04a11120 }, /* use as headset mic, without its own jack detect */
			{ }
		},
		.chained = true,
		.chain_id = ALC256_FIXUP_ASUS_HEADSET_MODE
	},
	[ALC256_FIXUP_ASUS_AIO_GPIO2] = {
		.type = HDA_FIXUP_FUNC,
		/* Set up GPIO2 for the speaker amp */
		.v.func = alc_fixup_gpio4,
	},
	[ALC233_FIXUP_ASUS_MIC_NO_PRESENCE] = {
		.type = HDA_FIXUP_PINS,
		.v.pins = (const struct hda_pintbl[]) {
			{ 0x19, 0x01a1913c }, /* use as headset mic, without its own jack detect */
			{ }
		},
		.chained = true,
		.chain_id = ALC269_FIXUP_HEADSET_MIC
	},
	[ALC233_FIXUP_EAPD_COEF_AND_MIC_NO_PRESENCE] = {
		.type = HDA_FIXUP_VERBS,
		.v.verbs = (const struct hda_verb[]) {
			/* Enables internal speaker */
			{0x20, AC_VERB_SET_COEF_INDEX, 0x40},
			{0x20, AC_VERB_SET_PROC_COEF, 0x8800},
			{}
		},
		.chained = true,
		.chain_id = ALC233_FIXUP_ASUS_MIC_NO_PRESENCE
	},
	[ALC233_FIXUP_LENOVO_MULTI_CODECS] = {
		.type = HDA_FIXUP_FUNC,
		.v.func = alc233_alc662_fixup_lenovo_dual_codecs,
		.chained = true,
		.chain_id = ALC269_FIXUP_GPIO2
	},
	[ALC233_FIXUP_ACER_HEADSET_MIC] = {
		.type = HDA_FIXUP_VERBS,
		.v.verbs = (const struct hda_verb[]) {
			{ 0x20, AC_VERB_SET_COEF_INDEX, 0x45 },
			{ 0x20, AC_VERB_SET_PROC_COEF, 0x5089 },
			{ }
		},
		.chained = true,
		.chain_id = ALC233_FIXUP_ASUS_MIC_NO_PRESENCE
	},
	[ALC294_FIXUP_LENOVO_MIC_LOCATION] = {
		.type = HDA_FIXUP_PINS,
		.v.pins = (const struct hda_pintbl[]) {
			/* Change the mic location from front to right, otherwise there are
			   two front mics with the same name, pulseaudio can't handle them.
			   This is just a temporary workaround, after applying this fixup,
			   there will be one "Front Mic" and one "Mic" in this machine.
			 */
			{ 0x1a, 0x04a19040 },
			{ }
		},
	},
	[ALC225_FIXUP_DELL_WYSE_MIC_NO_PRESENCE] = {
		.type = HDA_FIXUP_PINS,
		.v.pins = (const struct hda_pintbl[]) {
			{ 0x16, 0x0101102f }, /* Rear Headset HP */
			{ 0x19, 0x02a1913c }, /* use as Front headset mic, without its own jack detect */
			{ 0x1a, 0x01a19030 }, /* Rear Headset MIC */
			{ 0x1b, 0x02011020 },
			{ }
		},
		.chained = true,
		.chain_id = ALC225_FIXUP_S3_POP_NOISE
	},
	[ALC225_FIXUP_S3_POP_NOISE] = {
		.type = HDA_FIXUP_FUNC,
		.v.func = alc225_fixup_s3_pop_noise,
		.chained = true,
		.chain_id = ALC269_FIXUP_HEADSET_MODE_NO_HP_MIC
	},
	[ALC700_FIXUP_INTEL_REFERENCE] = {
		.type = HDA_FIXUP_VERBS,
		.v.verbs = (const struct hda_verb[]) {
			/* Enables internal speaker */
			{0x20, AC_VERB_SET_COEF_INDEX, 0x45},
			{0x20, AC_VERB_SET_PROC_COEF, 0x5289},
			{0x20, AC_VERB_SET_COEF_INDEX, 0x4A},
			{0x20, AC_VERB_SET_PROC_COEF, 0x001b},
			{0x58, AC_VERB_SET_COEF_INDEX, 0x00},
			{0x58, AC_VERB_SET_PROC_COEF, 0x3888},
			{0x20, AC_VERB_SET_COEF_INDEX, 0x6f},
			{0x20, AC_VERB_SET_PROC_COEF, 0x2c0b},
			{}
		}
	},
	[ALC274_FIXUP_DELL_BIND_DACS] = {
		.type = HDA_FIXUP_FUNC,
		.v.func = alc274_fixup_bind_dacs,
		.chained = true,
		.chain_id = ALC269_FIXUP_DELL1_MIC_NO_PRESENCE
	},
	[ALC274_FIXUP_DELL_AIO_LINEOUT_VERB] = {
		.type = HDA_FIXUP_PINS,
		.v.pins = (const struct hda_pintbl[]) {
			{ 0x1b, 0x0401102f },
			{ }
		},
		.chained = true,
		.chain_id = ALC274_FIXUP_DELL_BIND_DACS
	},
	[ALC298_FIXUP_TPT470_DOCK_FIX] = {
		.type = HDA_FIXUP_FUNC,
		.v.func = alc_fixup_tpt470_dock,
		.chained = true,
		.chain_id = ALC293_FIXUP_LENOVO_SPK_NOISE
	},
	[ALC298_FIXUP_TPT470_DOCK] = {
		.type = HDA_FIXUP_FUNC,
		.v.func = alc_fixup_tpt470_dacs,
		.chained = true,
		.chain_id = ALC298_FIXUP_TPT470_DOCK_FIX
	},
	[ALC255_FIXUP_DUMMY_LINEOUT_VERB] = {
		.type = HDA_FIXUP_PINS,
		.v.pins = (const struct hda_pintbl[]) {
			{ 0x14, 0x0201101f },
			{ }
		},
		.chained = true,
		.chain_id = ALC255_FIXUP_DELL1_MIC_NO_PRESENCE
	},
	[ALC255_FIXUP_DELL_HEADSET_MIC] = {
		.type = HDA_FIXUP_PINS,
		.v.pins = (const struct hda_pintbl[]) {
			{ 0x19, 0x01a1913c }, /* use as headset mic, without its own jack detect */
			{ }
		},
		.chained = true,
		.chain_id = ALC269_FIXUP_HEADSET_MIC
	},
	[ALC295_FIXUP_HP_X360] = {
		.type = HDA_FIXUP_FUNC,
		.v.func = alc295_fixup_hp_top_speakers,
		.chained = true,
		.chain_id = ALC269_FIXUP_HP_MUTE_LED_MIC3
	},
	[ALC221_FIXUP_HP_HEADSET_MIC] = {
		.type = HDA_FIXUP_PINS,
		.v.pins = (const struct hda_pintbl[]) {
			{ 0x19, 0x0181313f},
			{ }
		},
		.chained = true,
		.chain_id = ALC269_FIXUP_HEADSET_MIC
	},
	[ALC285_FIXUP_LENOVO_HEADPHONE_NOISE] = {
		.type = HDA_FIXUP_FUNC,
		.v.func = alc285_fixup_invalidate_dacs,
		.chained = true,
		.chain_id = ALC269_FIXUP_THINKPAD_ACPI
	},
	[ALC295_FIXUP_HP_AUTO_MUTE] = {
		.type = HDA_FIXUP_FUNC,
		.v.func = alc_fixup_auto_mute_via_amp,
	},
	[ALC286_FIXUP_ACER_AIO_MIC_NO_PRESENCE] = {
		.type = HDA_FIXUP_PINS,
		.v.pins = (const struct hda_pintbl[]) {
			{ 0x18, 0x01a1913c }, /* use as headset mic, without its own jack detect */
			{ }
		},
		.chained = true,
		.chain_id = ALC269_FIXUP_HEADSET_MIC
	},
	[ALC294_FIXUP_ASUS_MIC] = {
		.type = HDA_FIXUP_PINS,
		.v.pins = (const struct hda_pintbl[]) {
			{ 0x13, 0x90a60160 }, /* use as internal mic */
			{ 0x19, 0x04a11120 }, /* use as headset mic, without its own jack detect */
			{ }
		},
		.chained = true,
		.chain_id = ALC269_FIXUP_HEADSET_MIC
	},
	[ALC294_FIXUP_ASUS_HEADSET_MIC] = {
		.type = HDA_FIXUP_PINS,
		.v.pins = (const struct hda_pintbl[]) {
			{ 0x19, 0x01a1103c }, /* use as headset mic */
			{ }
		},
		.chained = true,
		.chain_id = ALC269_FIXUP_HEADSET_MIC
	},
	[ALC294_FIXUP_ASUS_SPK] = {
		.type = HDA_FIXUP_VERBS,
		.v.verbs = (const struct hda_verb[]) {
			/* Set EAPD high */
			{ 0x20, AC_VERB_SET_COEF_INDEX, 0x40 },
			{ 0x20, AC_VERB_SET_PROC_COEF, 0x8800 },
			{ 0x20, AC_VERB_SET_COEF_INDEX, 0x0f },
			{ 0x20, AC_VERB_SET_PROC_COEF, 0x7774 },
			{ }
		},
		.chained = true,
		.chain_id = ALC294_FIXUP_ASUS_HEADSET_MIC
	},
	[ALC295_FIXUP_CHROME_BOOK] = {
		.type = HDA_FIXUP_FUNC,
		.v.func = alc295_fixup_chromebook,
		.chained = true,
		.chain_id = ALC225_FIXUP_HEADSET_JACK
	},
	[ALC225_FIXUP_HEADSET_JACK] = {
		.type = HDA_FIXUP_FUNC,
		.v.func = alc_fixup_headset_jack,
	},
	[ALC293_FIXUP_SYSTEM76_MIC_NO_PRESENCE] = {
		.type = HDA_FIXUP_PINS,
		.v.pins = (const struct hda_pintbl[]) {
			{ 0x1a, 0x01a1913c }, /* use as headset mic, without its own jack detect */
			{ }
		},
		.chained = true,
		.chain_id = ALC269_FIXUP_HEADSET_MODE_NO_HP_MIC
	},
	[ALC285_FIXUP_LENOVO_PC_BEEP_IN_NOISE] = {
		.type = HDA_FIXUP_VERBS,
		.v.verbs = (const struct hda_verb[]) {
			/* Disable PCBEEP-IN passthrough */
			{ 0x20, AC_VERB_SET_COEF_INDEX, 0x36 },
			{ 0x20, AC_VERB_SET_PROC_COEF, 0x57d7 },
			{ }
		},
		.chained = true,
		.chain_id = ALC285_FIXUP_LENOVO_HEADPHONE_NOISE
	},
	[ALC255_FIXUP_ACER_HEADSET_MIC] = {
		.type = HDA_FIXUP_PINS,
		.v.pins = (const struct hda_pintbl[]) {
			{ 0x19, 0x03a11130 },
			{ 0x1a, 0x90a60140 }, /* use as internal mic */
			{ }
		},
		.chained = true,
		.chain_id = ALC255_FIXUP_HEADSET_MODE_NO_HP_MIC
	},
	[ALC225_FIXUP_DELL_WYSE_AIO_MIC_NO_PRESENCE] = {
		.type = HDA_FIXUP_PINS,
		.v.pins = (const struct hda_pintbl[]) {
			{ 0x16, 0x01011020 }, /* Rear Line out */
			{ 0x19, 0x01a1913c }, /* use as Front headset mic, without its own jack detect */
			{ }
		},
		.chained = true,
		.chain_id = ALC225_FIXUP_WYSE_AUTO_MUTE
	},
	[ALC225_FIXUP_WYSE_AUTO_MUTE] = {
		.type = HDA_FIXUP_FUNC,
		.v.func = alc_fixup_auto_mute_via_amp,
		.chained = true,
		.chain_id = ALC225_FIXUP_WYSE_DISABLE_MIC_VREF
	},
	[ALC225_FIXUP_WYSE_DISABLE_MIC_VREF] = {
		.type = HDA_FIXUP_FUNC,
		.v.func = alc_fixup_disable_mic_vref,
		.chained = true,
		.chain_id = ALC269_FIXUP_HEADSET_MODE_NO_HP_MIC
	},
	[ALC286_FIXUP_ACER_AIO_HEADSET_MIC] = {
		.type = HDA_FIXUP_VERBS,
		.v.verbs = (const struct hda_verb[]) {
			{ 0x20, AC_VERB_SET_COEF_INDEX, 0x4f },
			{ 0x20, AC_VERB_SET_PROC_COEF, 0x5029 },
			{ }
		},
		.chained = true,
		.chain_id = ALC286_FIXUP_ACER_AIO_MIC_NO_PRESENCE
	},
	[ALC256_FIXUP_ASUS_HEADSET_MIC] = {
		.type = HDA_FIXUP_PINS,
		.v.pins = (const struct hda_pintbl[]) {
			{ 0x19, 0x03a11020 }, /* headset mic with jack detect */
			{ }
		},
		.chained = true,
		.chain_id = ALC256_FIXUP_ASUS_HEADSET_MODE
	},
	[ALC256_FIXUP_ASUS_MIC_NO_PRESENCE] = {
		.type = HDA_FIXUP_PINS,
		.v.pins = (const struct hda_pintbl[]) {
			{ 0x19, 0x04a11120 }, /* use as headset mic, without its own jack detect */
			{ }
		},
		.chained = true,
		.chain_id = ALC256_FIXUP_ASUS_HEADSET_MODE
	},
	[ALC299_FIXUP_PREDATOR_SPK] = {
		.type = HDA_FIXUP_PINS,
		.v.pins = (const struct hda_pintbl[]) {
			{ 0x21, 0x90170150 }, /* use as headset mic, without its own jack detect */
			{ }
		}
	},
	[ALC256_FIXUP_MEDION_HEADSET_NO_PRESENCE] = {
		.type = HDA_FIXUP_PINS,
		.v.pins = (const struct hda_pintbl[]) {
			{ 0x19, 0x04a11040 },
			{ 0x21, 0x04211020 },
			{ }
		},
		.chained = true,
		.chain_id = ALC256_FIXUP_ASUS_HEADSET_MODE
	},
	[ALC289_FIXUP_DELL_SPK1] = {
		.type = HDA_FIXUP_PINS,
		.v.pins = (const struct hda_pintbl[]) {
			{ 0x14, 0x90170140 },
			{ }
		},
		.chained = true,
		.chain_id = ALC269_FIXUP_DELL4_MIC_NO_PRESENCE
	},
	[ALC289_FIXUP_DELL_SPK2] = {
		.type = HDA_FIXUP_PINS,
		.v.pins = (const struct hda_pintbl[]) {
			{ 0x17, 0x90170130 }, /* bass spk */
			{ }
		},
		.chained = true,
		.chain_id = ALC269_FIXUP_DELL4_MIC_NO_PRESENCE
	},
	[ALC289_FIXUP_DUAL_SPK] = {
		.type = HDA_FIXUP_FUNC,
		.v.func = alc285_fixup_speaker2_to_dac1,
		.chained = true,
		.chain_id = ALC289_FIXUP_DELL_SPK2
	},
	[ALC289_FIXUP_RTK_AMP_DUAL_SPK] = {
		.type = HDA_FIXUP_FUNC,
		.v.func = alc285_fixup_speaker2_to_dac1,
		.chained = true,
		.chain_id = ALC289_FIXUP_DELL_SPK1
	},
	[ALC294_FIXUP_SPK2_TO_DAC1] = {
		.type = HDA_FIXUP_FUNC,
		.v.func = alc285_fixup_speaker2_to_dac1,
		.chained = true,
		.chain_id = ALC294_FIXUP_ASUS_HEADSET_MIC
	},
	[ALC294_FIXUP_ASUS_DUAL_SPK] = {
		.type = HDA_FIXUP_FUNC,
		/* The GPIO must be pulled to initialize the AMP */
		.v.func = alc_fixup_gpio4,
		.chained = true,
		.chain_id = ALC294_FIXUP_SPK2_TO_DAC1
	},
	[ALC294_FIXUP_ASUS_ALLY] = {
		.type = HDA_FIXUP_FUNC,
		.v.func = cs35l41_fixup_i2c_two,
		.chained = true,
		.chain_id = ALC294_FIXUP_ASUS_ALLY_PINS
	},
	[ALC294_FIXUP_ASUS_ALLY_PINS] = {
		.type = HDA_FIXUP_PINS,
		.v.pins = (const struct hda_pintbl[]) {
			{ 0x19, 0x03a11050 },
			{ 0x1a, 0x03a11c30 },
			{ 0x21, 0x03211420 },
			{ }
		},
		.chained = true,
		.chain_id = ALC294_FIXUP_ASUS_ALLY_VERBS
	},
	[ALC294_FIXUP_ASUS_ALLY_VERBS] = {
		.type = HDA_FIXUP_VERBS,
		.v.verbs = (const struct hda_verb[]) {
			{ 0x20, AC_VERB_SET_COEF_INDEX, 0x45 },
			{ 0x20, AC_VERB_SET_PROC_COEF, 0x5089 },
			{ 0x20, AC_VERB_SET_COEF_INDEX, 0x46 },
			{ 0x20, AC_VERB_SET_PROC_COEF, 0x0004 },
			{ 0x20, AC_VERB_SET_COEF_INDEX, 0x47 },
			{ 0x20, AC_VERB_SET_PROC_COEF, 0xa47a },
			{ 0x20, AC_VERB_SET_COEF_INDEX, 0x49 },
			{ 0x20, AC_VERB_SET_PROC_COEF, 0x0049},
			{ 0x20, AC_VERB_SET_COEF_INDEX, 0x4a },
			{ 0x20, AC_VERB_SET_PROC_COEF, 0x201b },
			{ 0x20, AC_VERB_SET_COEF_INDEX, 0x6b },
			{ 0x20, AC_VERB_SET_PROC_COEF, 0x4278},
			{ }
		},
		.chained = true,
		.chain_id = ALC294_FIXUP_ASUS_ALLY_SPEAKER
	},
	[ALC294_FIXUP_ASUS_ALLY_SPEAKER] = {
		.type = HDA_FIXUP_FUNC,
		.v.func = alc285_fixup_speaker2_to_dac1,
	},
	[ALC285_FIXUP_THINKPAD_X1_GEN7] = {
		.type = HDA_FIXUP_FUNC,
		.v.func = alc285_fixup_thinkpad_x1_gen7,
		.chained = true,
		.chain_id = ALC269_FIXUP_THINKPAD_ACPI
	},
	[ALC285_FIXUP_THINKPAD_HEADSET_JACK] = {
		.type = HDA_FIXUP_FUNC,
		.v.func = alc_fixup_headset_jack,
		.chained = true,
		.chain_id = ALC285_FIXUP_THINKPAD_X1_GEN7
	},
	[ALC294_FIXUP_ASUS_HPE] = {
		.type = HDA_FIXUP_VERBS,
		.v.verbs = (const struct hda_verb[]) {
			/* Set EAPD high */
			{ 0x20, AC_VERB_SET_COEF_INDEX, 0x0f },
			{ 0x20, AC_VERB_SET_PROC_COEF, 0x7774 },
			{ }
		},
		.chained = true,
		.chain_id = ALC294_FIXUP_ASUS_HEADSET_MIC
	},
	[ALC294_FIXUP_ASUS_GX502_PINS] = {
		.type = HDA_FIXUP_PINS,
		.v.pins = (const struct hda_pintbl[]) {
			{ 0x19, 0x03a11050 }, /* front HP mic */
			{ 0x1a, 0x01a11830 }, /* rear external mic */
			{ 0x21, 0x03211020 }, /* front HP out */
			{ }
		},
		.chained = true,
		.chain_id = ALC294_FIXUP_ASUS_GX502_VERBS
	},
	[ALC294_FIXUP_ASUS_GX502_VERBS] = {
		.type = HDA_FIXUP_VERBS,
		.v.verbs = (const struct hda_verb[]) {
			/* set 0x15 to HP-OUT ctrl */
			{ 0x15, AC_VERB_SET_PIN_WIDGET_CONTROL, 0xc0 },
			/* unmute the 0x15 amp */
			{ 0x15, AC_VERB_SET_AMP_GAIN_MUTE, 0xb000 },
			{ }
		},
		.chained = true,
		.chain_id = ALC294_FIXUP_ASUS_GX502_HP
	},
	[ALC294_FIXUP_ASUS_GX502_HP] = {
		.type = HDA_FIXUP_FUNC,
		.v.func = alc294_fixup_gx502_hp,
	},
	[ALC294_FIXUP_ASUS_GU502_PINS] = {
		.type = HDA_FIXUP_PINS,
		.v.pins = (const struct hda_pintbl[]) {
			{ 0x19, 0x01a11050 }, /* rear HP mic */
			{ 0x1a, 0x01a11830 }, /* rear external mic */
			{ 0x21, 0x012110f0 }, /* rear HP out */
			{ }
		},
		.chained = true,
		.chain_id = ALC294_FIXUP_ASUS_GU502_VERBS
	},
	[ALC294_FIXUP_ASUS_GU502_VERBS] = {
		.type = HDA_FIXUP_VERBS,
		.v.verbs = (const struct hda_verb[]) {
			/* set 0x15 to HP-OUT ctrl */
			{ 0x15, AC_VERB_SET_PIN_WIDGET_CONTROL, 0xc0 },
			/* unmute the 0x15 amp */
			{ 0x15, AC_VERB_SET_AMP_GAIN_MUTE, 0xb000 },
			/* set 0x1b to HP-OUT */
			{ 0x1b, AC_VERB_SET_PIN_WIDGET_CONTROL, 0x24 },
			{ }
		},
		.chained = true,
		.chain_id = ALC294_FIXUP_ASUS_GU502_HP
	},
	[ALC294_FIXUP_ASUS_GU502_HP] = {
		.type = HDA_FIXUP_FUNC,
		.v.func = alc294_fixup_gu502_hp,
	},
	 [ALC294_FIXUP_ASUS_G513_PINS] = {
		.type = HDA_FIXUP_PINS,
		.v.pins = (const struct hda_pintbl[]) {
				{ 0x19, 0x03a11050 }, /* front HP mic */
				{ 0x1a, 0x03a11c30 }, /* rear external mic */
				{ 0x21, 0x03211420 }, /* front HP out */
				{ }
		},
	},
	[ALC285_FIXUP_ASUS_G533Z_PINS] = {
		.type = HDA_FIXUP_PINS,
		.v.pins = (const struct hda_pintbl[]) {
			{ 0x14, 0x90170152 }, /* Speaker Surround Playback Switch */
			{ 0x19, 0x03a19020 }, /* Mic Boost Volume */
			{ 0x1a, 0x03a11c30 }, /* Mic Boost Volume */
			{ 0x1e, 0x90170151 }, /* Rear jack, IN OUT EAPD Detect */
			{ 0x21, 0x03211420 },
			{ }
		},
	},
	[ALC294_FIXUP_ASUS_COEF_1B] = {
		.type = HDA_FIXUP_VERBS,
		.v.verbs = (const struct hda_verb[]) {
			/* Set bit 10 to correct noisy output after reboot from
			 * Windows 10 (due to pop noise reduction?)
			 */
			{ 0x20, AC_VERB_SET_COEF_INDEX, 0x1b },
			{ 0x20, AC_VERB_SET_PROC_COEF, 0x4e4b },
			{ }
		},
		.chained = true,
		.chain_id = ALC289_FIXUP_ASUS_GA401,
	},
	[ALC285_FIXUP_HP_GPIO_LED] = {
		.type = HDA_FIXUP_FUNC,
		.v.func = alc285_fixup_hp_gpio_led,
	},
	[ALC285_FIXUP_HP_MUTE_LED] = {
		.type = HDA_FIXUP_FUNC,
		.v.func = alc285_fixup_hp_mute_led,
	},
	[ALC285_FIXUP_HP_SPECTRE_X360_MUTE_LED] = {
		.type = HDA_FIXUP_FUNC,
		.v.func = alc285_fixup_hp_spectre_x360_mute_led,
	},
	[ALC236_FIXUP_HP_MUTE_LED_COEFBIT2] = {
	    .type = HDA_FIXUP_FUNC,
	    .v.func = alc236_fixup_hp_mute_led_coefbit2,
	},
	[ALC236_FIXUP_HP_GPIO_LED] = {
		.type = HDA_FIXUP_FUNC,
		.v.func = alc236_fixup_hp_gpio_led,
	},
	[ALC236_FIXUP_HP_MUTE_LED] = {
		.type = HDA_FIXUP_FUNC,
		.v.func = alc236_fixup_hp_mute_led,
	},
	[ALC236_FIXUP_HP_MUTE_LED_MICMUTE_VREF] = {
		.type = HDA_FIXUP_FUNC,
		.v.func = alc236_fixup_hp_mute_led_micmute_vref,
	},
	[ALC298_FIXUP_SAMSUNG_AMP] = {
		.type = HDA_FIXUP_FUNC,
		.v.func = alc298_fixup_samsung_amp,
		.chained = true,
		.chain_id = ALC298_FIXUP_SAMSUNG_HEADPHONE_VERY_QUIET
	},
	[ALC298_FIXUP_SAMSUNG_HEADPHONE_VERY_QUIET] = {
		.type = HDA_FIXUP_VERBS,
		.v.verbs = (const struct hda_verb[]) {
			{ 0x1a, AC_VERB_SET_PIN_WIDGET_CONTROL, 0xc5 },
			{ }
		},
	},
	[ALC256_FIXUP_SAMSUNG_HEADPHONE_VERY_QUIET] = {
		.type = HDA_FIXUP_VERBS,
		.v.verbs = (const struct hda_verb[]) {
			{ 0x20, AC_VERB_SET_COEF_INDEX, 0x08},
			{ 0x20, AC_VERB_SET_PROC_COEF, 0x2fcf},
			{ }
		},
	},
	[ALC295_FIXUP_ASUS_MIC_NO_PRESENCE] = {
		.type = HDA_FIXUP_PINS,
		.v.pins = (const struct hda_pintbl[]) {
			{ 0x19, 0x01a1913c }, /* use as headset mic, without its own jack detect */
			{ }
		},
		.chained = true,
		.chain_id = ALC269_FIXUP_HEADSET_MODE
	},
	[ALC269VC_FIXUP_ACER_VCOPPERBOX_PINS] = {
		.type = HDA_FIXUP_PINS,
		.v.pins = (const struct hda_pintbl[]) {
			{ 0x14, 0x90100120 }, /* use as internal speaker */
			{ 0x18, 0x02a111f0 }, /* use as headset mic, without its own jack detect */
			{ 0x1a, 0x01011020 }, /* use as line out */
			{ },
		},
		.chained = true,
		.chain_id = ALC269_FIXUP_HEADSET_MIC
	},
	[ALC269VC_FIXUP_ACER_HEADSET_MIC] = {
		.type = HDA_FIXUP_PINS,
		.v.pins = (const struct hda_pintbl[]) {
			{ 0x18, 0x02a11030 }, /* use as headset mic */
			{ }
		},
		.chained = true,
		.chain_id = ALC269_FIXUP_HEADSET_MIC
	},
	[ALC269VC_FIXUP_ACER_MIC_NO_PRESENCE] = {
		.type = HDA_FIXUP_PINS,
		.v.pins = (const struct hda_pintbl[]) {
			{ 0x18, 0x01a11130 }, /* use as headset mic, without its own jack detect */
			{ }
		},
		.chained = true,
		.chain_id = ALC269_FIXUP_HEADSET_MIC
	},
	[ALC289_FIXUP_ASUS_GA401] = {
		.type = HDA_FIXUP_FUNC,
		.v.func = alc289_fixup_asus_ga401,
		.chained = true,
		.chain_id = ALC289_FIXUP_ASUS_GA502,
	},
	[ALC289_FIXUP_ASUS_GA502] = {
		.type = HDA_FIXUP_PINS,
		.v.pins = (const struct hda_pintbl[]) {
			{ 0x19, 0x03a11020 }, /* headset mic with jack detect */
			{ }
		},
	},
	[ALC256_FIXUP_ACER_MIC_NO_PRESENCE] = {
		.type = HDA_FIXUP_PINS,
		.v.pins = (const struct hda_pintbl[]) {
			{ 0x19, 0x02a11120 }, /* use as headset mic, without its own jack detect */
			{ }
		},
		.chained = true,
		.chain_id = ALC256_FIXUP_ASUS_HEADSET_MODE
	},
	[ALC285_FIXUP_HP_GPIO_AMP_INIT] = {
		.type = HDA_FIXUP_FUNC,
		.v.func = alc285_fixup_hp_gpio_amp_init,
		.chained = true,
		.chain_id = ALC285_FIXUP_HP_GPIO_LED
	},
	[ALC269_FIXUP_CZC_B20] = {
		.type = HDA_FIXUP_PINS,
		.v.pins = (const struct hda_pintbl[]) {
			{ 0x12, 0x411111f0 },
			{ 0x14, 0x90170110 }, /* speaker */
			{ 0x15, 0x032f1020 }, /* HP out */
			{ 0x17, 0x411111f0 },
			{ 0x18, 0x03ab1040 }, /* mic */
			{ 0x19, 0xb7a7013f },
			{ 0x1a, 0x0181305f },
			{ 0x1b, 0x411111f0 },
			{ 0x1d, 0x411111f0 },
			{ 0x1e, 0x411111f0 },
			{ }
		},
		.chain_id = ALC269_FIXUP_DMIC,
	},
	[ALC269_FIXUP_CZC_TMI] = {
		.type = HDA_FIXUP_PINS,
		.v.pins = (const struct hda_pintbl[]) {
			{ 0x12, 0x4000c000 },
			{ 0x14, 0x90170110 }, /* speaker */
			{ 0x15, 0x0421401f }, /* HP out */
			{ 0x17, 0x411111f0 },
			{ 0x18, 0x04a19020 }, /* mic */
			{ 0x19, 0x411111f0 },
			{ 0x1a, 0x411111f0 },
			{ 0x1b, 0x411111f0 },
			{ 0x1d, 0x40448505 },
			{ 0x1e, 0x411111f0 },
			{ 0x20, 0x8000ffff },
			{ }
		},
		.chain_id = ALC269_FIXUP_DMIC,
	},
	[ALC269_FIXUP_CZC_L101] = {
		.type = HDA_FIXUP_PINS,
		.v.pins = (const struct hda_pintbl[]) {
			{ 0x12, 0x40000000 },
			{ 0x14, 0x01014010 }, /* speaker */
			{ 0x15, 0x411111f0 }, /* HP out */
			{ 0x16, 0x411111f0 },
			{ 0x18, 0x01a19020 }, /* mic */
			{ 0x19, 0x02a19021 },
			{ 0x1a, 0x0181302f },
			{ 0x1b, 0x0221401f },
			{ 0x1c, 0x411111f0 },
			{ 0x1d, 0x4044c601 },
			{ 0x1e, 0x411111f0 },
			{ }
		},
		.chain_id = ALC269_FIXUP_DMIC,
	},
	[ALC269_FIXUP_LEMOTE_A1802] = {
		.type = HDA_FIXUP_PINS,
		.v.pins = (const struct hda_pintbl[]) {
			{ 0x12, 0x40000000 },
			{ 0x14, 0x90170110 }, /* speaker */
			{ 0x17, 0x411111f0 },
			{ 0x18, 0x03a19040 }, /* mic1 */
			{ 0x19, 0x90a70130 }, /* mic2 */
			{ 0x1a, 0x411111f0 },
			{ 0x1b, 0x411111f0 },
			{ 0x1d, 0x40489d2d },
			{ 0x1e, 0x411111f0 },
			{ 0x20, 0x0003ffff },
			{ 0x21, 0x03214020 },
			{ }
		},
		.chain_id = ALC269_FIXUP_DMIC,
	},
	[ALC269_FIXUP_LEMOTE_A190X] = {
		.type = HDA_FIXUP_PINS,
		.v.pins = (const struct hda_pintbl[]) {
			{ 0x14, 0x99130110 }, /* speaker */
			{ 0x15, 0x0121401f }, /* HP out */
			{ 0x18, 0x01a19c20 }, /* rear  mic */
			{ 0x19, 0x99a3092f }, /* front mic */
			{ 0x1b, 0x0201401f }, /* front lineout */
			{ }
		},
		.chain_id = ALC269_FIXUP_DMIC,
	},
	[ALC256_FIXUP_INTEL_NUC8_RUGGED] = {
		.type = HDA_FIXUP_PINS,
		.v.pins = (const struct hda_pintbl[]) {
			{ 0x1b, 0x01a1913c }, /* use as headset mic, without its own jack detect */
			{ }
		},
		.chained = true,
		.chain_id = ALC269_FIXUP_HEADSET_MODE
	},
	[ALC256_FIXUP_INTEL_NUC10] = {
		.type = HDA_FIXUP_PINS,
		.v.pins = (const struct hda_pintbl[]) {
			{ 0x19, 0x01a1913c }, /* use as headset mic, without its own jack detect */
			{ }
		},
		.chained = true,
		.chain_id = ALC269_FIXUP_HEADSET_MODE
	},
	[ALC255_FIXUP_XIAOMI_HEADSET_MIC] = {
		.type = HDA_FIXUP_VERBS,
		.v.verbs = (const struct hda_verb[]) {
			{ 0x20, AC_VERB_SET_COEF_INDEX, 0x45 },
			{ 0x20, AC_VERB_SET_PROC_COEF, 0x5089 },
			{ }
		},
		.chained = true,
		.chain_id = ALC289_FIXUP_ASUS_GA502
	},
	[ALC274_FIXUP_HP_MIC] = {
		.type = HDA_FIXUP_VERBS,
		.v.verbs = (const struct hda_verb[]) {
			{ 0x20, AC_VERB_SET_COEF_INDEX, 0x45 },
			{ 0x20, AC_VERB_SET_PROC_COEF, 0x5089 },
			{ }
		},
	},
	[ALC274_FIXUP_HP_HEADSET_MIC] = {
		.type = HDA_FIXUP_FUNC,
		.v.func = alc274_fixup_hp_headset_mic,
		.chained = true,
		.chain_id = ALC274_FIXUP_HP_MIC
	},
	[ALC274_FIXUP_HP_ENVY_GPIO] = {
		.type = HDA_FIXUP_FUNC,
		.v.func = alc274_fixup_hp_envy_gpio,
	},
	[ALC256_FIXUP_ASUS_HPE] = {
		.type = HDA_FIXUP_VERBS,
		.v.verbs = (const struct hda_verb[]) {
			/* Set EAPD high */
			{ 0x20, AC_VERB_SET_COEF_INDEX, 0x0f },
			{ 0x20, AC_VERB_SET_PROC_COEF, 0x7778 },
			{ }
		},
		.chained = true,
		.chain_id = ALC294_FIXUP_ASUS_HEADSET_MIC
	},
	[ALC285_FIXUP_THINKPAD_NO_BASS_SPK_HEADSET_JACK] = {
		.type = HDA_FIXUP_FUNC,
		.v.func = alc_fixup_headset_jack,
		.chained = true,
		.chain_id = ALC269_FIXUP_THINKPAD_ACPI
	},
	[ALC287_FIXUP_HP_GPIO_LED] = {
		.type = HDA_FIXUP_FUNC,
		.v.func = alc287_fixup_hp_gpio_led,
	},
	[ALC256_FIXUP_HP_HEADSET_MIC] = {
		.type = HDA_FIXUP_FUNC,
		.v.func = alc274_fixup_hp_headset_mic,
	},
	[ALC236_FIXUP_DELL_AIO_HEADSET_MIC] = {
		.type = HDA_FIXUP_FUNC,
		.v.func = alc_fixup_no_int_mic,
		.chained = true,
		.chain_id = ALC255_FIXUP_DELL1_MIC_NO_PRESENCE
	},
	[ALC282_FIXUP_ACER_DISABLE_LINEOUT] = {
		.type = HDA_FIXUP_PINS,
		.v.pins = (const struct hda_pintbl[]) {
			{ 0x1b, 0x411111f0 },
			{ 0x18, 0x01a1913c }, /* use as headset mic, without its own jack detect */
			{ },
		},
		.chained = true,
		.chain_id = ALC269_FIXUP_HEADSET_MODE
	},
	[ALC255_FIXUP_ACER_LIMIT_INT_MIC_BOOST] = {
		.type = HDA_FIXUP_FUNC,
		.v.func = alc269_fixup_limit_int_mic_boost,
		.chained = true,
		.chain_id = ALC255_FIXUP_ACER_MIC_NO_PRESENCE,
	},
	[ALC256_FIXUP_ACER_HEADSET_MIC] = {
		.type = HDA_FIXUP_PINS,
		.v.pins = (const struct hda_pintbl[]) {
			{ 0x19, 0x02a1113c }, /* use as headset mic, without its own jack detect */
			{ 0x1a, 0x90a1092f }, /* use as internal mic */
			{ }
		},
		.chained = true,
		.chain_id = ALC269_FIXUP_HEADSET_MODE_NO_HP_MIC
	},
	[ALC285_FIXUP_IDEAPAD_S740_COEF] = {
		.type = HDA_FIXUP_FUNC,
		.v.func = alc285_fixup_ideapad_s740_coef,
		.chained = true,
		.chain_id = ALC269_FIXUP_THINKPAD_ACPI,
	},
	[ALC285_FIXUP_HP_LIMIT_INT_MIC_BOOST] = {
		.type = HDA_FIXUP_FUNC,
		.v.func = alc269_fixup_limit_int_mic_boost,
		.chained = true,
		.chain_id = ALC285_FIXUP_HP_MUTE_LED,
	},
	[ALC295_FIXUP_ASUS_DACS] = {
		.type = HDA_FIXUP_FUNC,
		.v.func = alc295_fixup_asus_dacs,
	},
	[ALC295_FIXUP_HP_OMEN] = {
		.type = HDA_FIXUP_PINS,
		.v.pins = (const struct hda_pintbl[]) {
			{ 0x12, 0xb7a60130 },
			{ 0x13, 0x40000000 },
			{ 0x14, 0x411111f0 },
			{ 0x16, 0x411111f0 },
			{ 0x17, 0x90170110 },
			{ 0x18, 0x411111f0 },
			{ 0x19, 0x02a11030 },
			{ 0x1a, 0x411111f0 },
			{ 0x1b, 0x04a19030 },
			{ 0x1d, 0x40600001 },
			{ 0x1e, 0x411111f0 },
			{ 0x21, 0x03211020 },
			{}
		},
		.chained = true,
		.chain_id = ALC269_FIXUP_HP_LINE1_MIC1_LED,
	},
	[ALC285_FIXUP_HP_SPECTRE_X360] = {
		.type = HDA_FIXUP_FUNC,
		.v.func = alc285_fixup_hp_spectre_x360,
	},
	[ALC285_FIXUP_HP_SPECTRE_X360_EB1] = {
		.type = HDA_FIXUP_FUNC,
		.v.func = alc285_fixup_hp_spectre_x360_eb1
	},
	[ALC285_FIXUP_HP_ENVY_X360] = {
		.type = HDA_FIXUP_FUNC,
		.v.func = alc285_fixup_hp_envy_x360,
		.chained = true,
		.chain_id = ALC285_FIXUP_HP_GPIO_AMP_INIT,
	},
	[ALC287_FIXUP_IDEAPAD_BASS_SPK_AMP] = {
		.type = HDA_FIXUP_FUNC,
		.v.func = alc285_fixup_ideapad_s740_coef,
		.chained = true,
		.chain_id = ALC285_FIXUP_THINKPAD_HEADSET_JACK,
	},
	[ALC623_FIXUP_LENOVO_THINKSTATION_P340] = {
		.type = HDA_FIXUP_FUNC,
		.v.func = alc_fixup_no_shutup,
		.chained = true,
		.chain_id = ALC283_FIXUP_HEADSET_MIC,
	},
	[ALC255_FIXUP_ACER_HEADPHONE_AND_MIC] = {
		.type = HDA_FIXUP_PINS,
		.v.pins = (const struct hda_pintbl[]) {
			{ 0x21, 0x03211030 }, /* Change the Headphone location to Left */
			{ }
		},
		.chained = true,
		.chain_id = ALC255_FIXUP_XIAOMI_HEADSET_MIC
	},
	[ALC236_FIXUP_HP_LIMIT_INT_MIC_BOOST] = {
		.type = HDA_FIXUP_FUNC,
		.v.func = alc269_fixup_limit_int_mic_boost,
		.chained = true,
		.chain_id = ALC236_FIXUP_HP_MUTE_LED_MICMUTE_VREF,
	},
	[ALC285_FIXUP_LEGION_Y9000X_SPEAKERS] = {
		.type = HDA_FIXUP_FUNC,
		.v.func = alc285_fixup_ideapad_s740_coef,
		.chained = true,
		.chain_id = ALC285_FIXUP_LEGION_Y9000X_AUTOMUTE,
	},
	[ALC285_FIXUP_LEGION_Y9000X_AUTOMUTE] = {
		.type = HDA_FIXUP_FUNC,
		.v.func = alc287_fixup_legion_15imhg05_speakers,
		.chained = true,
		.chain_id = ALC269_FIXUP_THINKPAD_ACPI,
	},
	[ALC287_FIXUP_LEGION_15IMHG05_SPEAKERS] = {
		.type = HDA_FIXUP_VERBS,
		//.v.verbs = legion_15imhg05_coefs,
		.v.verbs = (const struct hda_verb[]) {
			 // set left speaker Legion 7i.
			 { 0x20, AC_VERB_SET_COEF_INDEX, 0x24 },
			 { 0x20, AC_VERB_SET_PROC_COEF, 0x41 },

			 { 0x20, AC_VERB_SET_COEF_INDEX, 0x26 },
			 { 0x20, AC_VERB_SET_PROC_COEF, 0xc },
			 { 0x20, AC_VERB_SET_PROC_COEF, 0x0 },
			 { 0x20, AC_VERB_SET_PROC_COEF, 0x1a },
			 { 0x20, AC_VERB_SET_PROC_COEF, 0xb020 },

			 { 0x20, AC_VERB_SET_COEF_INDEX, 0x26 },
			 { 0x20, AC_VERB_SET_PROC_COEF, 0x2 },
			 { 0x20, AC_VERB_SET_PROC_COEF, 0x0 },
			 { 0x20, AC_VERB_SET_PROC_COEF, 0x0 },
			 { 0x20, AC_VERB_SET_PROC_COEF, 0xb020 },

			 // set right speaker Legion 7i.
			 { 0x20, AC_VERB_SET_COEF_INDEX, 0x24 },
			 { 0x20, AC_VERB_SET_PROC_COEF, 0x42 },

			 { 0x20, AC_VERB_SET_COEF_INDEX, 0x26 },
			 { 0x20, AC_VERB_SET_PROC_COEF, 0xc },
			 { 0x20, AC_VERB_SET_PROC_COEF, 0x0 },
			 { 0x20, AC_VERB_SET_PROC_COEF, 0x2a },
			 { 0x20, AC_VERB_SET_PROC_COEF, 0xb020 },

			 { 0x20, AC_VERB_SET_COEF_INDEX, 0x26 },
			 { 0x20, AC_VERB_SET_PROC_COEF, 0x2 },
			 { 0x20, AC_VERB_SET_PROC_COEF, 0x0 },
			 { 0x20, AC_VERB_SET_PROC_COEF, 0x0 },
			 { 0x20, AC_VERB_SET_PROC_COEF, 0xb020 },
			 {}
		},
		.chained = true,
		.chain_id = ALC287_FIXUP_LEGION_15IMHG05_AUTOMUTE,
	},
	[ALC287_FIXUP_LEGION_15IMHG05_AUTOMUTE] = {
		.type = HDA_FIXUP_FUNC,
		.v.func = alc287_fixup_legion_15imhg05_speakers,
		.chained = true,
		.chain_id = ALC269_FIXUP_HEADSET_MODE,
	},
	[ALC287_FIXUP_YOGA7_14ITL_SPEAKERS] = {
		.type = HDA_FIXUP_VERBS,
		.v.verbs = (const struct hda_verb[]) {
			 // set left speaker Yoga 7i.
			 { 0x20, AC_VERB_SET_COEF_INDEX, 0x24 },
			 { 0x20, AC_VERB_SET_PROC_COEF, 0x41 },

			 { 0x20, AC_VERB_SET_COEF_INDEX, 0x26 },
			 { 0x20, AC_VERB_SET_PROC_COEF, 0xc },
			 { 0x20, AC_VERB_SET_PROC_COEF, 0x0 },
			 { 0x20, AC_VERB_SET_PROC_COEF, 0x1a },
			 { 0x20, AC_VERB_SET_PROC_COEF, 0xb020 },

			 { 0x20, AC_VERB_SET_COEF_INDEX, 0x26 },
			 { 0x20, AC_VERB_SET_PROC_COEF, 0x2 },
			 { 0x20, AC_VERB_SET_PROC_COEF, 0x0 },
			 { 0x20, AC_VERB_SET_PROC_COEF, 0x0 },
			 { 0x20, AC_VERB_SET_PROC_COEF, 0xb020 },

			 // set right speaker Yoga 7i.
			 { 0x20, AC_VERB_SET_COEF_INDEX, 0x24 },
			 { 0x20, AC_VERB_SET_PROC_COEF, 0x46 },

			 { 0x20, AC_VERB_SET_COEF_INDEX, 0x26 },
			 { 0x20, AC_VERB_SET_PROC_COEF, 0xc },
			 { 0x20, AC_VERB_SET_PROC_COEF, 0x0 },
			 { 0x20, AC_VERB_SET_PROC_COEF, 0x2a },
			 { 0x20, AC_VERB_SET_PROC_COEF, 0xb020 },

			 { 0x20, AC_VERB_SET_COEF_INDEX, 0x26 },
			 { 0x20, AC_VERB_SET_PROC_COEF, 0x2 },
			 { 0x20, AC_VERB_SET_PROC_COEF, 0x0 },
			 { 0x20, AC_VERB_SET_PROC_COEF, 0x0 },
			 { 0x20, AC_VERB_SET_PROC_COEF, 0xb020 },
			 {}
		},
		.chained = true,
		.chain_id = ALC269_FIXUP_HEADSET_MODE,
	},
	[ALC298_FIXUP_LENOVO_C940_DUET7] = {
		.type = HDA_FIXUP_FUNC,
		.v.func = alc298_fixup_lenovo_c940_duet7,
	},
	[ALC287_FIXUP_LENOVO_14IRP8_DUETITL] = {
		.type = HDA_FIXUP_FUNC,
		.v.func = alc287_fixup_lenovo_14irp8_duetitl,
	},
	[ALC287_FIXUP_LENOVO_LEGION_7] = {
		.type = HDA_FIXUP_FUNC,
		.v.func = alc287_fixup_lenovo_legion_7,
	},
	[ALC287_FIXUP_13S_GEN2_SPEAKERS] = {
		.type = HDA_FIXUP_VERBS,
		.v.verbs = (const struct hda_verb[]) {
			{ 0x20, AC_VERB_SET_COEF_INDEX, 0x24 },
			{ 0x20, AC_VERB_SET_PROC_COEF, 0x41 },
			{ 0x20, AC_VERB_SET_COEF_INDEX, 0x26 },
			{ 0x20, AC_VERB_SET_PROC_COEF, 0x2 },
			{ 0x20, AC_VERB_SET_PROC_COEF, 0x0 },
			{ 0x20, AC_VERB_SET_PROC_COEF, 0x0 },
			{ 0x20, AC_VERB_SET_PROC_COEF, 0xb020 },
			{ 0x20, AC_VERB_SET_COEF_INDEX, 0x24 },
			{ 0x20, AC_VERB_SET_PROC_COEF, 0x42 },
			{ 0x20, AC_VERB_SET_COEF_INDEX, 0x26 },
			{ 0x20, AC_VERB_SET_PROC_COEF, 0x2 },
			{ 0x20, AC_VERB_SET_PROC_COEF, 0x0 },
			{ 0x20, AC_VERB_SET_PROC_COEF, 0x0 },
			{ 0x20, AC_VERB_SET_PROC_COEF, 0xb020 },
			{}
		},
		.chained = true,
		.chain_id = ALC269_FIXUP_HEADSET_MODE,
	},
	[ALC256_FIXUP_SET_COEF_DEFAULTS] = {
		.type = HDA_FIXUP_FUNC,
		.v.func = alc256_fixup_set_coef_defaults,
	},
	[ALC245_FIXUP_HP_GPIO_LED] = {
		.type = HDA_FIXUP_FUNC,
		.v.func = alc245_fixup_hp_gpio_led,
	},
	[ALC256_FIXUP_SYSTEM76_MIC_NO_PRESENCE] = {
		.type = HDA_FIXUP_PINS,
		.v.pins = (const struct hda_pintbl[]) {
			{ 0x19, 0x03a11120 }, /* use as headset mic, without its own jack detect */
			{ }
		},
		.chained = true,
		.chain_id = ALC269_FIXUP_HEADSET_MODE_NO_HP_MIC,
	},
	[ALC233_FIXUP_NO_AUDIO_JACK] = {
		.type = HDA_FIXUP_FUNC,
		.v.func = alc233_fixup_no_audio_jack,
	},
	[ALC256_FIXUP_MIC_NO_PRESENCE_AND_RESUME] = {
		.type = HDA_FIXUP_FUNC,
		.v.func = alc256_fixup_mic_no_presence_and_resume,
		.chained = true,
		.chain_id = ALC269_FIXUP_HEADSET_MODE_NO_HP_MIC
	},
	[ALC287_FIXUP_LEGION_16ACHG6] = {
		.type = HDA_FIXUP_FUNC,
		.v.func = alc287_fixup_legion_16achg6_speakers,
	},
	[ALC287_FIXUP_CS35L41_I2C_2] = {
		.type = HDA_FIXUP_FUNC,
		.v.func = cs35l41_fixup_i2c_two,
	},
	[ALC287_FIXUP_CS35L41_I2C_2_HP_GPIO_LED] = {
		.type = HDA_FIXUP_FUNC,
		.v.func = cs35l41_fixup_i2c_two,
		.chained = true,
		.chain_id = ALC285_FIXUP_HP_MUTE_LED,
	},
	[ALC287_FIXUP_CS35L41_I2C_4] = {
		.type = HDA_FIXUP_FUNC,
		.v.func = cs35l41_fixup_i2c_four,
	},
	[ALC245_FIXUP_CS35L41_SPI_2] = {
		.type = HDA_FIXUP_FUNC,
		.v.func = cs35l41_fixup_spi_two,
	},
	[ALC245_FIXUP_CS35L41_SPI_2_HP_GPIO_LED] = {
		.type = HDA_FIXUP_FUNC,
		.v.func = cs35l41_fixup_spi_two,
		.chained = true,
		.chain_id = ALC285_FIXUP_HP_GPIO_LED,
	},
	[ALC245_FIXUP_CS35L41_SPI_4] = {
		.type = HDA_FIXUP_FUNC,
		.v.func = cs35l41_fixup_spi_four,
	},
	[ALC245_FIXUP_CS35L41_SPI_4_HP_GPIO_LED] = {
		.type = HDA_FIXUP_FUNC,
		.v.func = cs35l41_fixup_spi_four,
		.chained = true,
		.chain_id = ALC285_FIXUP_HP_GPIO_LED,
	},
	[ALC285_FIXUP_HP_SPEAKERS_MICMUTE_LED] = {
		.type = HDA_FIXUP_VERBS,
		.v.verbs = (const struct hda_verb[]) {
			 { 0x20, AC_VERB_SET_COEF_INDEX, 0x19 },
			 { 0x20, AC_VERB_SET_PROC_COEF, 0x8e11 },
			 { }
		},
		.chained = true,
		.chain_id = ALC285_FIXUP_HP_MUTE_LED,
	},
	[ALC269_FIXUP_DELL4_MIC_NO_PRESENCE_QUIET] = {
		.type = HDA_FIXUP_FUNC,
		.v.func = alc_fixup_dell4_mic_no_presence_quiet,
		.chained = true,
		.chain_id = ALC269_FIXUP_DELL4_MIC_NO_PRESENCE,
	},
	[ALC295_FIXUP_FRAMEWORK_LAPTOP_MIC_NO_PRESENCE] = {
		.type = HDA_FIXUP_PINS,
		.v.pins = (const struct hda_pintbl[]) {
			{ 0x19, 0x02a1112c }, /* use as headset mic, without its own jack detect */
			{ }
		},
		.chained = true,
		.chain_id = ALC269_FIXUP_HEADSET_MODE_NO_HP_MIC
	},
	[ALC287_FIXUP_LEGION_16ITHG6] = {
		.type = HDA_FIXUP_FUNC,
		.v.func = alc287_fixup_legion_16ithg6_speakers,
	},
	[ALC287_FIXUP_YOGA9_14IAP7_BASS_SPK] = {
		.type = HDA_FIXUP_VERBS,
		.v.verbs = (const struct hda_verb[]) {
			// enable left speaker
			{ 0x20, AC_VERB_SET_COEF_INDEX, 0x24 },
			{ 0x20, AC_VERB_SET_PROC_COEF, 0x41 },

			{ 0x20, AC_VERB_SET_COEF_INDEX, 0x26 },
			{ 0x20, AC_VERB_SET_PROC_COEF, 0xc },
			{ 0x20, AC_VERB_SET_PROC_COEF, 0x0 },
			{ 0x20, AC_VERB_SET_PROC_COEF, 0x1a },
			{ 0x20, AC_VERB_SET_PROC_COEF, 0xb020 },

			{ 0x20, AC_VERB_SET_COEF_INDEX, 0x26 },
			{ 0x20, AC_VERB_SET_PROC_COEF, 0xf },
			{ 0x20, AC_VERB_SET_PROC_COEF, 0x0 },
			{ 0x20, AC_VERB_SET_PROC_COEF, 0x42 },
			{ 0x20, AC_VERB_SET_PROC_COEF, 0xb020 },

			{ 0x20, AC_VERB_SET_COEF_INDEX, 0x26 },
			{ 0x20, AC_VERB_SET_PROC_COEF, 0x10 },
			{ 0x20, AC_VERB_SET_PROC_COEF, 0x0 },
			{ 0x20, AC_VERB_SET_PROC_COEF, 0x40 },
			{ 0x20, AC_VERB_SET_PROC_COEF, 0xb020 },

			{ 0x20, AC_VERB_SET_COEF_INDEX, 0x26 },
			{ 0x20, AC_VERB_SET_PROC_COEF, 0x2 },
			{ 0x20, AC_VERB_SET_PROC_COEF, 0x0 },
			{ 0x20, AC_VERB_SET_PROC_COEF, 0x0 },
			{ 0x20, AC_VERB_SET_PROC_COEF, 0xb020 },

			// enable right speaker
			{ 0x20, AC_VERB_SET_COEF_INDEX, 0x24 },
			{ 0x20, AC_VERB_SET_PROC_COEF, 0x46 },

			{ 0x20, AC_VERB_SET_COEF_INDEX, 0x26 },
			{ 0x20, AC_VERB_SET_PROC_COEF, 0xc },
			{ 0x20, AC_VERB_SET_PROC_COEF, 0x0 },
			{ 0x20, AC_VERB_SET_PROC_COEF, 0x2a },
			{ 0x20, AC_VERB_SET_PROC_COEF, 0xb020 },

			{ 0x20, AC_VERB_SET_COEF_INDEX, 0x26 },
			{ 0x20, AC_VERB_SET_PROC_COEF, 0xf },
			{ 0x20, AC_VERB_SET_PROC_COEF, 0x0 },
			{ 0x20, AC_VERB_SET_PROC_COEF, 0x46 },
			{ 0x20, AC_VERB_SET_PROC_COEF, 0xb020 },

			{ 0x20, AC_VERB_SET_COEF_INDEX, 0x26 },
			{ 0x20, AC_VERB_SET_PROC_COEF, 0x10 },
			{ 0x20, AC_VERB_SET_PROC_COEF, 0x0 },
			{ 0x20, AC_VERB_SET_PROC_COEF, 0x44 },
			{ 0x20, AC_VERB_SET_PROC_COEF, 0xb020 },

			{ 0x20, AC_VERB_SET_COEF_INDEX, 0x26 },
			{ 0x20, AC_VERB_SET_PROC_COEF, 0x2 },
			{ 0x20, AC_VERB_SET_PROC_COEF, 0x0 },
			{ 0x20, AC_VERB_SET_PROC_COEF, 0x0 },
			{ 0x20, AC_VERB_SET_PROC_COEF, 0xb020 },

			{ },
		},
	},
	[ALC287_FIXUP_YOGA9_14IAP7_BASS_SPK_PIN] = {
		.type = HDA_FIXUP_FUNC,
		.v.func = alc287_fixup_yoga9_14iap7_bass_spk_pin,
		.chained = true,
		.chain_id = ALC287_FIXUP_YOGA9_14IAP7_BASS_SPK,
	},
	[ALC287_FIXUP_YOGA9_14IMH9_BASS_SPK_PIN] = {
		.type = HDA_FIXUP_FUNC,
		.v.func = alc287_fixup_yoga9_14iap7_bass_spk_pin,
		.chained = true,
		.chain_id = ALC287_FIXUP_CS35L41_I2C_2,
	},
	[ALC295_FIXUP_DELL_INSPIRON_TOP_SPEAKERS] = {
		.type = HDA_FIXUP_FUNC,
		.v.func = alc295_fixup_dell_inspiron_top_speakers,
		.chained = true,
		.chain_id = ALC269_FIXUP_DELL4_MIC_NO_PRESENCE,
	},
	[ALC236_FIXUP_DELL_DUAL_CODECS] = {
		.type = HDA_FIXUP_PINS,
		.v.func = alc1220_fixup_gb_dual_codecs,
		.chained = true,
		.chain_id = ALC255_FIXUP_DELL1_MIC_NO_PRESENCE,
	},
	[ALC287_FIXUP_CS35L41_I2C_2_THINKPAD_ACPI] = {
		.type = HDA_FIXUP_FUNC,
		.v.func = cs35l41_fixup_i2c_two,
		.chained = true,
		.chain_id = ALC285_FIXUP_THINKPAD_NO_BASS_SPK_HEADSET_JACK,
	},
	[ALC287_FIXUP_TAS2781_I2C] = {
		.type = HDA_FIXUP_FUNC,
		.v.func = tas2781_fixup_i2c,
		.chained = true,
		.chain_id = ALC285_FIXUP_THINKPAD_HEADSET_JACK,
	},
	[ALC287_FIXUP_YOGA7_14ARB7_I2C] = {
		.type = HDA_FIXUP_FUNC,
		.v.func = yoga7_14arb7_fixup_i2c,
		.chained = true,
		.chain_id = ALC285_FIXUP_THINKPAD_HEADSET_JACK,
	},
	[ALC245_FIXUP_HP_MUTE_LED_COEFBIT] = {
		.type = HDA_FIXUP_FUNC,
		.v.func = alc245_fixup_hp_mute_led_coefbit,
	},
	[ALC245_FIXUP_HP_X360_MUTE_LEDS] = {
		.type = HDA_FIXUP_FUNC,
		.v.func = alc245_fixup_hp_mute_led_coefbit,
		.chained = true,
		.chain_id = ALC245_FIXUP_HP_GPIO_LED
	},
	[ALC287_FIXUP_THINKPAD_I2S_SPK] = {
		.type = HDA_FIXUP_FUNC,
		.v.func = alc287_fixup_bind_dacs,
		.chained = true,
		.chain_id = ALC285_FIXUP_THINKPAD_NO_BASS_SPK_HEADSET_JACK,
	},
	[ALC287_FIXUP_MG_RTKC_CSAMP_CS35L41_I2C_THINKPAD] = {
		.type = HDA_FIXUP_FUNC,
		.v.func = alc287_fixup_bind_dacs,
		.chained = true,
		.chain_id = ALC287_FIXUP_CS35L41_I2C_2_THINKPAD_ACPI,
	},
	[ALC2XX_FIXUP_HEADSET_MIC] = {
		.type = HDA_FIXUP_FUNC,
		.v.func = alc_fixup_headset_mic,
	},
	[ALC289_FIXUP_DELL_CS35L41_SPI_2] = {
		.type = HDA_FIXUP_FUNC,
		.v.func = cs35l41_fixup_spi_two,
		.chained = true,
		.chain_id = ALC289_FIXUP_DUAL_SPK
	},
	[ALC294_FIXUP_CS35L41_I2C_2] = {
		.type = HDA_FIXUP_FUNC,
		.v.func = cs35l41_fixup_i2c_two,
	},
	[ALC245_FIXUP_CS35L56_SPI_4_HP_GPIO_LED] = {
		.type = HDA_FIXUP_FUNC,
		.v.func = cs35l56_fixup_spi_four,
		.chained = true,
		.chain_id = ALC285_FIXUP_HP_GPIO_LED,
	},
	[ALC256_FIXUP_ACER_SFG16_MICMUTE_LED] = {
		.type = HDA_FIXUP_FUNC,
		.v.func = alc256_fixup_acer_sfg16_micmute_led,
	},
	[ALC256_FIXUP_HEADPHONE_AMP_VOL] = {
		.type = HDA_FIXUP_FUNC,
		.v.func = alc256_decrease_headphone_amp_val,
	},
	[ALC245_FIXUP_HP_SPECTRE_X360_EU0XXX] = {
		.type = HDA_FIXUP_FUNC,
		.v.func = alc245_fixup_hp_spectre_x360_eu0xxx,
	},
	[ALC285_FIXUP_CS35L56_SPI_2] = {
		.type = HDA_FIXUP_FUNC,
		.v.func = cs35l56_fixup_spi_two,
	},
	[ALC285_FIXUP_CS35L56_I2C_2] = {
		.type = HDA_FIXUP_FUNC,
		.v.func = cs35l56_fixup_i2c_two,
	},
	[ALC285_FIXUP_CS35L56_I2C_4] = {
		.type = HDA_FIXUP_FUNC,
		.v.func = cs35l56_fixup_i2c_four,
	},
	[ALC285_FIXUP_ASUS_GA403U] = {
		.type = HDA_FIXUP_FUNC,
		.v.func = alc285_fixup_asus_ga403u,
	},
	[ALC285_FIXUP_ASUS_GA403U_HEADSET_MIC] = {
		.type = HDA_FIXUP_PINS,
		.v.pins = (const struct hda_pintbl[]) {
			{ 0x19, 0x03a11050 },
			{ 0x1b, 0x03a11c30 },
			{ }
		},
		.chained = true,
		.chain_id = ALC285_FIXUP_ASUS_GA403U_I2C_SPEAKER2_TO_DAC1
	},
	[ALC285_FIXUP_ASUS_GU605_SPI_SPEAKER2_TO_DAC1] = {
		.type = HDA_FIXUP_FUNC,
		.v.func = alc285_fixup_speaker2_to_dac1,
		.chained = true,
		.chain_id = ALC285_FIXUP_ASUS_GU605_SPI_2_HEADSET_MIC,
	},
	[ALC285_FIXUP_ASUS_GU605_SPI_2_HEADSET_MIC] = {
		.type = HDA_FIXUP_PINS,
		.v.pins = (const struct hda_pintbl[]) {
			{ 0x19, 0x03a11050 },
			{ 0x1b, 0x03a11c30 },
			{ }
		},
		.chained = true,
		.chain_id = ALC285_FIXUP_CS35L56_SPI_2
	},
	[ALC285_FIXUP_ASUS_GA403U_I2C_SPEAKER2_TO_DAC1] = {
		.type = HDA_FIXUP_FUNC,
		.v.func = alc285_fixup_speaker2_to_dac1,
		.chained = true,
		.chain_id = ALC285_FIXUP_ASUS_GA403U,
	},
	[ALC287_FIXUP_LENOVO_THKPAD_WH_ALC1318] = {
		.type = HDA_FIXUP_FUNC,
		.v.func = alc287_fixup_lenovo_thinkpad_with_alc1318,
		.chained = true,
		.chain_id = ALC269_FIXUP_THINKPAD_ACPI
	},
};

static const struct snd_pci_quirk alc269_fixup_tbl[] = {
	SND_PCI_QUIRK(0x1025, 0x0283, "Acer TravelMate 8371", ALC269_FIXUP_INV_DMIC),
	SND_PCI_QUIRK(0x1025, 0x029b, "Acer 1810TZ", ALC269_FIXUP_INV_DMIC),
	SND_PCI_QUIRK(0x1025, 0x0349, "Acer AOD260", ALC269_FIXUP_INV_DMIC),
	SND_PCI_QUIRK(0x1025, 0x047c, "Acer AC700", ALC269_FIXUP_ACER_AC700),
	SND_PCI_QUIRK(0x1025, 0x072d, "Acer Aspire V5-571G", ALC269_FIXUP_ASPIRE_HEADSET_MIC),
	SND_PCI_QUIRK(0x1025, 0x0740, "Acer AO725", ALC271_FIXUP_HP_GATE_MIC_JACK),
	SND_PCI_QUIRK(0x1025, 0x0742, "Acer AO756", ALC271_FIXUP_HP_GATE_MIC_JACK),
	SND_PCI_QUIRK(0x1025, 0x0762, "Acer Aspire E1-472", ALC271_FIXUP_HP_GATE_MIC_JACK_E1_572),
	SND_PCI_QUIRK(0x1025, 0x0775, "Acer Aspire E1-572", ALC271_FIXUP_HP_GATE_MIC_JACK_E1_572),
	SND_PCI_QUIRK(0x1025, 0x079b, "Acer Aspire V5-573G", ALC282_FIXUP_ASPIRE_V5_PINS),
	SND_PCI_QUIRK(0x1025, 0x080d, "Acer Aspire V5-122P", ALC269_FIXUP_ASPIRE_HEADSET_MIC),
	SND_PCI_QUIRK(0x1025, 0x0840, "Acer Aspire E1", ALC269VB_FIXUP_ASPIRE_E1_COEF),
	SND_PCI_QUIRK(0x1025, 0x101c, "Acer Veriton N2510G", ALC269_FIXUP_LIFEBOOK),
	SND_PCI_QUIRK(0x1025, 0x102b, "Acer Aspire C24-860", ALC286_FIXUP_ACER_AIO_MIC_NO_PRESENCE),
	SND_PCI_QUIRK(0x1025, 0x1065, "Acer Aspire C20-820", ALC269VC_FIXUP_ACER_HEADSET_MIC),
	SND_PCI_QUIRK(0x1025, 0x106d, "Acer Cloudbook 14", ALC283_FIXUP_CHROME_BOOK),
	SND_PCI_QUIRK(0x1025, 0x1094, "Acer Aspire E5-575T", ALC255_FIXUP_ACER_LIMIT_INT_MIC_BOOST),
	SND_PCI_QUIRK(0x1025, 0x1099, "Acer Aspire E5-523G", ALC255_FIXUP_ACER_MIC_NO_PRESENCE),
	SND_PCI_QUIRK(0x1025, 0x110e, "Acer Aspire ES1-432", ALC255_FIXUP_ACER_MIC_NO_PRESENCE),
	SND_PCI_QUIRK(0x1025, 0x1166, "Acer Veriton N4640G", ALC269_FIXUP_LIFEBOOK),
	SND_PCI_QUIRK(0x1025, 0x1167, "Acer Veriton N6640G", ALC269_FIXUP_LIFEBOOK),
	SND_PCI_QUIRK(0x1025, 0x1246, "Acer Predator Helios 500", ALC299_FIXUP_PREDATOR_SPK),
	SND_PCI_QUIRK(0x1025, 0x1247, "Acer vCopperbox", ALC269VC_FIXUP_ACER_VCOPPERBOX_PINS),
	SND_PCI_QUIRK(0x1025, 0x1248, "Acer Veriton N4660G", ALC269VC_FIXUP_ACER_MIC_NO_PRESENCE),
	SND_PCI_QUIRK(0x1025, 0x1269, "Acer SWIFT SF314-54", ALC256_FIXUP_ACER_HEADSET_MIC),
	SND_PCI_QUIRK(0x1025, 0x126a, "Acer Swift SF114-32", ALC256_FIXUP_ACER_MIC_NO_PRESENCE),
	SND_PCI_QUIRK(0x1025, 0x128f, "Acer Veriton Z6860G", ALC286_FIXUP_ACER_AIO_HEADSET_MIC),
	SND_PCI_QUIRK(0x1025, 0x1290, "Acer Veriton Z4860G", ALC286_FIXUP_ACER_AIO_HEADSET_MIC),
	SND_PCI_QUIRK(0x1025, 0x1291, "Acer Veriton Z4660G", ALC286_FIXUP_ACER_AIO_HEADSET_MIC),
	SND_PCI_QUIRK(0x1025, 0x129c, "Acer SWIFT SF314-55", ALC256_FIXUP_ACER_HEADSET_MIC),
	SND_PCI_QUIRK(0x1025, 0x129d, "Acer SWIFT SF313-51", ALC256_FIXUP_ACER_MIC_NO_PRESENCE),
	SND_PCI_QUIRK(0x1025, 0x1300, "Acer SWIFT SF314-56", ALC256_FIXUP_ACER_MIC_NO_PRESENCE),
	SND_PCI_QUIRK(0x1025, 0x1308, "Acer Aspire Z24-890", ALC286_FIXUP_ACER_AIO_HEADSET_MIC),
	SND_PCI_QUIRK(0x1025, 0x132a, "Acer TravelMate B114-21", ALC233_FIXUP_ACER_HEADSET_MIC),
	SND_PCI_QUIRK(0x1025, 0x1330, "Acer TravelMate X514-51T", ALC255_FIXUP_ACER_HEADSET_MIC),
	SND_PCI_QUIRK(0x1025, 0x141f, "Acer Spin SP513-54N", ALC255_FIXUP_ACER_MIC_NO_PRESENCE),
	SND_PCI_QUIRK(0x1025, 0x142b, "Acer Swift SF314-42", ALC255_FIXUP_ACER_MIC_NO_PRESENCE),
	SND_PCI_QUIRK(0x1025, 0x1430, "Acer TravelMate B311R-31", ALC256_FIXUP_ACER_MIC_NO_PRESENCE),
	SND_PCI_QUIRK(0x1025, 0x1466, "Acer Aspire A515-56", ALC255_FIXUP_ACER_HEADPHONE_AND_MIC),
	SND_PCI_QUIRK(0x1025, 0x1534, "Acer Predator PH315-54", ALC255_FIXUP_ACER_MIC_NO_PRESENCE),
	SND_PCI_QUIRK(0x1025, 0x169a, "Acer Swift SFG16", ALC256_FIXUP_ACER_SFG16_MICMUTE_LED),
	SND_PCI_QUIRK(0x1028, 0x0470, "Dell M101z", ALC269_FIXUP_DELL_M101Z),
	SND_PCI_QUIRK(0x1028, 0x053c, "Dell Latitude E5430", ALC292_FIXUP_DELL_E7X),
	SND_PCI_QUIRK(0x1028, 0x054b, "Dell XPS one 2710", ALC275_FIXUP_DELL_XPS),
	SND_PCI_QUIRK(0x1028, 0x05bd, "Dell Latitude E6440", ALC292_FIXUP_DELL_E7X),
	SND_PCI_QUIRK(0x1028, 0x05be, "Dell Latitude E6540", ALC292_FIXUP_DELL_E7X),
	SND_PCI_QUIRK(0x1028, 0x05ca, "Dell Latitude E7240", ALC292_FIXUP_DELL_E7X),
	SND_PCI_QUIRK(0x1028, 0x05cb, "Dell Latitude E7440", ALC292_FIXUP_DELL_E7X),
	SND_PCI_QUIRK(0x1028, 0x05da, "Dell Vostro 5460", ALC290_FIXUP_SUBWOOFER),
	SND_PCI_QUIRK(0x1028, 0x05f4, "Dell", ALC269_FIXUP_DELL1_MIC_NO_PRESENCE),
	SND_PCI_QUIRK(0x1028, 0x05f5, "Dell", ALC269_FIXUP_DELL1_MIC_NO_PRESENCE),
	SND_PCI_QUIRK(0x1028, 0x05f6, "Dell", ALC269_FIXUP_DELL1_MIC_NO_PRESENCE),
	SND_PCI_QUIRK(0x1028, 0x0615, "Dell Vostro 5470", ALC290_FIXUP_SUBWOOFER_HSJACK),
	SND_PCI_QUIRK(0x1028, 0x0616, "Dell Vostro 5470", ALC290_FIXUP_SUBWOOFER_HSJACK),
	SND_PCI_QUIRK(0x1028, 0x062c, "Dell Latitude E5550", ALC292_FIXUP_DELL_E7X),
	SND_PCI_QUIRK(0x1028, 0x062e, "Dell Latitude E7450", ALC292_FIXUP_DELL_E7X),
	SND_PCI_QUIRK(0x1028, 0x0638, "Dell Inspiron 5439", ALC290_FIXUP_MONO_SPEAKERS_HSJACK),
	SND_PCI_QUIRK(0x1028, 0x064a, "Dell", ALC293_FIXUP_DELL1_MIC_NO_PRESENCE),
	SND_PCI_QUIRK(0x1028, 0x064b, "Dell", ALC293_FIXUP_DELL1_MIC_NO_PRESENCE),
	SND_PCI_QUIRK(0x1028, 0x0665, "Dell XPS 13", ALC288_FIXUP_DELL_XPS_13),
	SND_PCI_QUIRK(0x1028, 0x0669, "Dell Optiplex 9020m", ALC255_FIXUP_DELL1_MIC_NO_PRESENCE),
	SND_PCI_QUIRK(0x1028, 0x069a, "Dell Vostro 5480", ALC290_FIXUP_SUBWOOFER_HSJACK),
	SND_PCI_QUIRK(0x1028, 0x06c7, "Dell", ALC255_FIXUP_DELL1_MIC_NO_PRESENCE),
	SND_PCI_QUIRK(0x1028, 0x06d9, "Dell", ALC293_FIXUP_DELL1_MIC_NO_PRESENCE),
	SND_PCI_QUIRK(0x1028, 0x06da, "Dell", ALC293_FIXUP_DELL1_MIC_NO_PRESENCE),
	SND_PCI_QUIRK(0x1028, 0x06db, "Dell", ALC293_FIXUP_DISABLE_AAMIX_MULTIJACK),
	SND_PCI_QUIRK(0x1028, 0x06dd, "Dell", ALC293_FIXUP_DISABLE_AAMIX_MULTIJACK),
	SND_PCI_QUIRK(0x1028, 0x06de, "Dell", ALC293_FIXUP_DISABLE_AAMIX_MULTIJACK),
	SND_PCI_QUIRK(0x1028, 0x06df, "Dell", ALC293_FIXUP_DISABLE_AAMIX_MULTIJACK),
	SND_PCI_QUIRK(0x1028, 0x06e0, "Dell", ALC293_FIXUP_DISABLE_AAMIX_MULTIJACK),
	SND_PCI_QUIRK(0x1028, 0x0706, "Dell Inspiron 7559", ALC256_FIXUP_DELL_INSPIRON_7559_SUBWOOFER),
	SND_PCI_QUIRK(0x1028, 0x0725, "Dell Inspiron 3162", ALC255_FIXUP_DELL_SPK_NOISE),
	SND_PCI_QUIRK(0x1028, 0x0738, "Dell Precision 5820", ALC269_FIXUP_NO_SHUTUP),
	SND_PCI_QUIRK(0x1028, 0x075c, "Dell XPS 27 7760", ALC298_FIXUP_SPK_VOLUME),
	SND_PCI_QUIRK(0x1028, 0x075d, "Dell AIO", ALC298_FIXUP_SPK_VOLUME),
	SND_PCI_QUIRK(0x1028, 0x0798, "Dell Inspiron 17 7000 Gaming", ALC256_FIXUP_DELL_INSPIRON_7559_SUBWOOFER),
	SND_PCI_QUIRK(0x1028, 0x07b0, "Dell Precision 7520", ALC295_FIXUP_DISABLE_DAC3),
	SND_PCI_QUIRK(0x1028, 0x080c, "Dell WYSE", ALC225_FIXUP_DELL_WYSE_MIC_NO_PRESENCE),
	SND_PCI_QUIRK(0x1028, 0x084b, "Dell", ALC274_FIXUP_DELL_AIO_LINEOUT_VERB),
	SND_PCI_QUIRK(0x1028, 0x084e, "Dell", ALC274_FIXUP_DELL_AIO_LINEOUT_VERB),
	SND_PCI_QUIRK(0x1028, 0x0871, "Dell Precision 3630", ALC255_FIXUP_DELL_HEADSET_MIC),
	SND_PCI_QUIRK(0x1028, 0x0872, "Dell Precision 3630", ALC255_FIXUP_DELL_HEADSET_MIC),
	SND_PCI_QUIRK(0x1028, 0x0873, "Dell Precision 3930", ALC255_FIXUP_DUMMY_LINEOUT_VERB),
	SND_PCI_QUIRK(0x1028, 0x08ad, "Dell WYSE AIO", ALC225_FIXUP_DELL_WYSE_AIO_MIC_NO_PRESENCE),
	SND_PCI_QUIRK(0x1028, 0x08ae, "Dell WYSE NB", ALC225_FIXUP_DELL1_MIC_NO_PRESENCE),
	SND_PCI_QUIRK(0x1028, 0x0935, "Dell", ALC274_FIXUP_DELL_AIO_LINEOUT_VERB),
	SND_PCI_QUIRK(0x1028, 0x097d, "Dell Precision", ALC289_FIXUP_DUAL_SPK),
	SND_PCI_QUIRK(0x1028, 0x097e, "Dell Precision", ALC289_FIXUP_DUAL_SPK),
	SND_PCI_QUIRK(0x1028, 0x098d, "Dell Precision", ALC233_FIXUP_ASUS_MIC_NO_PRESENCE),
	SND_PCI_QUIRK(0x1028, 0x09bf, "Dell Precision", ALC233_FIXUP_ASUS_MIC_NO_PRESENCE),
	SND_PCI_QUIRK(0x1028, 0x0a2e, "Dell", ALC236_FIXUP_DELL_AIO_HEADSET_MIC),
	SND_PCI_QUIRK(0x1028, 0x0a30, "Dell", ALC236_FIXUP_DELL_AIO_HEADSET_MIC),
	SND_PCI_QUIRK(0x1028, 0x0a38, "Dell Latitude 7520", ALC269_FIXUP_DELL4_MIC_NO_PRESENCE_QUIET),
	SND_PCI_QUIRK(0x1028, 0x0a58, "Dell", ALC255_FIXUP_DELL_HEADSET_MIC),
	SND_PCI_QUIRK(0x1028, 0x0a61, "Dell XPS 15 9510", ALC289_FIXUP_DUAL_SPK),
	SND_PCI_QUIRK(0x1028, 0x0a62, "Dell Precision 5560", ALC289_FIXUP_DUAL_SPK),
	SND_PCI_QUIRK(0x1028, 0x0a9d, "Dell Latitude 5430", ALC269_FIXUP_DELL4_MIC_NO_PRESENCE),
	SND_PCI_QUIRK(0x1028, 0x0a9e, "Dell Latitude 5430", ALC269_FIXUP_DELL4_MIC_NO_PRESENCE),
	SND_PCI_QUIRK(0x1028, 0x0b19, "Dell XPS 15 9520", ALC289_FIXUP_DUAL_SPK),
	SND_PCI_QUIRK(0x1028, 0x0b1a, "Dell Precision 5570", ALC289_FIXUP_DUAL_SPK),
	SND_PCI_QUIRK(0x1028, 0x0b27, "Dell", ALC245_FIXUP_CS35L41_SPI_2),
	SND_PCI_QUIRK(0x1028, 0x0b28, "Dell", ALC245_FIXUP_CS35L41_SPI_2),
	SND_PCI_QUIRK(0x1028, 0x0b37, "Dell Inspiron 16 Plus 7620 2-in-1", ALC295_FIXUP_DELL_INSPIRON_TOP_SPEAKERS),
	SND_PCI_QUIRK(0x1028, 0x0b71, "Dell Inspiron 16 Plus 7620", ALC295_FIXUP_DELL_INSPIRON_TOP_SPEAKERS),
	SND_PCI_QUIRK(0x1028, 0x0beb, "Dell XPS 15 9530 (2023)", ALC289_FIXUP_DELL_CS35L41_SPI_2),
	SND_PCI_QUIRK(0x1028, 0x0c03, "Dell Precision 5340", ALC269_FIXUP_DELL4_MIC_NO_PRESENCE),
	SND_PCI_QUIRK(0x1028, 0x0c0b, "Dell Oasis 14 RPL-P", ALC289_FIXUP_RTK_AMP_DUAL_SPK),
	SND_PCI_QUIRK(0x1028, 0x0c0d, "Dell Oasis", ALC289_FIXUP_RTK_AMP_DUAL_SPK),
	SND_PCI_QUIRK(0x1028, 0x0c0e, "Dell Oasis 16", ALC289_FIXUP_RTK_AMP_DUAL_SPK),
	SND_PCI_QUIRK(0x1028, 0x0c19, "Dell Precision 3340", ALC236_FIXUP_DELL_DUAL_CODECS),
	SND_PCI_QUIRK(0x1028, 0x0c1a, "Dell Precision 3340", ALC236_FIXUP_DELL_DUAL_CODECS),
	SND_PCI_QUIRK(0x1028, 0x0c1b, "Dell Precision 3440", ALC236_FIXUP_DELL_DUAL_CODECS),
	SND_PCI_QUIRK(0x1028, 0x0c1c, "Dell Precision 3540", ALC236_FIXUP_DELL_DUAL_CODECS),
	SND_PCI_QUIRK(0x1028, 0x0c1d, "Dell Precision 3440", ALC236_FIXUP_DELL_DUAL_CODECS),
	SND_PCI_QUIRK(0x1028, 0x0c1e, "Dell Precision 3540", ALC236_FIXUP_DELL_DUAL_CODECS),
	SND_PCI_QUIRK(0x1028, 0x0c28, "Dell Inspiron 16 Plus 7630", ALC295_FIXUP_DELL_INSPIRON_TOP_SPEAKERS),
	SND_PCI_QUIRK(0x1028, 0x0c4d, "Dell", ALC287_FIXUP_CS35L41_I2C_4),
	SND_PCI_QUIRK(0x1028, 0x0cbd, "Dell Oasis 13 CS MTL-U", ALC289_FIXUP_DELL_CS35L41_SPI_2),
	SND_PCI_QUIRK(0x1028, 0x0cbe, "Dell Oasis 13 2-IN-1 MTL-U", ALC289_FIXUP_DELL_CS35L41_SPI_2),
	SND_PCI_QUIRK(0x1028, 0x0cbf, "Dell Oasis 13 Low Weight MTU-L", ALC289_FIXUP_DELL_CS35L41_SPI_2),
	SND_PCI_QUIRK(0x1028, 0x0cc0, "Dell Oasis 13", ALC289_FIXUP_RTK_AMP_DUAL_SPK),
	SND_PCI_QUIRK(0x1028, 0x0cc1, "Dell Oasis 14 MTL-H/U", ALC289_FIXUP_DELL_CS35L41_SPI_2),
	SND_PCI_QUIRK(0x1028, 0x0cc2, "Dell Oasis 14 2-in-1 MTL-H/U", ALC289_FIXUP_DELL_CS35L41_SPI_2),
	SND_PCI_QUIRK(0x1028, 0x0cc3, "Dell Oasis 14 Low Weight MTL-U", ALC289_FIXUP_DELL_CS35L41_SPI_2),
	SND_PCI_QUIRK(0x1028, 0x0cc4, "Dell Oasis 16 MTL-H/U", ALC289_FIXUP_DELL_CS35L41_SPI_2),
	SND_PCI_QUIRK(0x1028, 0x0cc5, "Dell Oasis 14", ALC289_FIXUP_RTK_AMP_DUAL_SPK),
	SND_PCI_QUIRK(0x1028, 0x164a, "Dell", ALC293_FIXUP_DELL1_MIC_NO_PRESENCE),
	SND_PCI_QUIRK(0x1028, 0x164b, "Dell", ALC293_FIXUP_DELL1_MIC_NO_PRESENCE),
	SND_PCI_QUIRK(0x103c, 0x1586, "HP", ALC269_FIXUP_HP_MUTE_LED_MIC2),
	SND_PCI_QUIRK(0x103c, 0x18e6, "HP", ALC269_FIXUP_HP_GPIO_LED),
	SND_PCI_QUIRK(0x103c, 0x218b, "HP", ALC269_FIXUP_LIMIT_INT_MIC_BOOST_MUTE_LED),
	SND_PCI_QUIRK(0x103c, 0x21f9, "HP", ALC269_FIXUP_HP_MUTE_LED_MIC1),
	SND_PCI_QUIRK(0x103c, 0x2210, "HP", ALC269_FIXUP_HP_MUTE_LED_MIC1),
	SND_PCI_QUIRK(0x103c, 0x2214, "HP", ALC269_FIXUP_HP_MUTE_LED_MIC1),
	SND_PCI_QUIRK(0x103c, 0x221b, "HP", ALC269_FIXUP_HP_GPIO_MIC1_LED),
	SND_PCI_QUIRK(0x103c, 0x221c, "HP EliteBook 755 G2", ALC280_FIXUP_HP_HEADSET_MIC),
	SND_PCI_QUIRK(0x103c, 0x2221, "HP", ALC269_FIXUP_HP_GPIO_MIC1_LED),
	SND_PCI_QUIRK(0x103c, 0x2225, "HP", ALC269_FIXUP_HP_GPIO_MIC1_LED),
	SND_PCI_QUIRK(0x103c, 0x2236, "HP", ALC269_FIXUP_HP_LINE1_MIC1_LED),
	SND_PCI_QUIRK(0x103c, 0x2237, "HP", ALC269_FIXUP_HP_LINE1_MIC1_LED),
	SND_PCI_QUIRK(0x103c, 0x2238, "HP", ALC269_FIXUP_HP_LINE1_MIC1_LED),
	SND_PCI_QUIRK(0x103c, 0x2239, "HP", ALC269_FIXUP_HP_LINE1_MIC1_LED),
	SND_PCI_QUIRK(0x103c, 0x224b, "HP", ALC269_FIXUP_HP_LINE1_MIC1_LED),
	SND_PCI_QUIRK(0x103c, 0x2253, "HP", ALC269_FIXUP_HP_GPIO_MIC1_LED),
	SND_PCI_QUIRK(0x103c, 0x2254, "HP", ALC269_FIXUP_HP_GPIO_MIC1_LED),
	SND_PCI_QUIRK(0x103c, 0x2255, "HP", ALC269_FIXUP_HP_GPIO_MIC1_LED),
	SND_PCI_QUIRK(0x103c, 0x2256, "HP", ALC269_FIXUP_HP_GPIO_MIC1_LED),
	SND_PCI_QUIRK(0x103c, 0x2257, "HP", ALC269_FIXUP_HP_GPIO_MIC1_LED),
	SND_PCI_QUIRK(0x103c, 0x2259, "HP", ALC269_FIXUP_HP_GPIO_MIC1_LED),
	SND_PCI_QUIRK(0x103c, 0x225a, "HP", ALC269_FIXUP_HP_DOCK_GPIO_MIC1_LED),
	SND_PCI_QUIRK(0x103c, 0x225f, "HP", ALC280_FIXUP_HP_GPIO2_MIC_HOTKEY),
	SND_PCI_QUIRK(0x103c, 0x2260, "HP", ALC269_FIXUP_HP_MUTE_LED_MIC1),
	SND_PCI_QUIRK(0x103c, 0x2263, "HP", ALC269_FIXUP_HP_MUTE_LED_MIC1),
	SND_PCI_QUIRK(0x103c, 0x2264, "HP", ALC269_FIXUP_HP_MUTE_LED_MIC1),
	SND_PCI_QUIRK(0x103c, 0x2265, "HP", ALC269_FIXUP_HP_MUTE_LED_MIC1),
	SND_PCI_QUIRK(0x103c, 0x2268, "HP", ALC269_FIXUP_HP_MUTE_LED_MIC1),
	SND_PCI_QUIRK(0x103c, 0x226a, "HP", ALC269_FIXUP_HP_MUTE_LED_MIC1),
	SND_PCI_QUIRK(0x103c, 0x226b, "HP", ALC269_FIXUP_HP_MUTE_LED_MIC1),
	SND_PCI_QUIRK(0x103c, 0x226e, "HP", ALC269_FIXUP_HP_MUTE_LED_MIC1),
	SND_PCI_QUIRK(0x103c, 0x2271, "HP", ALC286_FIXUP_HP_GPIO_LED),
	SND_PCI_QUIRK(0x103c, 0x2272, "HP", ALC269_FIXUP_HP_GPIO_MIC1_LED),
	SND_PCI_QUIRK(0x103c, 0x2272, "HP", ALC280_FIXUP_HP_DOCK_PINS),
	SND_PCI_QUIRK(0x103c, 0x2273, "HP", ALC269_FIXUP_HP_GPIO_MIC1_LED),
	SND_PCI_QUIRK(0x103c, 0x2273, "HP", ALC280_FIXUP_HP_DOCK_PINS),
	SND_PCI_QUIRK(0x103c, 0x2278, "HP", ALC269_FIXUP_HP_GPIO_MIC1_LED),
	SND_PCI_QUIRK(0x103c, 0x227f, "HP", ALC269_FIXUP_HP_MUTE_LED_MIC1),
	SND_PCI_QUIRK(0x103c, 0x2282, "HP", ALC269_FIXUP_HP_MUTE_LED_MIC1),
	SND_PCI_QUIRK(0x103c, 0x228b, "HP", ALC269_FIXUP_HP_MUTE_LED_MIC1),
	SND_PCI_QUIRK(0x103c, 0x228e, "HP", ALC269_FIXUP_HP_MUTE_LED_MIC1),
	SND_PCI_QUIRK(0x103c, 0x229e, "HP", ALC269_FIXUP_HP_MUTE_LED_MIC1),
	SND_PCI_QUIRK(0x103c, 0x22b2, "HP", ALC269_FIXUP_HP_MUTE_LED_MIC1),
	SND_PCI_QUIRK(0x103c, 0x22b7, "HP", ALC269_FIXUP_HP_MUTE_LED_MIC1),
	SND_PCI_QUIRK(0x103c, 0x22bf, "HP", ALC269_FIXUP_HP_MUTE_LED_MIC1),
	SND_PCI_QUIRK(0x103c, 0x22c4, "HP", ALC269_FIXUP_HP_MUTE_LED_MIC1),
	SND_PCI_QUIRK(0x103c, 0x22c5, "HP", ALC269_FIXUP_HP_MUTE_LED_MIC1),
	SND_PCI_QUIRK(0x103c, 0x22c7, "HP", ALC269_FIXUP_HP_MUTE_LED_MIC1),
	SND_PCI_QUIRK(0x103c, 0x22c8, "HP", ALC269_FIXUP_HP_MUTE_LED_MIC1),
	SND_PCI_QUIRK(0x103c, 0x22cf, "HP", ALC269_FIXUP_HP_MUTE_LED_MIC1),
	SND_PCI_QUIRK(0x103c, 0x22db, "HP", ALC280_FIXUP_HP_9480M),
	SND_PCI_QUIRK(0x103c, 0x22dc, "HP", ALC269_FIXUP_HP_GPIO_MIC1_LED),
	SND_PCI_QUIRK(0x103c, 0x22fb, "HP", ALC269_FIXUP_HP_GPIO_MIC1_LED),
	SND_PCI_QUIRK(0x103c, 0x2334, "HP", ALC269_FIXUP_HP_MUTE_LED_MIC1),
	SND_PCI_QUIRK(0x103c, 0x2335, "HP", ALC269_FIXUP_HP_MUTE_LED_MIC1),
	SND_PCI_QUIRK(0x103c, 0x2336, "HP", ALC269_FIXUP_HP_MUTE_LED_MIC1),
	SND_PCI_QUIRK(0x103c, 0x2337, "HP", ALC269_FIXUP_HP_MUTE_LED_MIC1),
	SND_PCI_QUIRK(0x103c, 0x2b5e, "HP 288 Pro G2 MT", ALC221_FIXUP_HP_288PRO_MIC_NO_PRESENCE),
	SND_PCI_QUIRK(0x103c, 0x802e, "HP Z240 SFF", ALC221_FIXUP_HP_MIC_NO_PRESENCE),
	SND_PCI_QUIRK(0x103c, 0x802f, "HP Z240", ALC221_FIXUP_HP_MIC_NO_PRESENCE),
	SND_PCI_QUIRK(0x103c, 0x8077, "HP", ALC256_FIXUP_HP_HEADSET_MIC),
	SND_PCI_QUIRK(0x103c, 0x8158, "HP", ALC256_FIXUP_HP_HEADSET_MIC),
	SND_PCI_QUIRK(0x103c, 0x820d, "HP Pavilion 15", ALC295_FIXUP_HP_X360),
	SND_PCI_QUIRK(0x103c, 0x8256, "HP", ALC221_FIXUP_HP_FRONT_MIC),
	SND_PCI_QUIRK(0x103c, 0x827e, "HP x360", ALC295_FIXUP_HP_X360),
	SND_PCI_QUIRK(0x103c, 0x827f, "HP x360", ALC269_FIXUP_HP_MUTE_LED_MIC3),
	SND_PCI_QUIRK(0x103c, 0x82bf, "HP G3 mini", ALC221_FIXUP_HP_MIC_NO_PRESENCE),
	SND_PCI_QUIRK(0x103c, 0x82c0, "HP G3 mini premium", ALC221_FIXUP_HP_MIC_NO_PRESENCE),
	SND_PCI_QUIRK(0x103c, 0x83b9, "HP Spectre x360", ALC269_FIXUP_HP_MUTE_LED_MIC3),
	SND_PCI_QUIRK(0x103c, 0x841c, "HP Pavilion 15-CK0xx", ALC269_FIXUP_HP_MUTE_LED_MIC3),
	SND_PCI_QUIRK(0x103c, 0x8497, "HP Envy x360", ALC269_FIXUP_HP_MUTE_LED_MIC3),
	SND_PCI_QUIRK(0x103c, 0x84ae, "HP 15-db0403ng", ALC236_FIXUP_HP_MUTE_LED_COEFBIT2),
	SND_PCI_QUIRK(0x103c, 0x84da, "HP OMEN dc0019-ur", ALC295_FIXUP_HP_OMEN),
	SND_PCI_QUIRK(0x103c, 0x84e7, "HP Pavilion 15", ALC269_FIXUP_HP_MUTE_LED_MIC3),
	SND_PCI_QUIRK(0x103c, 0x8519, "HP Spectre x360 15-df0xxx", ALC285_FIXUP_HP_SPECTRE_X360),
	SND_PCI_QUIRK(0x103c, 0x8537, "HP ProBook 440 G6", ALC236_FIXUP_HP_MUTE_LED_MICMUTE_VREF),
	SND_PCI_QUIRK(0x103c, 0x85de, "HP Envy x360 13-ar0xxx", ALC285_FIXUP_HP_ENVY_X360),
	SND_PCI_QUIRK(0x103c, 0x860f, "HP ZBook 15 G6", ALC285_FIXUP_HP_GPIO_AMP_INIT),
	SND_PCI_QUIRK(0x103c, 0x861f, "HP Elite Dragonfly G1", ALC285_FIXUP_HP_GPIO_AMP_INIT),
	SND_PCI_QUIRK(0x103c, 0x869d, "HP", ALC236_FIXUP_HP_MUTE_LED),
	SND_PCI_QUIRK(0x103c, 0x86c1, "HP Laptop 15-da3001TU", ALC236_FIXUP_HP_MUTE_LED_COEFBIT2),
	SND_PCI_QUIRK(0x103c, 0x86c7, "HP Envy AiO 32", ALC274_FIXUP_HP_ENVY_GPIO),
	SND_PCI_QUIRK(0x103c, 0x86e7, "HP Spectre x360 15-eb0xxx", ALC285_FIXUP_HP_SPECTRE_X360_EB1),
	SND_PCI_QUIRK(0x103c, 0x86e8, "HP Spectre x360 15-eb0xxx", ALC285_FIXUP_HP_SPECTRE_X360_EB1),
	SND_PCI_QUIRK(0x103c, 0x86f9, "HP Spectre x360 13-aw0xxx", ALC285_FIXUP_HP_SPECTRE_X360_MUTE_LED),
	SND_PCI_QUIRK(0x103c, 0x8716, "HP Elite Dragonfly G2 Notebook PC", ALC285_FIXUP_HP_GPIO_AMP_INIT),
	SND_PCI_QUIRK(0x103c, 0x8720, "HP EliteBook x360 1040 G8 Notebook PC", ALC285_FIXUP_HP_GPIO_AMP_INIT),
	SND_PCI_QUIRK(0x103c, 0x8724, "HP EliteBook 850 G7", ALC285_FIXUP_HP_GPIO_LED),
	SND_PCI_QUIRK(0x103c, 0x8728, "HP EliteBook 840 G7", ALC285_FIXUP_HP_GPIO_LED),
	SND_PCI_QUIRK(0x103c, 0x8729, "HP", ALC285_FIXUP_HP_GPIO_LED),
	SND_PCI_QUIRK(0x103c, 0x8730, "HP ProBook 445 G7", ALC236_FIXUP_HP_MUTE_LED_MICMUTE_VREF),
	SND_PCI_QUIRK(0x103c, 0x8735, "HP ProBook 435 G7", ALC236_FIXUP_HP_MUTE_LED_MICMUTE_VREF),
	SND_PCI_QUIRK(0x103c, 0x8736, "HP", ALC285_FIXUP_HP_GPIO_AMP_INIT),
	SND_PCI_QUIRK(0x103c, 0x8760, "HP", ALC285_FIXUP_HP_MUTE_LED),
	SND_PCI_QUIRK(0x103c, 0x876e, "HP ENVY x360 Convertible 13-ay0xxx", ALC245_FIXUP_HP_X360_MUTE_LEDS),
	SND_PCI_QUIRK(0x103c, 0x877a, "HP", ALC285_FIXUP_HP_MUTE_LED),
	SND_PCI_QUIRK(0x103c, 0x877d, "HP", ALC236_FIXUP_HP_MUTE_LED),
	SND_PCI_QUIRK(0x103c, 0x8780, "HP ZBook Fury 17 G7 Mobile Workstation",
		      ALC285_FIXUP_HP_GPIO_AMP_INIT),
	SND_PCI_QUIRK(0x103c, 0x8783, "HP ZBook Fury 15 G7 Mobile Workstation",
		      ALC285_FIXUP_HP_GPIO_AMP_INIT),
	SND_PCI_QUIRK(0x103c, 0x8786, "HP OMEN 15", ALC285_FIXUP_HP_MUTE_LED),
	SND_PCI_QUIRK(0x103c, 0x8787, "HP OMEN 15", ALC285_FIXUP_HP_MUTE_LED),
	SND_PCI_QUIRK(0x103c, 0x8788, "HP OMEN 15", ALC285_FIXUP_HP_MUTE_LED),
	SND_PCI_QUIRK(0x103c, 0x87b7, "HP Laptop 14-fq0xxx", ALC236_FIXUP_HP_MUTE_LED_COEFBIT2),
	SND_PCI_QUIRK(0x103c, 0x87c8, "HP", ALC287_FIXUP_HP_GPIO_LED),
	SND_PCI_QUIRK(0x103c, 0x87e5, "HP ProBook 440 G8 Notebook PC", ALC236_FIXUP_HP_GPIO_LED),
	SND_PCI_QUIRK(0x103c, 0x87e7, "HP ProBook 450 G8 Notebook PC", ALC236_FIXUP_HP_GPIO_LED),
	SND_PCI_QUIRK(0x103c, 0x87f1, "HP ProBook 630 G8 Notebook PC", ALC236_FIXUP_HP_GPIO_LED),
	SND_PCI_QUIRK(0x103c, 0x87f2, "HP ProBook 640 G8 Notebook PC", ALC236_FIXUP_HP_GPIO_LED),
	SND_PCI_QUIRK(0x103c, 0x87f4, "HP", ALC287_FIXUP_HP_GPIO_LED),
	SND_PCI_QUIRK(0x103c, 0x87f5, "HP", ALC287_FIXUP_HP_GPIO_LED),
	SND_PCI_QUIRK(0x103c, 0x87f6, "HP Spectre x360 14", ALC245_FIXUP_HP_X360_AMP),
	SND_PCI_QUIRK(0x103c, 0x87f7, "HP Spectre x360 14", ALC245_FIXUP_HP_X360_AMP),
	SND_PCI_QUIRK(0x103c, 0x87fe, "HP Laptop 15s-fq2xxx", ALC236_FIXUP_HP_MUTE_LED_COEFBIT2),
	SND_PCI_QUIRK(0x103c, 0x8805, "HP ProBook 650 G8 Notebook PC", ALC236_FIXUP_HP_GPIO_LED),
	SND_PCI_QUIRK(0x103c, 0x880d, "HP EliteBook 830 G8 Notebook PC", ALC285_FIXUP_HP_GPIO_LED),
	SND_PCI_QUIRK(0x103c, 0x8811, "HP Spectre x360 15-eb1xxx", ALC285_FIXUP_HP_SPECTRE_X360_EB1),
	SND_PCI_QUIRK(0x103c, 0x8812, "HP Spectre x360 15-eb1xxx", ALC285_FIXUP_HP_SPECTRE_X360_EB1),
	SND_PCI_QUIRK(0x103c, 0x881d, "HP 250 G8 Notebook PC", ALC236_FIXUP_HP_MUTE_LED_COEFBIT2),
	SND_PCI_QUIRK(0x103c, 0x8846, "HP EliteBook 850 G8 Notebook PC", ALC285_FIXUP_HP_GPIO_LED),
	SND_PCI_QUIRK(0x103c, 0x8847, "HP EliteBook x360 830 G8 Notebook PC", ALC285_FIXUP_HP_GPIO_LED),
	SND_PCI_QUIRK(0x103c, 0x884b, "HP EliteBook 840 Aero G8 Notebook PC", ALC285_FIXUP_HP_GPIO_LED),
	SND_PCI_QUIRK(0x103c, 0x884c, "HP EliteBook 840 G8 Notebook PC", ALC285_FIXUP_HP_GPIO_LED),
	SND_PCI_QUIRK(0x103c, 0x8862, "HP ProBook 445 G8 Notebook PC", ALC236_FIXUP_HP_LIMIT_INT_MIC_BOOST),
	SND_PCI_QUIRK(0x103c, 0x8863, "HP ProBook 445 G8 Notebook PC", ALC236_FIXUP_HP_LIMIT_INT_MIC_BOOST),
	SND_PCI_QUIRK(0x103c, 0x886d, "HP ZBook Fury 17.3 Inch G8 Mobile Workstation PC", ALC285_FIXUP_HP_GPIO_AMP_INIT),
	SND_PCI_QUIRK(0x103c, 0x8870, "HP ZBook Fury 15.6 Inch G8 Mobile Workstation PC", ALC285_FIXUP_HP_GPIO_AMP_INIT),
	SND_PCI_QUIRK(0x103c, 0x8873, "HP ZBook Studio 15.6 Inch G8 Mobile Workstation PC", ALC285_FIXUP_HP_GPIO_AMP_INIT),
	SND_PCI_QUIRK(0x103c, 0x887a, "HP Laptop 15s-eq2xxx", ALC236_FIXUP_HP_MUTE_LED_COEFBIT2),
	SND_PCI_QUIRK(0x103c, 0x888a, "HP ENVY x360 Convertible 15-eu0xxx", ALC245_FIXUP_HP_X360_MUTE_LEDS),
	SND_PCI_QUIRK(0x103c, 0x888d, "HP ZBook Power 15.6 inch G8 Mobile Workstation PC", ALC236_FIXUP_HP_GPIO_LED),
	SND_PCI_QUIRK(0x103c, 0x8895, "HP EliteBook 855 G8 Notebook PC", ALC285_FIXUP_HP_SPEAKERS_MICMUTE_LED),
	SND_PCI_QUIRK(0x103c, 0x8896, "HP EliteBook 855 G8 Notebook PC", ALC285_FIXUP_HP_MUTE_LED),
	SND_PCI_QUIRK(0x103c, 0x8898, "HP EliteBook 845 G8 Notebook PC", ALC285_FIXUP_HP_LIMIT_INT_MIC_BOOST),
	SND_PCI_QUIRK(0x103c, 0x88d0, "HP Pavilion 15-eh1xxx (mainboard 88D0)", ALC287_FIXUP_HP_GPIO_LED),
	SND_PCI_QUIRK(0x103c, 0x8902, "HP OMEN 16", ALC285_FIXUP_HP_MUTE_LED),
	SND_PCI_QUIRK(0x103c, 0x890e, "HP 255 G8 Notebook PC", ALC236_FIXUP_HP_MUTE_LED_COEFBIT2),
	SND_PCI_QUIRK(0x103c, 0x8919, "HP Pavilion Aero Laptop 13-be0xxx", ALC287_FIXUP_HP_GPIO_LED),
	SND_PCI_QUIRK(0x103c, 0x896d, "HP ZBook Firefly 16 G9", ALC245_FIXUP_CS35L41_SPI_2_HP_GPIO_LED),
	SND_PCI_QUIRK(0x103c, 0x896e, "HP EliteBook x360 830 G9", ALC245_FIXUP_CS35L41_SPI_2_HP_GPIO_LED),
	SND_PCI_QUIRK(0x103c, 0x8971, "HP EliteBook 830 G9", ALC245_FIXUP_CS35L41_SPI_2_HP_GPIO_LED),
	SND_PCI_QUIRK(0x103c, 0x8972, "HP EliteBook 840 G9", ALC245_FIXUP_CS35L41_SPI_2_HP_GPIO_LED),
	SND_PCI_QUIRK(0x103c, 0x8973, "HP EliteBook 860 G9", ALC245_FIXUP_CS35L41_SPI_2_HP_GPIO_LED),
	SND_PCI_QUIRK(0x103c, 0x8974, "HP EliteBook 840 Aero G9", ALC245_FIXUP_CS35L41_SPI_2_HP_GPIO_LED),
	SND_PCI_QUIRK(0x103c, 0x8975, "HP EliteBook x360 840 Aero G9", ALC245_FIXUP_CS35L41_SPI_2_HP_GPIO_LED),
	SND_PCI_QUIRK(0x103c, 0x897d, "HP mt440 Mobile Thin Client U74", ALC236_FIXUP_HP_GPIO_LED),
	SND_PCI_QUIRK(0x103c, 0x8981, "HP Elite Dragonfly G3", ALC245_FIXUP_CS35L41_SPI_4),
	SND_PCI_QUIRK(0x103c, 0x898e, "HP EliteBook 835 G9", ALC287_FIXUP_CS35L41_I2C_2),
	SND_PCI_QUIRK(0x103c, 0x898f, "HP EliteBook 835 G9", ALC287_FIXUP_CS35L41_I2C_2),
	SND_PCI_QUIRK(0x103c, 0x8991, "HP EliteBook 845 G9", ALC287_FIXUP_CS35L41_I2C_2_HP_GPIO_LED),
	SND_PCI_QUIRK(0x103c, 0x8992, "HP EliteBook 845 G9", ALC287_FIXUP_CS35L41_I2C_2),
	SND_PCI_QUIRK(0x103c, 0x8994, "HP EliteBook 855 G9", ALC287_FIXUP_CS35L41_I2C_2_HP_GPIO_LED),
	SND_PCI_QUIRK(0x103c, 0x8995, "HP EliteBook 855 G9", ALC287_FIXUP_CS35L41_I2C_2),
	SND_PCI_QUIRK(0x103c, 0x89a4, "HP ProBook 440 G9", ALC236_FIXUP_HP_GPIO_LED),
	SND_PCI_QUIRK(0x103c, 0x89a6, "HP ProBook 450 G9", ALC236_FIXUP_HP_GPIO_LED),
	SND_PCI_QUIRK(0x103c, 0x89aa, "HP EliteBook 630 G9", ALC236_FIXUP_HP_GPIO_LED),
	SND_PCI_QUIRK(0x103c, 0x89ac, "HP EliteBook 640 G9", ALC236_FIXUP_HP_GPIO_LED),
	SND_PCI_QUIRK(0x103c, 0x89ae, "HP EliteBook 650 G9", ALC236_FIXUP_HP_GPIO_LED),
	SND_PCI_QUIRK(0x103c, 0x89c0, "HP ZBook Power 15.6 G9", ALC245_FIXUP_CS35L41_SPI_2_HP_GPIO_LED),
	SND_PCI_QUIRK(0x103c, 0x89c3, "Zbook Studio G9", ALC245_FIXUP_CS35L41_SPI_4_HP_GPIO_LED),
	SND_PCI_QUIRK(0x103c, 0x89c6, "Zbook Fury 17 G9", ALC245_FIXUP_CS35L41_SPI_2_HP_GPIO_LED),
	SND_PCI_QUIRK(0x103c, 0x89ca, "HP", ALC236_FIXUP_HP_MUTE_LED_MICMUTE_VREF),
	SND_PCI_QUIRK(0x103c, 0x89d3, "HP EliteBook 645 G9 (MB 89D2)", ALC236_FIXUP_HP_MUTE_LED_MICMUTE_VREF),
	SND_PCI_QUIRK(0x103c, 0x89e7, "HP Elite x2 G9", ALC245_FIXUP_CS35L41_SPI_2_HP_GPIO_LED),
	SND_PCI_QUIRK(0x103c, 0x8a0f, "HP Pavilion 14-ec1xxx", ALC287_FIXUP_HP_GPIO_LED),
	SND_PCI_QUIRK(0x103c, 0x8a20, "HP Laptop 15s-fq5xxx", ALC236_FIXUP_HP_MUTE_LED_COEFBIT2),
	SND_PCI_QUIRK(0x103c, 0x8a25, "HP Victus 16-d1xxx (MB 8A25)", ALC245_FIXUP_HP_MUTE_LED_COEFBIT),
	SND_PCI_QUIRK(0x103c, 0x8a28, "HP Envy 13", ALC287_FIXUP_CS35L41_I2C_2),
	SND_PCI_QUIRK(0x103c, 0x8a29, "HP Envy 15", ALC287_FIXUP_CS35L41_I2C_2),
	SND_PCI_QUIRK(0x103c, 0x8a2a, "HP Envy 15", ALC287_FIXUP_CS35L41_I2C_2),
	SND_PCI_QUIRK(0x103c, 0x8a2b, "HP Envy 15", ALC287_FIXUP_CS35L41_I2C_2),
	SND_PCI_QUIRK(0x103c, 0x8a2c, "HP Envy 16", ALC287_FIXUP_CS35L41_I2C_2),
	SND_PCI_QUIRK(0x103c, 0x8a2d, "HP Envy 16", ALC287_FIXUP_CS35L41_I2C_2),
	SND_PCI_QUIRK(0x103c, 0x8a2e, "HP Envy 16", ALC287_FIXUP_CS35L41_I2C_2),
	SND_PCI_QUIRK(0x103c, 0x8a2e, "HP Envy 17", ALC287_FIXUP_CS35L41_I2C_2),
	SND_PCI_QUIRK(0x103c, 0x8a30, "HP Envy 17", ALC287_FIXUP_CS35L41_I2C_2),
	SND_PCI_QUIRK(0x103c, 0x8a31, "HP Envy 15", ALC287_FIXUP_CS35L41_I2C_2),
	SND_PCI_QUIRK(0x103c, 0x8a6e, "HP EDNA 360", ALC287_FIXUP_CS35L41_I2C_4),
	SND_PCI_QUIRK(0x103c, 0x8a74, "HP ProBook 440 G8 Notebook PC", ALC236_FIXUP_HP_GPIO_LED),
	SND_PCI_QUIRK(0x103c, 0x8a78, "HP Dev One", ALC285_FIXUP_HP_LIMIT_INT_MIC_BOOST),
	SND_PCI_QUIRK(0x103c, 0x8aa0, "HP ProBook 440 G9 (MB 8A9E)", ALC236_FIXUP_HP_GPIO_LED),
	SND_PCI_QUIRK(0x103c, 0x8aa3, "HP ProBook 450 G9 (MB 8AA1)", ALC236_FIXUP_HP_GPIO_LED),
	SND_PCI_QUIRK(0x103c, 0x8aa8, "HP EliteBook 640 G9 (MB 8AA6)", ALC236_FIXUP_HP_GPIO_LED),
	SND_PCI_QUIRK(0x103c, 0x8aab, "HP EliteBook 650 G9 (MB 8AA9)", ALC236_FIXUP_HP_GPIO_LED),
	SND_PCI_QUIRK(0x103c, 0x8ab9, "HP EliteBook 840 G8 (MB 8AB8)", ALC285_FIXUP_HP_GPIO_LED),
	SND_PCI_QUIRK(0x103c, 0x8abb, "HP ZBook Firefly 14 G9", ALC245_FIXUP_CS35L41_SPI_2_HP_GPIO_LED),
	SND_PCI_QUIRK(0x103c, 0x8ad1, "HP EliteBook 840 14 inch G9 Notebook PC", ALC245_FIXUP_CS35L41_SPI_2_HP_GPIO_LED),
	SND_PCI_QUIRK(0x103c, 0x8ad2, "HP EliteBook 860 16 inch G9 Notebook PC", ALC245_FIXUP_CS35L41_SPI_2_HP_GPIO_LED),
	SND_PCI_QUIRK(0x103c, 0x8ad8, "HP 800 G9", ALC245_FIXUP_CS35L41_SPI_2_HP_GPIO_LED),
	SND_PCI_QUIRK(0x103c, 0x8b0f, "HP Elite mt645 G7 Mobile Thin Client U81", ALC236_FIXUP_HP_MUTE_LED_MICMUTE_VREF),
	SND_PCI_QUIRK(0x103c, 0x8b2f, "HP 255 15.6 inch G10 Notebook PC", ALC236_FIXUP_HP_MUTE_LED_COEFBIT2),
	SND_PCI_QUIRK(0x103c, 0x8b3a, "HP Envy 15", ALC287_FIXUP_CS35L41_I2C_2),
	SND_PCI_QUIRK(0x103c, 0x8b3f, "HP mt440 Mobile Thin Client U91", ALC236_FIXUP_HP_GPIO_LED),
	SND_PCI_QUIRK(0x103c, 0x8b42, "HP", ALC245_FIXUP_CS35L41_SPI_2_HP_GPIO_LED),
	SND_PCI_QUIRK(0x103c, 0x8b43, "HP", ALC245_FIXUP_CS35L41_SPI_2_HP_GPIO_LED),
	SND_PCI_QUIRK(0x103c, 0x8b44, "HP", ALC245_FIXUP_CS35L41_SPI_2_HP_GPIO_LED),
	SND_PCI_QUIRK(0x103c, 0x8b45, "HP", ALC245_FIXUP_CS35L41_SPI_2_HP_GPIO_LED),
	SND_PCI_QUIRK(0x103c, 0x8b46, "HP", ALC245_FIXUP_CS35L41_SPI_2_HP_GPIO_LED),
	SND_PCI_QUIRK(0x103c, 0x8b47, "HP", ALC245_FIXUP_CS35L41_SPI_2_HP_GPIO_LED),
	SND_PCI_QUIRK(0x103c, 0x8b59, "HP Elite mt645 G7 Mobile Thin Client U89", ALC236_FIXUP_HP_MUTE_LED_MICMUTE_VREF),
	SND_PCI_QUIRK(0x103c, 0x8b5d, "HP", ALC236_FIXUP_HP_MUTE_LED_MICMUTE_VREF),
	SND_PCI_QUIRK(0x103c, 0x8b5e, "HP", ALC236_FIXUP_HP_MUTE_LED_MICMUTE_VREF),
	SND_PCI_QUIRK(0x103c, 0x8b63, "HP Elite Dragonfly 13.5 inch G4", ALC245_FIXUP_CS35L41_SPI_4_HP_GPIO_LED),
	SND_PCI_QUIRK(0x103c, 0x8b65, "HP ProBook 455 15.6 inch G10 Notebook PC", ALC236_FIXUP_HP_MUTE_LED_MICMUTE_VREF),
	SND_PCI_QUIRK(0x103c, 0x8b66, "HP", ALC236_FIXUP_HP_MUTE_LED_MICMUTE_VREF),
	SND_PCI_QUIRK(0x103c, 0x8b70, "HP EliteBook 835 G10", ALC287_FIXUP_CS35L41_I2C_2_HP_GPIO_LED),
	SND_PCI_QUIRK(0x103c, 0x8b72, "HP EliteBook 845 G10", ALC287_FIXUP_CS35L41_I2C_2_HP_GPIO_LED),
	SND_PCI_QUIRK(0x103c, 0x8b74, "HP EliteBook 845W G10", ALC287_FIXUP_CS35L41_I2C_2_HP_GPIO_LED),
	SND_PCI_QUIRK(0x103c, 0x8b77, "HP ElieBook 865 G10", ALC287_FIXUP_CS35L41_I2C_2),
	SND_PCI_QUIRK(0x103c, 0x8b7a, "HP", ALC236_FIXUP_HP_GPIO_LED),
	SND_PCI_QUIRK(0x103c, 0x8b7d, "HP", ALC236_FIXUP_HP_GPIO_LED),
	SND_PCI_QUIRK(0x103c, 0x8b87, "HP", ALC236_FIXUP_HP_GPIO_LED),
	SND_PCI_QUIRK(0x103c, 0x8b8a, "HP", ALC236_FIXUP_HP_GPIO_LED),
	SND_PCI_QUIRK(0x103c, 0x8b8b, "HP", ALC236_FIXUP_HP_GPIO_LED),
	SND_PCI_QUIRK(0x103c, 0x8b8d, "HP", ALC236_FIXUP_HP_GPIO_LED),
	SND_PCI_QUIRK(0x103c, 0x8b8f, "HP", ALC245_FIXUP_CS35L41_SPI_4_HP_GPIO_LED),
	SND_PCI_QUIRK(0x103c, 0x8b92, "HP", ALC245_FIXUP_CS35L41_SPI_2_HP_GPIO_LED),
	SND_PCI_QUIRK(0x103c, 0x8b96, "HP", ALC236_FIXUP_HP_MUTE_LED_MICMUTE_VREF),
	SND_PCI_QUIRK(0x103c, 0x8b97, "HP", ALC236_FIXUP_HP_MUTE_LED_MICMUTE_VREF),
	SND_PCI_QUIRK(0x103c, 0x8bb3, "HP Slim OMEN", ALC287_FIXUP_CS35L41_I2C_2),
	SND_PCI_QUIRK(0x103c, 0x8bb4, "HP Slim OMEN", ALC287_FIXUP_CS35L41_I2C_2),
	SND_PCI_QUIRK(0x103c, 0x8bdd, "HP Envy 17", ALC287_FIXUP_CS35L41_I2C_2),
	SND_PCI_QUIRK(0x103c, 0x8bde, "HP Envy 17", ALC287_FIXUP_CS35L41_I2C_2),
	SND_PCI_QUIRK(0x103c, 0x8bdf, "HP Envy 15", ALC287_FIXUP_CS35L41_I2C_2),
	SND_PCI_QUIRK(0x103c, 0x8be0, "HP Envy 15", ALC287_FIXUP_CS35L41_I2C_2),
	SND_PCI_QUIRK(0x103c, 0x8be1, "HP Envy 15", ALC287_FIXUP_CS35L41_I2C_2),
	SND_PCI_QUIRK(0x103c, 0x8be2, "HP Envy 15", ALC287_FIXUP_CS35L41_I2C_2),
	SND_PCI_QUIRK(0x103c, 0x8be3, "HP Envy 15", ALC287_FIXUP_CS35L41_I2C_2),
	SND_PCI_QUIRK(0x103c, 0x8be5, "HP Envy 16", ALC287_FIXUP_CS35L41_I2C_2),
	SND_PCI_QUIRK(0x103c, 0x8be6, "HP Envy 16", ALC287_FIXUP_CS35L41_I2C_2),
	SND_PCI_QUIRK(0x103c, 0x8be7, "HP Envy 17", ALC287_FIXUP_CS35L41_I2C_2),
	SND_PCI_QUIRK(0x103c, 0x8be8, "HP Envy 17", ALC287_FIXUP_CS35L41_I2C_2),
	SND_PCI_QUIRK(0x103c, 0x8be9, "HP Envy 15", ALC287_FIXUP_CS35L41_I2C_2),
	SND_PCI_QUIRK(0x103c, 0x8bf0, "HP", ALC236_FIXUP_HP_GPIO_LED),
	SND_PCI_QUIRK(0x103c, 0x8c15, "HP Spectre x360 2-in-1 Laptop 14-eu0xxx", ALC245_FIXUP_HP_SPECTRE_X360_EU0XXX),
	SND_PCI_QUIRK(0x103c, 0x8c16, "HP Spectre 16", ALC287_FIXUP_CS35L41_I2C_2),
	SND_PCI_QUIRK(0x103c, 0x8c17, "HP Spectre 16", ALC287_FIXUP_CS35L41_I2C_2),
	SND_PCI_QUIRK(0x103c, 0x8c46, "HP EliteBook 830 G11", ALC245_FIXUP_CS35L41_SPI_2_HP_GPIO_LED),
	SND_PCI_QUIRK(0x103c, 0x8c47, "HP EliteBook 840 G11", ALC245_FIXUP_CS35L41_SPI_2_HP_GPIO_LED),
	SND_PCI_QUIRK(0x103c, 0x8c48, "HP EliteBook 860 G11", ALC245_FIXUP_CS35L41_SPI_2_HP_GPIO_LED),
	SND_PCI_QUIRK(0x103c, 0x8c49, "HP Elite x360 830 2-in-1 G11", ALC245_FIXUP_CS35L41_SPI_2_HP_GPIO_LED),
	SND_PCI_QUIRK(0x103c, 0x8c4d, "HP Omen", ALC287_FIXUP_CS35L41_I2C_2),
	SND_PCI_QUIRK(0x103c, 0x8c4e, "HP Omen", ALC287_FIXUP_CS35L41_I2C_2),
	SND_PCI_QUIRK(0x103c, 0x8c4f, "HP Envy 15", ALC287_FIXUP_CS35L41_I2C_2),
	SND_PCI_QUIRK(0x103c, 0x8c50, "HP Envy 17", ALC287_FIXUP_CS35L41_I2C_2),
	SND_PCI_QUIRK(0x103c, 0x8c51, "HP Envy 17", ALC287_FIXUP_CS35L41_I2C_2),
	SND_PCI_QUIRK(0x103c, 0x8c52, "HP EliteBook 1040 G11", ALC245_FIXUP_CS35L56_SPI_4_HP_GPIO_LED),
	SND_PCI_QUIRK(0x103c, 0x8c53, "HP Elite x360 1040 2-in-1 G11", ALC245_FIXUP_CS35L56_SPI_4_HP_GPIO_LED),
	SND_PCI_QUIRK(0x103c, 0x8c66, "HP Envy 16", ALC287_FIXUP_CS35L41_I2C_2),
	SND_PCI_QUIRK(0x103c, 0x8c67, "HP Envy 17", ALC287_FIXUP_CS35L41_I2C_2),
	SND_PCI_QUIRK(0x103c, 0x8c68, "HP Envy 17", ALC287_FIXUP_CS35L41_I2C_2),
	SND_PCI_QUIRK(0x103c, 0x8c6a, "HP Envy 16", ALC287_FIXUP_CS35L41_I2C_2),
	SND_PCI_QUIRK(0x103c, 0x8c70, "HP EliteBook 835 G11", ALC287_FIXUP_CS35L41_I2C_2_HP_GPIO_LED),
	SND_PCI_QUIRK(0x103c, 0x8c71, "HP EliteBook 845 G11", ALC287_FIXUP_CS35L41_I2C_2_HP_GPIO_LED),
	SND_PCI_QUIRK(0x103c, 0x8c72, "HP EliteBook 865 G11", ALC287_FIXUP_CS35L41_I2C_2_HP_GPIO_LED),
	SND_PCI_QUIRK(0x103c, 0x8c8a, "HP EliteBook 630", ALC236_FIXUP_HP_GPIO_LED),
	SND_PCI_QUIRK(0x103c, 0x8c8c, "HP EliteBook 660", ALC236_FIXUP_HP_GPIO_LED),
	SND_PCI_QUIRK(0x103c, 0x8c90, "HP EliteBook 640", ALC236_FIXUP_HP_GPIO_LED),
	SND_PCI_QUIRK(0x103c, 0x8c91, "HP EliteBook 660", ALC236_FIXUP_HP_GPIO_LED),
	SND_PCI_QUIRK(0x103c, 0x8c96, "HP", ALC236_FIXUP_HP_MUTE_LED_MICMUTE_VREF),
	SND_PCI_QUIRK(0x103c, 0x8c97, "HP ZBook", ALC236_FIXUP_HP_MUTE_LED_MICMUTE_VREF),
	SND_PCI_QUIRK(0x103c, 0x8ca1, "HP ZBook Power", ALC236_FIXUP_HP_GPIO_LED),
	SND_PCI_QUIRK(0x103c, 0x8ca2, "HP ZBook Power", ALC236_FIXUP_HP_GPIO_LED),
	SND_PCI_QUIRK(0x103c, 0x8ca4, "HP ZBook Fury", ALC245_FIXUP_CS35L41_SPI_2_HP_GPIO_LED),
	SND_PCI_QUIRK(0x103c, 0x8ca7, "HP ZBook Fury", ALC245_FIXUP_CS35L41_SPI_2_HP_GPIO_LED),
	SND_PCI_QUIRK(0x103c, 0x8cdd, "HP Spectre", ALC287_FIXUP_CS35L41_I2C_2),
	SND_PCI_QUIRK(0x103c, 0x8cde, "HP Spectre", ALC287_FIXUP_CS35L41_I2C_2),
	SND_PCI_QUIRK(0x103c, 0x8cdf, "HP SnowWhite", ALC287_FIXUP_CS35L41_I2C_2_HP_GPIO_LED),
	SND_PCI_QUIRK(0x103c, 0x8ce0, "HP SnowWhite", ALC287_FIXUP_CS35L41_I2C_2_HP_GPIO_LED),
	SND_PCI_QUIRK(0x103c, 0x8cf5, "HP ZBook Studio 16", ALC245_FIXUP_CS35L41_SPI_4_HP_GPIO_LED),
	SND_PCI_QUIRK(0x1043, 0x103e, "ASUS X540SA", ALC256_FIXUP_ASUS_MIC),
	SND_PCI_QUIRK(0x1043, 0x103f, "ASUS TX300", ALC282_FIXUP_ASUS_TX300),
	SND_PCI_QUIRK(0x1043, 0x106d, "Asus K53BE", ALC269_FIXUP_LIMIT_INT_MIC_BOOST),
	SND_PCI_QUIRK(0x1043, 0x10a1, "ASUS UX391UA", ALC294_FIXUP_ASUS_SPK),
	SND_PCI_QUIRK(0x1043, 0x10c0, "ASUS X540SA", ALC256_FIXUP_ASUS_MIC),
	SND_PCI_QUIRK(0x1043, 0x10d0, "ASUS X540LA/X540LJ", ALC255_FIXUP_ASUS_MIC_NO_PRESENCE),
	SND_PCI_QUIRK(0x1043, 0x10d3, "ASUS K6500ZC", ALC294_FIXUP_ASUS_SPK),
	SND_PCI_QUIRK(0x1043, 0x115d, "Asus 1015E", ALC269_FIXUP_LIMIT_INT_MIC_BOOST),
	SND_PCI_QUIRK(0x1043, 0x11c0, "ASUS X556UR", ALC255_FIXUP_ASUS_MIC_NO_PRESENCE),
	SND_PCI_QUIRK(0x1043, 0x125e, "ASUS Q524UQK", ALC255_FIXUP_ASUS_MIC_NO_PRESENCE),
	SND_PCI_QUIRK(0x1043, 0x1271, "ASUS X430UN", ALC256_FIXUP_ASUS_MIC_NO_PRESENCE),
	SND_PCI_QUIRK(0x1043, 0x1290, "ASUS X441SA", ALC233_FIXUP_EAPD_COEF_AND_MIC_NO_PRESENCE),
	SND_PCI_QUIRK(0x1043, 0x12a0, "ASUS X441UV", ALC233_FIXUP_EAPD_COEF_AND_MIC_NO_PRESENCE),
	SND_PCI_QUIRK(0x1043, 0x12a3, "Asus N7691ZM", ALC269_FIXUP_ASUS_N7601ZM),
	SND_PCI_QUIRK(0x1043, 0x12af, "ASUS UX582ZS", ALC245_FIXUP_CS35L41_SPI_2),
	SND_PCI_QUIRK(0x1043, 0x12e0, "ASUS X541SA", ALC256_FIXUP_ASUS_MIC),
	SND_PCI_QUIRK(0x1043, 0x12f0, "ASUS X541UV", ALC256_FIXUP_ASUS_MIC),
	SND_PCI_QUIRK(0x1043, 0x1313, "Asus K42JZ", ALC269VB_FIXUP_ASUS_MIC_NO_PRESENCE),
	SND_PCI_QUIRK(0x1043, 0x13b0, "ASUS Z550SA", ALC256_FIXUP_ASUS_MIC),
	SND_PCI_QUIRK(0x1043, 0x1427, "Asus Zenbook UX31E", ALC269VB_FIXUP_ASUS_ZENBOOK),
	SND_PCI_QUIRK(0x1043, 0x1433, "ASUS GX650PY/PZ/PV/PU/PYV/PZV/PIV/PVV", ALC285_FIXUP_ASUS_I2C_HEADSET_MIC),
	SND_PCI_QUIRK(0x1043, 0x1463, "Asus GA402X/GA402N", ALC285_FIXUP_ASUS_I2C_HEADSET_MIC),
	SND_PCI_QUIRK(0x1043, 0x1473, "ASUS GU604VI/VC/VE/VG/VJ/VQ/VU/VV/VY/VZ", ALC285_FIXUP_ASUS_HEADSET_MIC),
	SND_PCI_QUIRK(0x1043, 0x1483, "ASUS GU603VQ/VU/VV/VJ/VI", ALC285_FIXUP_ASUS_HEADSET_MIC),
	SND_PCI_QUIRK(0x1043, 0x1493, "ASUS GV601VV/VU/VJ/VQ/VI", ALC285_FIXUP_ASUS_HEADSET_MIC),
	SND_PCI_QUIRK(0x1043, 0x14d3, "ASUS G614JY/JZ/JG", ALC245_FIXUP_CS35L41_SPI_2),
	SND_PCI_QUIRK(0x1043, 0x14e3, "ASUS G513PI/PU/PV", ALC287_FIXUP_CS35L41_I2C_2),
	SND_PCI_QUIRK(0x1043, 0x1503, "ASUS G733PY/PZ/PZV/PYV", ALC287_FIXUP_CS35L41_I2C_2),
	SND_PCI_QUIRK(0x1043, 0x1517, "Asus Zenbook UX31A", ALC269VB_FIXUP_ASUS_ZENBOOK_UX31A),
	SND_PCI_QUIRK(0x1043, 0x1533, "ASUS GV302XA/XJ/XQ/XU/XV/XI", ALC287_FIXUP_CS35L41_I2C_2),
	SND_PCI_QUIRK(0x1043, 0x1573, "ASUS GZ301VV/VQ/VU/VJ/VA/VC/VE/VVC/VQC/VUC/VJC/VEC/VCC", ALC285_FIXUP_ASUS_HEADSET_MIC),
	SND_PCI_QUIRK(0x1043, 0x1662, "ASUS GV301QH", ALC294_FIXUP_ASUS_DUAL_SPK),
	SND_PCI_QUIRK(0x1043, 0x1663, "ASUS GU603ZI/ZJ/ZQ/ZU/ZV", ALC285_FIXUP_ASUS_HEADSET_MIC),
	SND_PCI_QUIRK(0x1043, 0x1683, "ASUS UM3402YAR", ALC287_FIXUP_CS35L41_I2C_2),
	SND_PCI_QUIRK(0x1043, 0x16a3, "ASUS UX3402VA", ALC245_FIXUP_CS35L41_SPI_2),
	SND_PCI_QUIRK(0x1043, 0x16b2, "ASUS GU603", ALC289_FIXUP_ASUS_GA401),
	SND_PCI_QUIRK(0x1043, 0x16d3, "ASUS UX5304VA", ALC245_FIXUP_CS35L41_SPI_2),
	SND_PCI_QUIRK(0x1043, 0x16e3, "ASUS UX50", ALC269_FIXUP_STEREO_DMIC),
	SND_PCI_QUIRK(0x1043, 0x16f3, "ASUS UX7602VI/BZ", ALC245_FIXUP_CS35L41_SPI_2),
	SND_PCI_QUIRK(0x1043, 0x1740, "ASUS UX430UA", ALC295_FIXUP_ASUS_DACS),
	SND_PCI_QUIRK(0x1043, 0x17d1, "ASUS UX431FL", ALC294_FIXUP_ASUS_DUAL_SPK),
	SND_PCI_QUIRK(0x1043, 0x17f3, "ROG Ally NR2301L/X", ALC294_FIXUP_ASUS_ALLY),
	SND_PCI_QUIRK(0x1043, 0x1863, "ASUS UX6404VI/VV", ALC245_FIXUP_CS35L41_SPI_2),
	SND_PCI_QUIRK(0x1043, 0x1881, "ASUS Zephyrus S/M", ALC294_FIXUP_ASUS_GX502_PINS),
	SND_PCI_QUIRK(0x1043, 0x18b1, "Asus MJ401TA", ALC256_FIXUP_ASUS_HEADSET_MIC),
	SND_PCI_QUIRK(0x1043, 0x18d3, "ASUS UM3504DA", ALC294_FIXUP_CS35L41_I2C_2),
	SND_PCI_QUIRK(0x1043, 0x18f1, "Asus FX505DT", ALC256_FIXUP_ASUS_HEADSET_MIC),
	SND_PCI_QUIRK(0x1043, 0x194e, "ASUS UX563FD", ALC294_FIXUP_ASUS_HPE),
	SND_PCI_QUIRK(0x1043, 0x1970, "ASUS UX550VE", ALC289_FIXUP_ASUS_GA401),
	SND_PCI_QUIRK(0x1043, 0x1982, "ASUS B1400CEPE", ALC256_FIXUP_ASUS_HPE),
	SND_PCI_QUIRK(0x1043, 0x19ce, "ASUS B9450FA", ALC294_FIXUP_ASUS_HPE),
	SND_PCI_QUIRK(0x1043, 0x19e1, "ASUS UX581LV", ALC295_FIXUP_ASUS_MIC_NO_PRESENCE),
	SND_PCI_QUIRK(0x1043, 0x1a13, "Asus G73Jw", ALC269_FIXUP_ASUS_G73JW),
	SND_PCI_QUIRK(0x1043, 0x1a30, "ASUS X705UD", ALC256_FIXUP_ASUS_MIC),
	SND_PCI_QUIRK(0x1043, 0x1a63, "ASUS UX3405MA", ALC245_FIXUP_CS35L41_SPI_2),
	SND_PCI_QUIRK(0x1043, 0x1a83, "ASUS UM5302LA", ALC294_FIXUP_CS35L41_I2C_2),
	SND_PCI_QUIRK(0x1043, 0x1a8f, "ASUS UX582ZS", ALC245_FIXUP_CS35L41_SPI_2),
	SND_PCI_QUIRK(0x1043, 0x1b11, "ASUS UX431DA", ALC294_FIXUP_ASUS_COEF_1B),
	SND_PCI_QUIRK(0x1043, 0x1b13, "ASUS U41SV/GA403U", ALC285_FIXUP_ASUS_GA403U_HEADSET_MIC),
	SND_PCI_QUIRK(0x1043, 0x1b93, "ASUS G614JVR/JIR", ALC245_FIXUP_CS35L41_SPI_2),
	SND_PCI_QUIRK(0x1043, 0x1bbd, "ASUS Z550MA", ALC255_FIXUP_ASUS_MIC_NO_PRESENCE),
	SND_PCI_QUIRK(0x1043, 0x1c03, "ASUS UM3406HA", ALC287_FIXUP_CS35L41_I2C_2),
	SND_PCI_QUIRK(0x1043, 0x1c23, "Asus X55U", ALC269_FIXUP_LIMIT_INT_MIC_BOOST),
	SND_PCI_QUIRK(0x1043, 0x1c33, "ASUS UX5304MA", ALC245_FIXUP_CS35L41_SPI_2),
	SND_PCI_QUIRK(0x1043, 0x1c43, "ASUS UX8406MA", ALC245_FIXUP_CS35L41_SPI_2),
	SND_PCI_QUIRK(0x1043, 0x1c62, "ASUS GU603", ALC289_FIXUP_ASUS_GA401),
	SND_PCI_QUIRK(0x1043, 0x1c63, "ASUS GU605M", ALC285_FIXUP_ASUS_GU605_SPI_SPEAKER2_TO_DAC1),
	SND_PCI_QUIRK(0x1043, 0x1c92, "ASUS ROG Strix G15", ALC285_FIXUP_ASUS_G533Z_PINS),
	SND_PCI_QUIRK(0x1043, 0x1c9f, "ASUS G614JU/JV/JI", ALC285_FIXUP_ASUS_HEADSET_MIC),
	SND_PCI_QUIRK(0x1043, 0x1caf, "ASUS G634JY/JZ/JI/JG", ALC285_FIXUP_ASUS_SPI_REAR_SPEAKERS),
	SND_PCI_QUIRK(0x1043, 0x1ccd, "ASUS X555UB", ALC256_FIXUP_ASUS_MIC),
	SND_PCI_QUIRK(0x1043, 0x1ccf, "ASUS G814JU/JV/JI", ALC245_FIXUP_CS35L41_SPI_2),
	SND_PCI_QUIRK(0x1043, 0x1cdf, "ASUS G814JY/JZ/JG", ALC245_FIXUP_CS35L41_SPI_2),
	SND_PCI_QUIRK(0x1043, 0x1cef, "ASUS G834JY/JZ/JI/JG", ALC285_FIXUP_ASUS_HEADSET_MIC),
	SND_PCI_QUIRK(0x1043, 0x1d1f, "ASUS G713PI/PU/PV/PVN", ALC287_FIXUP_CS35L41_I2C_2),
	SND_PCI_QUIRK(0x1043, 0x1d42, "ASUS Zephyrus G14 2022", ALC289_FIXUP_ASUS_GA401),
	SND_PCI_QUIRK(0x1043, 0x1d4e, "ASUS TM420", ALC256_FIXUP_ASUS_HPE),
	SND_PCI_QUIRK(0x1043, 0x1da2, "ASUS UP6502ZA/ZD", ALC245_FIXUP_CS35L41_SPI_2),
	SND_PCI_QUIRK(0x1043, 0x1df3, "ASUS UM5606", ALC285_FIXUP_CS35L56_I2C_4),
	SND_PCI_QUIRK(0x1043, 0x1e02, "ASUS UX3402ZA", ALC245_FIXUP_CS35L41_SPI_2),
	SND_PCI_QUIRK(0x1043, 0x1e11, "ASUS Zephyrus G15", ALC289_FIXUP_ASUS_GA502),
	SND_PCI_QUIRK(0x1043, 0x1e12, "ASUS UM3402", ALC287_FIXUP_CS35L41_I2C_2),
	SND_PCI_QUIRK(0x1043, 0x1e51, "ASUS Zephyrus M15", ALC294_FIXUP_ASUS_GU502_PINS),
	SND_PCI_QUIRK(0x1043, 0x1e5e, "ASUS ROG Strix G513", ALC294_FIXUP_ASUS_G513_PINS),
	SND_PCI_QUIRK(0x1043, 0x1e63, "ASUS H7606W", ALC285_FIXUP_CS35L56_I2C_2),
	SND_PCI_QUIRK(0x1043, 0x1e83, "ASUS GA605W", ALC285_FIXUP_CS35L56_I2C_2),
	SND_PCI_QUIRK(0x1043, 0x1e8e, "ASUS Zephyrus G15", ALC289_FIXUP_ASUS_GA401),
	SND_PCI_QUIRK(0x1043, 0x1ee2, "ASUS UM6702RA/RC", ALC287_FIXUP_CS35L41_I2C_2),
	SND_PCI_QUIRK(0x1043, 0x1c52, "ASUS Zephyrus G15 2022", ALC289_FIXUP_ASUS_GA401),
	SND_PCI_QUIRK(0x1043, 0x1f11, "ASUS Zephyrus G14", ALC289_FIXUP_ASUS_GA401),
	SND_PCI_QUIRK(0x1043, 0x1f12, "ASUS UM5302", ALC287_FIXUP_CS35L41_I2C_2),
	SND_PCI_QUIRK(0x1043, 0x1f1f, "ASUS H7604JI/JV/J3D", ALC245_FIXUP_CS35L41_SPI_2),
	SND_PCI_QUIRK(0x1043, 0x1f62, "ASUS UX7602ZM", ALC245_FIXUP_CS35L41_SPI_2),
	SND_PCI_QUIRK(0x1043, 0x1f92, "ASUS ROG Flow X16", ALC289_FIXUP_ASUS_GA401),
	SND_PCI_QUIRK(0x1043, 0x3030, "ASUS ZN270IE", ALC256_FIXUP_ASUS_AIO_GPIO2),
	SND_PCI_QUIRK(0x1043, 0x3a20, "ASUS G614JZR", ALC245_FIXUP_CS35L41_SPI_2),
	SND_PCI_QUIRK(0x1043, 0x3a30, "ASUS G814JVR/JIR", ALC245_FIXUP_CS35L41_SPI_2),
	SND_PCI_QUIRK(0x1043, 0x3a40, "ASUS G814JZR", ALC245_FIXUP_CS35L41_SPI_2),
	SND_PCI_QUIRK(0x1043, 0x3a50, "ASUS G834JYR/JZR", ALC245_FIXUP_CS35L41_SPI_2),
	SND_PCI_QUIRK(0x1043, 0x3a60, "ASUS G634JYR/JZR", ALC285_FIXUP_ASUS_SPI_REAR_SPEAKERS),
	SND_PCI_QUIRK(0x1043, 0x831a, "ASUS P901", ALC269_FIXUP_STEREO_DMIC),
	SND_PCI_QUIRK(0x1043, 0x834a, "ASUS S101", ALC269_FIXUP_STEREO_DMIC),
	SND_PCI_QUIRK(0x1043, 0x8398, "ASUS P1005", ALC269_FIXUP_STEREO_DMIC),
	SND_PCI_QUIRK(0x1043, 0x83ce, "ASUS P1005", ALC269_FIXUP_STEREO_DMIC),
	SND_PCI_QUIRK(0x1043, 0x8516, "ASUS X101CH", ALC269_FIXUP_ASUS_X101),
	SND_PCI_QUIRK(0x104d, 0x9073, "Sony VAIO", ALC275_FIXUP_SONY_VAIO_GPIO2),
	SND_PCI_QUIRK(0x104d, 0x907b, "Sony VAIO", ALC275_FIXUP_SONY_HWEQ),
	SND_PCI_QUIRK(0x104d, 0x9084, "Sony VAIO", ALC275_FIXUP_SONY_HWEQ),
	SND_PCI_QUIRK(0x104d, 0x9099, "Sony VAIO S13", ALC275_FIXUP_SONY_DISABLE_AAMIX),
	SND_PCI_QUIRK(0x104d, 0x90b5, "Sony VAIO Pro 11", ALC286_FIXUP_SONY_MIC_NO_PRESENCE),
	SND_PCI_QUIRK(0x104d, 0x90b6, "Sony VAIO Pro 13", ALC286_FIXUP_SONY_MIC_NO_PRESENCE),
	SND_PCI_QUIRK(0x10cf, 0x1475, "Lifebook", ALC269_FIXUP_LIFEBOOK),
	SND_PCI_QUIRK(0x10cf, 0x159f, "Lifebook E780", ALC269_FIXUP_LIFEBOOK_NO_HP_TO_LINEOUT),
	SND_PCI_QUIRK(0x10cf, 0x15dc, "Lifebook T731", ALC269_FIXUP_LIFEBOOK_HP_PIN),
	SND_PCI_QUIRK(0x10cf, 0x1629, "Lifebook U7x7", ALC255_FIXUP_LIFEBOOK_U7x7_HEADSET_MIC),
	SND_PCI_QUIRK(0x10cf, 0x1757, "Lifebook E752", ALC269_FIXUP_LIFEBOOK_HP_PIN),
	SND_PCI_QUIRK(0x10cf, 0x1845, "Lifebook U904", ALC269_FIXUP_LIFEBOOK_EXTMIC),
	SND_PCI_QUIRK(0x10ec, 0x10f2, "Intel Reference board", ALC700_FIXUP_INTEL_REFERENCE),
	SND_PCI_QUIRK(0x10ec, 0x118c, "Medion EE4254 MD62100", ALC256_FIXUP_MEDION_HEADSET_NO_PRESENCE),
	SND_PCI_QUIRK(0x10ec, 0x1230, "Intel Reference board", ALC295_FIXUP_CHROME_BOOK),
	SND_PCI_QUIRK(0x10ec, 0x124c, "Intel Reference board", ALC295_FIXUP_CHROME_BOOK),
	SND_PCI_QUIRK(0x10ec, 0x1252, "Intel Reference board", ALC295_FIXUP_CHROME_BOOK),
	SND_PCI_QUIRK(0x10ec, 0x1254, "Intel Reference board", ALC295_FIXUP_CHROME_BOOK),
	SND_PCI_QUIRK(0x10ec, 0x12cc, "Intel Reference board", ALC295_FIXUP_CHROME_BOOK),
	SND_PCI_QUIRK(0x10ec, 0x12f6, "Intel Reference board", ALC295_FIXUP_CHROME_BOOK),
	SND_PCI_QUIRK(0x10f7, 0x8338, "Panasonic CF-SZ6", ALC269_FIXUP_ASPIRE_HEADSET_MIC),
	SND_PCI_QUIRK(0x144d, 0xc109, "Samsung Ativ book 9 (NP900X3G)", ALC269_FIXUP_INV_DMIC),
	SND_PCI_QUIRK(0x144d, 0xc169, "Samsung Notebook 9 Pen (NP930SBE-K01US)", ALC298_FIXUP_SAMSUNG_AMP),
	SND_PCI_QUIRK(0x144d, 0xc176, "Samsung Notebook 9 Pro (NP930MBE-K04US)", ALC298_FIXUP_SAMSUNG_AMP),
	SND_PCI_QUIRK(0x144d, 0xc189, "Samsung Galaxy Flex Book (NT950QCG-X716)", ALC298_FIXUP_SAMSUNG_AMP),
	SND_PCI_QUIRK(0x144d, 0xc18a, "Samsung Galaxy Book Ion (NP930XCJ-K01US)", ALC298_FIXUP_SAMSUNG_AMP),
	SND_PCI_QUIRK(0x144d, 0xc1a3, "Samsung Galaxy Book Pro (NP935XDB-KC1SE)", ALC298_FIXUP_SAMSUNG_AMP),
	SND_PCI_QUIRK(0x144d, 0xc1a6, "Samsung Galaxy Book Pro 360 (NP930QBD)", ALC298_FIXUP_SAMSUNG_AMP),
	SND_PCI_QUIRK(0x144d, 0xc740, "Samsung Ativ book 8 (NP870Z5G)", ALC269_FIXUP_ATIV_BOOK_8),
	SND_PCI_QUIRK(0x144d, 0xc812, "Samsung Notebook Pen S (NT950SBE-X58)", ALC298_FIXUP_SAMSUNG_AMP),
	SND_PCI_QUIRK(0x144d, 0xc830, "Samsung Galaxy Book Ion (NT950XCJ-X716A)", ALC298_FIXUP_SAMSUNG_AMP),
	SND_PCI_QUIRK(0x144d, 0xc832, "Samsung Galaxy Book Flex Alpha (NP730QCJ)", ALC256_FIXUP_SAMSUNG_HEADPHONE_VERY_QUIET),
	SND_PCI_QUIRK(0x144d, 0xca03, "Samsung Galaxy Book2 Pro 360 (NP930QED)", ALC298_FIXUP_SAMSUNG_AMP),
	SND_PCI_QUIRK(0x144d, 0xc868, "Samsung Galaxy Book2 Pro (NP930XED)", ALC298_FIXUP_SAMSUNG_AMP),
	SND_PCI_QUIRK(0x1458, 0xfa53, "Gigabyte BXBT-2807", ALC283_FIXUP_HEADSET_MIC),
	SND_PCI_QUIRK(0x1462, 0xb120, "MSI Cubi MS-B120", ALC283_FIXUP_HEADSET_MIC),
	SND_PCI_QUIRK(0x1462, 0xb171, "Cubi N 8GL (MS-B171)", ALC283_FIXUP_HEADSET_MIC),
	SND_PCI_QUIRK(0x152d, 0x1082, "Quanta NL3", ALC269_FIXUP_LIFEBOOK),
	SND_PCI_QUIRK(0x152d, 0x1262, "Huawei NBLB-WAX9N", ALC2XX_FIXUP_HEADSET_MIC),
	SND_PCI_QUIRK(0x1558, 0x0353, "Clevo V35[05]SN[CDE]Q", ALC256_FIXUP_SYSTEM76_MIC_NO_PRESENCE),
	SND_PCI_QUIRK(0x1558, 0x1323, "Clevo N130ZU", ALC293_FIXUP_SYSTEM76_MIC_NO_PRESENCE),
	SND_PCI_QUIRK(0x1558, 0x1325, "Clevo N15[01][CW]U", ALC293_FIXUP_SYSTEM76_MIC_NO_PRESENCE),
	SND_PCI_QUIRK(0x1558, 0x1401, "Clevo L140[CZ]U", ALC293_FIXUP_SYSTEM76_MIC_NO_PRESENCE),
	SND_PCI_QUIRK(0x1558, 0x1403, "Clevo N140CU", ALC293_FIXUP_SYSTEM76_MIC_NO_PRESENCE),
	SND_PCI_QUIRK(0x1558, 0x1404, "Clevo N150CU", ALC293_FIXUP_SYSTEM76_MIC_NO_PRESENCE),
	SND_PCI_QUIRK(0x1558, 0x14a1, "Clevo L141MU", ALC293_FIXUP_SYSTEM76_MIC_NO_PRESENCE),
	SND_PCI_QUIRK(0x1558, 0x2624, "Clevo L240TU", ALC256_FIXUP_SYSTEM76_MIC_NO_PRESENCE),
	SND_PCI_QUIRK(0x1558, 0x4018, "Clevo NV40M[BE]", ALC293_FIXUP_SYSTEM76_MIC_NO_PRESENCE),
	SND_PCI_QUIRK(0x1558, 0x4019, "Clevo NV40MZ", ALC293_FIXUP_SYSTEM76_MIC_NO_PRESENCE),
	SND_PCI_QUIRK(0x1558, 0x4020, "Clevo NV40MB", ALC293_FIXUP_SYSTEM76_MIC_NO_PRESENCE),
	SND_PCI_QUIRK(0x1558, 0x4041, "Clevo NV4[15]PZ", ALC256_FIXUP_SYSTEM76_MIC_NO_PRESENCE),
	SND_PCI_QUIRK(0x1558, 0x40a1, "Clevo NL40GU", ALC293_FIXUP_SYSTEM76_MIC_NO_PRESENCE),
	SND_PCI_QUIRK(0x1558, 0x40c1, "Clevo NL40[CZ]U", ALC293_FIXUP_SYSTEM76_MIC_NO_PRESENCE),
	SND_PCI_QUIRK(0x1558, 0x40d1, "Clevo NL41DU", ALC293_FIXUP_SYSTEM76_MIC_NO_PRESENCE),
	SND_PCI_QUIRK(0x1558, 0x5015, "Clevo NH5[58]H[HJK]Q", ALC256_FIXUP_SYSTEM76_MIC_NO_PRESENCE),
	SND_PCI_QUIRK(0x1558, 0x5017, "Clevo NH7[79]H[HJK]Q", ALC256_FIXUP_SYSTEM76_MIC_NO_PRESENCE),
	SND_PCI_QUIRK(0x1558, 0x50a3, "Clevo NJ51GU", ALC293_FIXUP_SYSTEM76_MIC_NO_PRESENCE),
	SND_PCI_QUIRK(0x1558, 0x50b3, "Clevo NK50S[BEZ]", ALC293_FIXUP_SYSTEM76_MIC_NO_PRESENCE),
	SND_PCI_QUIRK(0x1558, 0x50b6, "Clevo NK50S5", ALC293_FIXUP_SYSTEM76_MIC_NO_PRESENCE),
	SND_PCI_QUIRK(0x1558, 0x50b8, "Clevo NK50SZ", ALC293_FIXUP_SYSTEM76_MIC_NO_PRESENCE),
	SND_PCI_QUIRK(0x1558, 0x50d5, "Clevo NP50D5", ALC293_FIXUP_SYSTEM76_MIC_NO_PRESENCE),
	SND_PCI_QUIRK(0x1558, 0x50e1, "Clevo NH5[58]HPQ", ALC256_FIXUP_SYSTEM76_MIC_NO_PRESENCE),
	SND_PCI_QUIRK(0x1558, 0x50e2, "Clevo NH7[79]HPQ", ALC256_FIXUP_SYSTEM76_MIC_NO_PRESENCE),
	SND_PCI_QUIRK(0x1558, 0x50f0, "Clevo NH50A[CDF]", ALC293_FIXUP_SYSTEM76_MIC_NO_PRESENCE),
	SND_PCI_QUIRK(0x1558, 0x50f2, "Clevo NH50E[PR]", ALC293_FIXUP_SYSTEM76_MIC_NO_PRESENCE),
	SND_PCI_QUIRK(0x1558, 0x50f3, "Clevo NH58DPQ", ALC293_FIXUP_SYSTEM76_MIC_NO_PRESENCE),
	SND_PCI_QUIRK(0x1558, 0x50f5, "Clevo NH55EPY", ALC293_FIXUP_SYSTEM76_MIC_NO_PRESENCE),
	SND_PCI_QUIRK(0x1558, 0x50f6, "Clevo NH55DPQ", ALC293_FIXUP_SYSTEM76_MIC_NO_PRESENCE),
	SND_PCI_QUIRK(0x1558, 0x5101, "Clevo S510WU", ALC293_FIXUP_SYSTEM76_MIC_NO_PRESENCE),
	SND_PCI_QUIRK(0x1558, 0x5157, "Clevo W517GU1", ALC293_FIXUP_SYSTEM76_MIC_NO_PRESENCE),
	SND_PCI_QUIRK(0x1558, 0x51a1, "Clevo NS50MU", ALC293_FIXUP_SYSTEM76_MIC_NO_PRESENCE),
	SND_PCI_QUIRK(0x1558, 0x51b1, "Clevo NS50AU", ALC256_FIXUP_SYSTEM76_MIC_NO_PRESENCE),
	SND_PCI_QUIRK(0x1558, 0x51b3, "Clevo NS70AU", ALC256_FIXUP_SYSTEM76_MIC_NO_PRESENCE),
	SND_PCI_QUIRK(0x1558, 0x5630, "Clevo NP50RNJS", ALC256_FIXUP_SYSTEM76_MIC_NO_PRESENCE),
	SND_PCI_QUIRK(0x1558, 0x70a1, "Clevo NB70T[HJK]", ALC293_FIXUP_SYSTEM76_MIC_NO_PRESENCE),
	SND_PCI_QUIRK(0x1558, 0x70b3, "Clevo NK70SB", ALC293_FIXUP_SYSTEM76_MIC_NO_PRESENCE),
	SND_PCI_QUIRK(0x1558, 0x70f2, "Clevo NH79EPY", ALC293_FIXUP_SYSTEM76_MIC_NO_PRESENCE),
	SND_PCI_QUIRK(0x1558, 0x70f3, "Clevo NH77DPQ", ALC293_FIXUP_SYSTEM76_MIC_NO_PRESENCE),
	SND_PCI_QUIRK(0x1558, 0x70f4, "Clevo NH77EPY", ALC293_FIXUP_SYSTEM76_MIC_NO_PRESENCE),
	SND_PCI_QUIRK(0x1558, 0x70f6, "Clevo NH77DPQ-Y", ALC293_FIXUP_SYSTEM76_MIC_NO_PRESENCE),
	SND_PCI_QUIRK(0x1558, 0x7716, "Clevo NS50PU", ALC256_FIXUP_SYSTEM76_MIC_NO_PRESENCE),
	SND_PCI_QUIRK(0x1558, 0x7717, "Clevo NS70PU", ALC256_FIXUP_SYSTEM76_MIC_NO_PRESENCE),
	SND_PCI_QUIRK(0x1558, 0x7718, "Clevo L140PU", ALC256_FIXUP_SYSTEM76_MIC_NO_PRESENCE),
	SND_PCI_QUIRK(0x1558, 0x7724, "Clevo L140AU", ALC256_FIXUP_SYSTEM76_MIC_NO_PRESENCE),
	SND_PCI_QUIRK(0x1558, 0x8228, "Clevo NR40BU", ALC293_FIXUP_SYSTEM76_MIC_NO_PRESENCE),
	SND_PCI_QUIRK(0x1558, 0x8520, "Clevo NH50D[CD]", ALC293_FIXUP_SYSTEM76_MIC_NO_PRESENCE),
	SND_PCI_QUIRK(0x1558, 0x8521, "Clevo NH77D[CD]", ALC293_FIXUP_SYSTEM76_MIC_NO_PRESENCE),
	SND_PCI_QUIRK(0x1558, 0x8535, "Clevo NH50D[BE]", ALC293_FIXUP_SYSTEM76_MIC_NO_PRESENCE),
	SND_PCI_QUIRK(0x1558, 0x8536, "Clevo NH79D[BE]", ALC293_FIXUP_SYSTEM76_MIC_NO_PRESENCE),
	SND_PCI_QUIRK(0x1558, 0x8550, "Clevo NH[57][0-9][ER][ACDH]Q", ALC293_FIXUP_SYSTEM76_MIC_NO_PRESENCE),
	SND_PCI_QUIRK(0x1558, 0x8551, "Clevo NH[57][0-9][ER][ACDH]Q", ALC293_FIXUP_SYSTEM76_MIC_NO_PRESENCE),
	SND_PCI_QUIRK(0x1558, 0x8560, "Clevo NH[57][0-9][ER][ACDH]Q", ALC269_FIXUP_HEADSET_MIC),
	SND_PCI_QUIRK(0x1558, 0x8561, "Clevo NH[57][0-9][ER][ACDH]Q", ALC269_FIXUP_HEADSET_MIC),
	SND_PCI_QUIRK(0x1558, 0x8562, "Clevo NH[57][0-9]RZ[Q]", ALC269_FIXUP_DMIC),
	SND_PCI_QUIRK(0x1558, 0x8668, "Clevo NP50B[BE]", ALC293_FIXUP_SYSTEM76_MIC_NO_PRESENCE),
	SND_PCI_QUIRK(0x1558, 0x866d, "Clevo NP5[05]PN[HJK]", ALC256_FIXUP_SYSTEM76_MIC_NO_PRESENCE),
	SND_PCI_QUIRK(0x1558, 0x867c, "Clevo NP7[01]PNP", ALC256_FIXUP_SYSTEM76_MIC_NO_PRESENCE),
	SND_PCI_QUIRK(0x1558, 0x867d, "Clevo NP7[01]PN[HJK]", ALC256_FIXUP_SYSTEM76_MIC_NO_PRESENCE),
	SND_PCI_QUIRK(0x1558, 0x8680, "Clevo NJ50LU", ALC293_FIXUP_SYSTEM76_MIC_NO_PRESENCE),
	SND_PCI_QUIRK(0x1558, 0x8686, "Clevo NH50[CZ]U", ALC256_FIXUP_MIC_NO_PRESENCE_AND_RESUME),
	SND_PCI_QUIRK(0x1558, 0x8a20, "Clevo NH55DCQ-Y", ALC293_FIXUP_SYSTEM76_MIC_NO_PRESENCE),
	SND_PCI_QUIRK(0x1558, 0x8a51, "Clevo NH70RCQ-Y", ALC293_FIXUP_SYSTEM76_MIC_NO_PRESENCE),
	SND_PCI_QUIRK(0x1558, 0x8d50, "Clevo NH55RCQ-M", ALC293_FIXUP_SYSTEM76_MIC_NO_PRESENCE),
	SND_PCI_QUIRK(0x1558, 0x951d, "Clevo N950T[CDF]", ALC293_FIXUP_SYSTEM76_MIC_NO_PRESENCE),
	SND_PCI_QUIRK(0x1558, 0x9600, "Clevo N960K[PR]", ALC293_FIXUP_SYSTEM76_MIC_NO_PRESENCE),
	SND_PCI_QUIRK(0x1558, 0x961d, "Clevo N960S[CDF]", ALC293_FIXUP_SYSTEM76_MIC_NO_PRESENCE),
	SND_PCI_QUIRK(0x1558, 0x971d, "Clevo N970T[CDF]", ALC293_FIXUP_SYSTEM76_MIC_NO_PRESENCE),
	SND_PCI_QUIRK(0x1558, 0xa500, "Clevo NL5[03]RU", ALC293_FIXUP_SYSTEM76_MIC_NO_PRESENCE),
	SND_PCI_QUIRK(0x1558, 0xa600, "Clevo NL50NU", ALC293_FIXUP_SYSTEM76_MIC_NO_PRESENCE),
	SND_PCI_QUIRK(0x1558, 0xa650, "Clevo NP[567]0SN[CD]", ALC256_FIXUP_SYSTEM76_MIC_NO_PRESENCE),
	SND_PCI_QUIRK(0x1558, 0xa671, "Clevo NP70SN[CDE]", ALC256_FIXUP_SYSTEM76_MIC_NO_PRESENCE),
	SND_PCI_QUIRK(0x1558, 0xb018, "Clevo NP50D[BE]", ALC293_FIXUP_SYSTEM76_MIC_NO_PRESENCE),
	SND_PCI_QUIRK(0x1558, 0xb019, "Clevo NH77D[BE]Q", ALC293_FIXUP_SYSTEM76_MIC_NO_PRESENCE),
	SND_PCI_QUIRK(0x1558, 0xb022, "Clevo NH77D[DC][QW]", ALC293_FIXUP_SYSTEM76_MIC_NO_PRESENCE),
	SND_PCI_QUIRK(0x1558, 0xc018, "Clevo NP50D[BE]", ALC293_FIXUP_SYSTEM76_MIC_NO_PRESENCE),
	SND_PCI_QUIRK(0x1558, 0xc019, "Clevo NH77D[BE]Q", ALC293_FIXUP_SYSTEM76_MIC_NO_PRESENCE),
	SND_PCI_QUIRK(0x1558, 0xc022, "Clevo NH77[DC][QW]", ALC293_FIXUP_SYSTEM76_MIC_NO_PRESENCE),
	SND_PCI_QUIRK(0x17aa, 0x1036, "Lenovo P520", ALC233_FIXUP_LENOVO_MULTI_CODECS),
	SND_PCI_QUIRK(0x17aa, 0x1048, "ThinkCentre Station", ALC623_FIXUP_LENOVO_THINKSTATION_P340),
	SND_PCI_QUIRK(0x17aa, 0x20f2, "Thinkpad SL410/510", ALC269_FIXUP_SKU_IGNORE),
	SND_PCI_QUIRK(0x17aa, 0x215e, "Thinkpad L512", ALC269_FIXUP_SKU_IGNORE),
	SND_PCI_QUIRK(0x17aa, 0x21b8, "Thinkpad Edge 14", ALC269_FIXUP_SKU_IGNORE),
	SND_PCI_QUIRK(0x17aa, 0x21ca, "Thinkpad L412", ALC269_FIXUP_SKU_IGNORE),
	SND_PCI_QUIRK(0x17aa, 0x21e9, "Thinkpad Edge 15", ALC269_FIXUP_SKU_IGNORE),
	SND_PCI_QUIRK(0x17aa, 0x21f3, "Thinkpad T430", ALC269_FIXUP_LENOVO_DOCK),
	SND_PCI_QUIRK(0x17aa, 0x21f6, "Thinkpad T530", ALC269_FIXUP_LENOVO_DOCK_LIMIT_BOOST),
	SND_PCI_QUIRK(0x17aa, 0x21fa, "Thinkpad X230", ALC269_FIXUP_LENOVO_DOCK),
	SND_PCI_QUIRK(0x17aa, 0x21fb, "Thinkpad T430s", ALC269_FIXUP_LENOVO_DOCK),
	SND_PCI_QUIRK(0x17aa, 0x2203, "Thinkpad X230 Tablet", ALC269_FIXUP_LENOVO_DOCK),
	SND_PCI_QUIRK(0x17aa, 0x2208, "Thinkpad T431s", ALC269_FIXUP_LENOVO_DOCK),
	SND_PCI_QUIRK(0x17aa, 0x220c, "Thinkpad T440s", ALC292_FIXUP_TPT440),
	SND_PCI_QUIRK(0x17aa, 0x220e, "Thinkpad T440p", ALC292_FIXUP_TPT440_DOCK),
	SND_PCI_QUIRK(0x17aa, 0x2210, "Thinkpad T540p", ALC292_FIXUP_TPT440_DOCK),
	SND_PCI_QUIRK(0x17aa, 0x2211, "Thinkpad W541", ALC292_FIXUP_TPT440_DOCK),
	SND_PCI_QUIRK(0x17aa, 0x2212, "Thinkpad T440", ALC292_FIXUP_TPT440_DOCK),
	SND_PCI_QUIRK(0x17aa, 0x2214, "Thinkpad X240", ALC292_FIXUP_TPT440_DOCK),
	SND_PCI_QUIRK(0x17aa, 0x2215, "Thinkpad", ALC269_FIXUP_LIMIT_INT_MIC_BOOST),
	SND_PCI_QUIRK(0x17aa, 0x2218, "Thinkpad X1 Carbon 2nd", ALC292_FIXUP_TPT440_DOCK),
	SND_PCI_QUIRK(0x17aa, 0x2223, "ThinkPad T550", ALC292_FIXUP_TPT440_DOCK),
	SND_PCI_QUIRK(0x17aa, 0x2226, "ThinkPad X250", ALC292_FIXUP_TPT440_DOCK),
	SND_PCI_QUIRK(0x17aa, 0x222d, "Thinkpad", ALC298_FIXUP_TPT470_DOCK),
	SND_PCI_QUIRK(0x17aa, 0x222e, "Thinkpad", ALC298_FIXUP_TPT470_DOCK),
	SND_PCI_QUIRK(0x17aa, 0x2231, "Thinkpad T560", ALC292_FIXUP_TPT460),
	SND_PCI_QUIRK(0x17aa, 0x2233, "Thinkpad", ALC292_FIXUP_TPT460),
	SND_PCI_QUIRK(0x17aa, 0x2234, "Thinkpad ICE-1", ALC287_FIXUP_TAS2781_I2C),
	SND_PCI_QUIRK(0x17aa, 0x2245, "Thinkpad T470", ALC298_FIXUP_TPT470_DOCK),
	SND_PCI_QUIRK(0x17aa, 0x2246, "Thinkpad", ALC298_FIXUP_TPT470_DOCK),
	SND_PCI_QUIRK(0x17aa, 0x2247, "Thinkpad", ALC298_FIXUP_TPT470_DOCK),
	SND_PCI_QUIRK(0x17aa, 0x2249, "Thinkpad", ALC292_FIXUP_TPT460),
	SND_PCI_QUIRK(0x17aa, 0x224b, "Thinkpad", ALC298_FIXUP_TPT470_DOCK),
	SND_PCI_QUIRK(0x17aa, 0x224c, "Thinkpad", ALC298_FIXUP_TPT470_DOCK),
	SND_PCI_QUIRK(0x17aa, 0x224d, "Thinkpad", ALC298_FIXUP_TPT470_DOCK),
	SND_PCI_QUIRK(0x17aa, 0x225d, "Thinkpad T480", ALC269_FIXUP_LIMIT_INT_MIC_BOOST),
	SND_PCI_QUIRK(0x17aa, 0x2292, "Thinkpad X1 Carbon 7th", ALC285_FIXUP_THINKPAD_HEADSET_JACK),
	SND_PCI_QUIRK(0x17aa, 0x22be, "Thinkpad X1 Carbon 8th", ALC285_FIXUP_THINKPAD_HEADSET_JACK),
	SND_PCI_QUIRK(0x17aa, 0x22c1, "Thinkpad P1 Gen 3", ALC285_FIXUP_THINKPAD_NO_BASS_SPK_HEADSET_JACK),
	SND_PCI_QUIRK(0x17aa, 0x22c2, "Thinkpad X1 Extreme Gen 3", ALC285_FIXUP_THINKPAD_NO_BASS_SPK_HEADSET_JACK),
	SND_PCI_QUIRK(0x17aa, 0x22f1, "Thinkpad", ALC287_FIXUP_MG_RTKC_CSAMP_CS35L41_I2C_THINKPAD),
	SND_PCI_QUIRK(0x17aa, 0x22f2, "Thinkpad", ALC287_FIXUP_MG_RTKC_CSAMP_CS35L41_I2C_THINKPAD),
	SND_PCI_QUIRK(0x17aa, 0x22f3, "Thinkpad", ALC287_FIXUP_MG_RTKC_CSAMP_CS35L41_I2C_THINKPAD),
	SND_PCI_QUIRK(0x17aa, 0x2316, "Thinkpad P1 Gen 6", ALC287_FIXUP_MG_RTKC_CSAMP_CS35L41_I2C_THINKPAD),
	SND_PCI_QUIRK(0x17aa, 0x2317, "Thinkpad P1 Gen 6", ALC287_FIXUP_MG_RTKC_CSAMP_CS35L41_I2C_THINKPAD),
	SND_PCI_QUIRK(0x17aa, 0x2318, "Thinkpad Z13 Gen2", ALC287_FIXUP_MG_RTKC_CSAMP_CS35L41_I2C_THINKPAD),
	SND_PCI_QUIRK(0x17aa, 0x2319, "Thinkpad Z16 Gen2", ALC287_FIXUP_MG_RTKC_CSAMP_CS35L41_I2C_THINKPAD),
	SND_PCI_QUIRK(0x17aa, 0x231a, "Thinkpad Z16 Gen2", ALC287_FIXUP_MG_RTKC_CSAMP_CS35L41_I2C_THINKPAD),
	SND_PCI_QUIRK(0x17aa, 0x231e, "Thinkpad", ALC287_FIXUP_LENOVO_THKPAD_WH_ALC1318),
	SND_PCI_QUIRK(0x17aa, 0x231f, "Thinkpad", ALC287_FIXUP_LENOVO_THKPAD_WH_ALC1318),
	SND_PCI_QUIRK(0x17aa, 0x30bb, "ThinkCentre AIO", ALC233_FIXUP_LENOVO_LINE2_MIC_HOTKEY),
	SND_PCI_QUIRK(0x17aa, 0x30e2, "ThinkCentre AIO", ALC233_FIXUP_LENOVO_LINE2_MIC_HOTKEY),
	SND_PCI_QUIRK(0x17aa, 0x310c, "ThinkCentre Station", ALC294_FIXUP_LENOVO_MIC_LOCATION),
	SND_PCI_QUIRK(0x17aa, 0x3111, "ThinkCentre Station", ALC294_FIXUP_LENOVO_MIC_LOCATION),
	SND_PCI_QUIRK(0x17aa, 0x312a, "ThinkCentre Station", ALC294_FIXUP_LENOVO_MIC_LOCATION),
	SND_PCI_QUIRK(0x17aa, 0x312f, "ThinkCentre Station", ALC294_FIXUP_LENOVO_MIC_LOCATION),
	SND_PCI_QUIRK(0x17aa, 0x313c, "ThinkCentre Station", ALC294_FIXUP_LENOVO_MIC_LOCATION),
	SND_PCI_QUIRK(0x17aa, 0x3151, "ThinkCentre Station", ALC283_FIXUP_HEADSET_MIC),
	SND_PCI_QUIRK(0x17aa, 0x3176, "ThinkCentre Station", ALC283_FIXUP_HEADSET_MIC),
	SND_PCI_QUIRK(0x17aa, 0x3178, "ThinkCentre Station", ALC283_FIXUP_HEADSET_MIC),
	SND_PCI_QUIRK(0x17aa, 0x31af, "ThinkCentre Station", ALC623_FIXUP_LENOVO_THINKSTATION_P340),
	SND_PCI_QUIRK(0x17aa, 0x334b, "Lenovo ThinkCentre M70 Gen5", ALC283_FIXUP_HEADSET_MIC),
	SND_PCI_QUIRK(0x17aa, 0x3801, "Lenovo Yoga9 14IAP7", ALC287_FIXUP_YOGA9_14IAP7_BASS_SPK_PIN),
	SND_PCI_QUIRK(0x17aa, 0x3802, "Lenovo Yoga Pro 9 14IRP8 / DuetITL 2021", ALC287_FIXUP_LENOVO_14IRP8_DUETITL),
	SND_PCI_QUIRK(0x17aa, 0x3813, "Legion 7i 15IMHG05", ALC287_FIXUP_LEGION_15IMHG05_SPEAKERS),
	SND_PCI_QUIRK(0x17aa, 0x3818, "Lenovo C940 / Yoga Duet 7", ALC298_FIXUP_LENOVO_C940_DUET7),
	SND_PCI_QUIRK(0x17aa, 0x3819, "Lenovo 13s Gen2 ITL", ALC287_FIXUP_13S_GEN2_SPEAKERS),
	SND_PCI_QUIRK(0x17aa, 0x3820, "Yoga Duet 7 13ITL6", ALC287_FIXUP_YOGA7_14ITL_SPEAKERS),
	SND_PCI_QUIRK(0x17aa, 0x3824, "Legion Y9000X 2020", ALC285_FIXUP_LEGION_Y9000X_SPEAKERS),
	SND_PCI_QUIRK(0x17aa, 0x3827, "Ideapad S740", ALC285_FIXUP_IDEAPAD_S740_COEF),
	SND_PCI_QUIRK(0x17aa, 0x3834, "Lenovo IdeaPad Slim 9i 14ITL5", ALC287_FIXUP_YOGA7_14ITL_SPEAKERS),
	SND_PCI_QUIRK(0x17aa, 0x383d, "Legion Y9000X 2019", ALC285_FIXUP_LEGION_Y9000X_SPEAKERS),
	SND_PCI_QUIRK(0x17aa, 0x3843, "Yoga 9i", ALC287_FIXUP_IDEAPAD_BASS_SPK_AMP),
	SND_PCI_QUIRK(0x17aa, 0x3847, "Legion 7 16ACHG6", ALC287_FIXUP_LEGION_16ACHG6),
	SND_PCI_QUIRK(0x17aa, 0x384a, "Lenovo Yoga 7 15ITL5", ALC287_FIXUP_YOGA7_14ITL_SPEAKERS),
	SND_PCI_QUIRK(0x17aa, 0x3852, "Lenovo Yoga 7 14ITL5", ALC287_FIXUP_YOGA7_14ITL_SPEAKERS),
	SND_PCI_QUIRK(0x17aa, 0x3853, "Lenovo Yoga 7 15ITL5", ALC287_FIXUP_YOGA7_14ITL_SPEAKERS),
	SND_PCI_QUIRK(0x17aa, 0x3855, "Legion 7 16ITHG6", ALC287_FIXUP_LEGION_16ITHG6),
	SND_PCI_QUIRK(0x17aa, 0x3865, "Lenovo 13X", ALC287_FIXUP_CS35L41_I2C_2),
	SND_PCI_QUIRK(0x17aa, 0x3866, "Lenovo 13X", ALC287_FIXUP_CS35L41_I2C_2),
	SND_PCI_QUIRK(0x17aa, 0x3869, "Lenovo Yoga7 14IAL7", ALC287_FIXUP_YOGA9_14IAP7_BASS_SPK_PIN),
	SND_PCI_QUIRK(0x17aa, 0x386f, "Legion Pro 7/7i", ALC287_FIXUP_LENOVO_LEGION_7),
	SND_PCI_QUIRK(0x17aa, 0x3870, "Lenovo Yoga 7 14ARB7", ALC287_FIXUP_YOGA7_14ARB7_I2C),
	SND_PCI_QUIRK(0x17aa, 0x3877, "Lenovo Legion 7 Slim 16ARHA7", ALC287_FIXUP_CS35L41_I2C_2),
	SND_PCI_QUIRK(0x17aa, 0x3878, "Lenovo Legion 7 Slim 16ARHA7", ALC287_FIXUP_CS35L41_I2C_2),
	SND_PCI_QUIRK(0x17aa, 0x387d, "Yoga S780-16 pro Quad AAC", ALC287_FIXUP_TAS2781_I2C),
	SND_PCI_QUIRK(0x17aa, 0x387e, "Yoga S780-16 pro Quad YC", ALC287_FIXUP_TAS2781_I2C),
	SND_PCI_QUIRK(0x17aa, 0x3881, "YB9 dual power mode2 YC", ALC287_FIXUP_TAS2781_I2C),
	SND_PCI_QUIRK(0x17aa, 0x3882, "Lenovo Yoga Pro 7 14APH8", ALC287_FIXUP_YOGA9_14IAP7_BASS_SPK_PIN),
	SND_PCI_QUIRK(0x17aa, 0x3884, "Y780 YG DUAL", ALC287_FIXUP_TAS2781_I2C),
	SND_PCI_QUIRK(0x17aa, 0x3886, "Y780 VECO DUAL", ALC287_FIXUP_TAS2781_I2C),
	SND_PCI_QUIRK(0x17aa, 0x38a7, "Y780P AMD YG dual", ALC287_FIXUP_TAS2781_I2C),
	SND_PCI_QUIRK(0x17aa, 0x38a8, "Y780P AMD VECO dual", ALC287_FIXUP_TAS2781_I2C),
	SND_PCI_QUIRK(0x17aa, 0x38a9, "Thinkbook 16P", ALC287_FIXUP_MG_RTKC_CSAMP_CS35L41_I2C_THINKPAD),
	SND_PCI_QUIRK(0x17aa, 0x38ab, "Thinkbook 16P", ALC287_FIXUP_MG_RTKC_CSAMP_CS35L41_I2C_THINKPAD),
	SND_PCI_QUIRK(0x17aa, 0x38b4, "Legion Slim 7 16IRH8", ALC287_FIXUP_CS35L41_I2C_2),
	SND_PCI_QUIRK(0x17aa, 0x38b5, "Legion Slim 7 16IRH8", ALC287_FIXUP_CS35L41_I2C_2),
	SND_PCI_QUIRK(0x17aa, 0x38b6, "Legion Slim 7 16APH8", ALC287_FIXUP_CS35L41_I2C_2),
	SND_PCI_QUIRK(0x17aa, 0x38b7, "Legion Slim 7 16APH8", ALC287_FIXUP_CS35L41_I2C_2),
	SND_PCI_QUIRK(0x17aa, 0x38ba, "Yoga S780-14.5 Air AMD quad YC", ALC287_FIXUP_TAS2781_I2C),
	SND_PCI_QUIRK(0x17aa, 0x38bb, "Yoga S780-14.5 Air AMD quad AAC", ALC287_FIXUP_TAS2781_I2C),
	SND_PCI_QUIRK(0x17aa, 0x38be, "Yoga S980-14.5 proX YC Dual", ALC287_FIXUP_TAS2781_I2C),
	SND_PCI_QUIRK(0x17aa, 0x38bf, "Yoga S980-14.5 proX LX Dual", ALC287_FIXUP_TAS2781_I2C),
	SND_PCI_QUIRK(0x17aa, 0x38c3, "Y980 DUAL", ALC287_FIXUP_TAS2781_I2C),
	SND_PCI_QUIRK(0x17aa, 0x38cb, "Y790 YG DUAL", ALC287_FIXUP_TAS2781_I2C),
	SND_PCI_QUIRK(0x17aa, 0x38cd, "Y790 VECO DUAL", ALC287_FIXUP_TAS2781_I2C),
	SND_PCI_QUIRK(0x17aa, 0x38d2, "Lenovo Yoga 9 14IMH9", ALC287_FIXUP_YOGA9_14IMH9_BASS_SPK_PIN),
	SND_PCI_QUIRK(0x17aa, 0x38d7, "Lenovo Yoga 9 14IMH9", ALC287_FIXUP_YOGA9_14IMH9_BASS_SPK_PIN),
	SND_PCI_QUIRK(0x17aa, 0x3902, "Lenovo E50-80", ALC269_FIXUP_DMIC_THINKPAD_ACPI),
	SND_PCI_QUIRK(0x17aa, 0x3977, "IdeaPad S210", ALC283_FIXUP_INT_MIC),
	SND_PCI_QUIRK(0x17aa, 0x3978, "Lenovo B50-70", ALC269_FIXUP_DMIC_THINKPAD_ACPI),
	SND_PCI_QUIRK(0x17aa, 0x3bf8, "Quanta FL1", ALC269_FIXUP_PCM_44K),
	SND_PCI_QUIRK(0x17aa, 0x5013, "Thinkpad", ALC269_FIXUP_LIMIT_INT_MIC_BOOST),
	SND_PCI_QUIRK(0x17aa, 0x501a, "Thinkpad", ALC283_FIXUP_INT_MIC),
	SND_PCI_QUIRK(0x17aa, 0x501e, "Thinkpad L440", ALC292_FIXUP_TPT440_DOCK),
	SND_PCI_QUIRK(0x17aa, 0x5026, "Thinkpad", ALC269_FIXUP_LIMIT_INT_MIC_BOOST),
	SND_PCI_QUIRK(0x17aa, 0x5034, "Thinkpad T450", ALC292_FIXUP_TPT440_DOCK),
	SND_PCI_QUIRK(0x17aa, 0x5036, "Thinkpad T450s", ALC292_FIXUP_TPT440_DOCK),
	SND_PCI_QUIRK(0x17aa, 0x503c, "Thinkpad L450", ALC292_FIXUP_TPT440_DOCK),
	SND_PCI_QUIRK(0x17aa, 0x504a, "ThinkPad X260", ALC292_FIXUP_TPT440_DOCK),
	SND_PCI_QUIRK(0x17aa, 0x504b, "Thinkpad", ALC293_FIXUP_LENOVO_SPK_NOISE),
	SND_PCI_QUIRK(0x17aa, 0x5050, "Thinkpad T560p", ALC292_FIXUP_TPT460),
	SND_PCI_QUIRK(0x17aa, 0x5051, "Thinkpad L460", ALC292_FIXUP_TPT460),
	SND_PCI_QUIRK(0x17aa, 0x5053, "Thinkpad T460", ALC292_FIXUP_TPT460),
	SND_PCI_QUIRK(0x17aa, 0x505d, "Thinkpad", ALC298_FIXUP_TPT470_DOCK),
	SND_PCI_QUIRK(0x17aa, 0x505f, "Thinkpad", ALC298_FIXUP_TPT470_DOCK),
	SND_PCI_QUIRK(0x17aa, 0x5062, "Thinkpad", ALC298_FIXUP_TPT470_DOCK),
	SND_PCI_QUIRK(0x17aa, 0x508b, "Thinkpad X12 Gen 1", ALC287_FIXUP_LEGION_15IMHG05_SPEAKERS),
	SND_PCI_QUIRK(0x17aa, 0x5109, "Thinkpad", ALC269_FIXUP_LIMIT_INT_MIC_BOOST),
	SND_PCI_QUIRK(0x17aa, 0x511e, "Thinkpad", ALC298_FIXUP_TPT470_DOCK),
	SND_PCI_QUIRK(0x17aa, 0x511f, "Thinkpad", ALC298_FIXUP_TPT470_DOCK),
	SND_PCI_QUIRK(0x17aa, 0x9e54, "LENOVO NB", ALC269_FIXUP_LENOVO_EAPD),
	SND_PCI_QUIRK(0x17aa, 0x9e56, "Lenovo ZhaoYang CF4620Z", ALC286_FIXUP_SONY_MIC_NO_PRESENCE),
	SND_PCI_QUIRK(0x1849, 0x1233, "ASRock NUC Box 1100", ALC233_FIXUP_NO_AUDIO_JACK),
	SND_PCI_QUIRK(0x1849, 0xa233, "Positivo Master C6300", ALC269_FIXUP_HEADSET_MIC),
	SND_PCI_QUIRK(0x1854, 0x0440, "LG CQ6", ALC256_FIXUP_HEADPHONE_AMP_VOL),
	SND_PCI_QUIRK(0x1854, 0x0441, "LG CQ6 AIO", ALC256_FIXUP_HEADPHONE_AMP_VOL),
	SND_PCI_QUIRK(0x19e5, 0x3204, "Huawei MACH-WX9", ALC256_FIXUP_HUAWEI_MACH_WX9_PINS),
	SND_PCI_QUIRK(0x19e5, 0x320f, "Huawei WRT-WX9 ", ALC256_FIXUP_ASUS_MIC_NO_PRESENCE),
	SND_PCI_QUIRK(0x1b35, 0x1235, "CZC B20", ALC269_FIXUP_CZC_B20),
	SND_PCI_QUIRK(0x1b35, 0x1236, "CZC TMI", ALC269_FIXUP_CZC_TMI),
	SND_PCI_QUIRK(0x1b35, 0x1237, "CZC L101", ALC269_FIXUP_CZC_L101),
	SND_PCI_QUIRK(0x1b7d, 0xa831, "Ordissimo EVE2 ", ALC269VB_FIXUP_ORDISSIMO_EVE2), /* Also known as Malata PC-B1303 */
	SND_PCI_QUIRK(0x1c06, 0x2013, "Lemote A1802", ALC269_FIXUP_LEMOTE_A1802),
	SND_PCI_QUIRK(0x1c06, 0x2015, "Lemote A190X", ALC269_FIXUP_LEMOTE_A190X),
	SND_PCI_QUIRK(0x1c6c, 0x1251, "Positivo N14KP6-TG", ALC288_FIXUP_DELL1_MIC_NO_PRESENCE),
	SND_PCI_QUIRK(0x1d05, 0x1132, "TongFang PHxTxX1", ALC256_FIXUP_SET_COEF_DEFAULTS),
	SND_PCI_QUIRK(0x1d05, 0x1096, "TongFang GMxMRxx", ALC269_FIXUP_NO_SHUTUP),
	SND_PCI_QUIRK(0x1d05, 0x1100, "TongFang GKxNRxx", ALC269_FIXUP_NO_SHUTUP),
	SND_PCI_QUIRK(0x1d05, 0x1111, "TongFang GMxZGxx", ALC269_FIXUP_NO_SHUTUP),
	SND_PCI_QUIRK(0x1d05, 0x1119, "TongFang GMxZGxx", ALC269_FIXUP_NO_SHUTUP),
	SND_PCI_QUIRK(0x1d05, 0x1129, "TongFang GMxZGxx", ALC269_FIXUP_NO_SHUTUP),
	SND_PCI_QUIRK(0x1d05, 0x1147, "TongFang GMxTGxx", ALC269_FIXUP_NO_SHUTUP),
	SND_PCI_QUIRK(0x1d05, 0x115c, "TongFang GMxTGxx", ALC269_FIXUP_NO_SHUTUP),
	SND_PCI_QUIRK(0x1d05, 0x121b, "TongFang GMxAGxx", ALC269_FIXUP_NO_SHUTUP),
	SND_PCI_QUIRK(0x1d05, 0x1387, "TongFang GMxIXxx", ALC2XX_FIXUP_HEADSET_MIC),
	SND_PCI_QUIRK(0x1d17, 0x3288, "Haier Boyue G42", ALC269VC_FIXUP_ACER_VCOPPERBOX_PINS),
	SND_PCI_QUIRK(0x1d72, 0x1602, "RedmiBook", ALC255_FIXUP_XIAOMI_HEADSET_MIC),
	SND_PCI_QUIRK(0x1d72, 0x1701, "XiaomiNotebook Pro", ALC298_FIXUP_DELL1_MIC_NO_PRESENCE),
	SND_PCI_QUIRK(0x1d72, 0x1901, "RedmiBook 14", ALC256_FIXUP_ASUS_HEADSET_MIC),
	SND_PCI_QUIRK(0x1d72, 0x1945, "Redmi G", ALC256_FIXUP_ASUS_HEADSET_MIC),
	SND_PCI_QUIRK(0x1d72, 0x1947, "RedmiBook Air", ALC255_FIXUP_XIAOMI_HEADSET_MIC),
	SND_PCI_QUIRK(0x2782, 0x0232, "CHUWI CoreBook XPro", ALC269VB_FIXUP_CHUWI_COREBOOK_XPRO),
	SND_PCI_QUIRK(0x2782, 0x1707, "Vaio VJFE-ADL", ALC298_FIXUP_SPK_VOLUME),
	SND_PCI_QUIRK(0x8086, 0x2074, "Intel NUC 8", ALC233_FIXUP_INTEL_NUC8_DMIC),
	SND_PCI_QUIRK(0x8086, 0x2080, "Intel NUC 8 Rugged", ALC256_FIXUP_INTEL_NUC8_RUGGED),
	SND_PCI_QUIRK(0x8086, 0x2081, "Intel NUC 10", ALC256_FIXUP_INTEL_NUC10),
	SND_PCI_QUIRK(0x8086, 0x3038, "Intel NUC 13", ALC295_FIXUP_CHROME_BOOK),
	SND_PCI_QUIRK(0xf111, 0x0001, "Framework Laptop", ALC295_FIXUP_FRAMEWORK_LAPTOP_MIC_NO_PRESENCE),
	SND_PCI_QUIRK(0xf111, 0x0005, "Framework Laptop", ALC295_FIXUP_FRAMEWORK_LAPTOP_MIC_NO_PRESENCE),
	SND_PCI_QUIRK(0xf111, 0x0006, "Framework Laptop", ALC295_FIXUP_FRAMEWORK_LAPTOP_MIC_NO_PRESENCE),

#if 0
	/* Below is a quirk table taken from the old code.
	 * Basically the device should work as is without the fixup table.
	 * If BIOS doesn't give a proper info, enable the corresponding
	 * fixup entry.
	 */
	SND_PCI_QUIRK(0x1043, 0x8330, "ASUS Eeepc P703 P900A",
		      ALC269_FIXUP_AMIC),
	SND_PCI_QUIRK(0x1043, 0x1013, "ASUS N61Da", ALC269_FIXUP_AMIC),
	SND_PCI_QUIRK(0x1043, 0x1143, "ASUS B53f", ALC269_FIXUP_AMIC),
	SND_PCI_QUIRK(0x1043, 0x1133, "ASUS UJ20ft", ALC269_FIXUP_AMIC),
	SND_PCI_QUIRK(0x1043, 0x1183, "ASUS K72DR", ALC269_FIXUP_AMIC),
	SND_PCI_QUIRK(0x1043, 0x11b3, "ASUS K52DR", ALC269_FIXUP_AMIC),
	SND_PCI_QUIRK(0x1043, 0x11e3, "ASUS U33Jc", ALC269_FIXUP_AMIC),
	SND_PCI_QUIRK(0x1043, 0x1273, "ASUS UL80Jt", ALC269_FIXUP_AMIC),
	SND_PCI_QUIRK(0x1043, 0x1283, "ASUS U53Jc", ALC269_FIXUP_AMIC),
	SND_PCI_QUIRK(0x1043, 0x12b3, "ASUS N82JV", ALC269_FIXUP_AMIC),
	SND_PCI_QUIRK(0x1043, 0x12d3, "ASUS N61Jv", ALC269_FIXUP_AMIC),
	SND_PCI_QUIRK(0x1043, 0x13a3, "ASUS UL30Vt", ALC269_FIXUP_AMIC),
	SND_PCI_QUIRK(0x1043, 0x1373, "ASUS G73JX", ALC269_FIXUP_AMIC),
	SND_PCI_QUIRK(0x1043, 0x1383, "ASUS UJ30Jc", ALC269_FIXUP_AMIC),
	SND_PCI_QUIRK(0x1043, 0x13d3, "ASUS N61JA", ALC269_FIXUP_AMIC),
	SND_PCI_QUIRK(0x1043, 0x1413, "ASUS UL50", ALC269_FIXUP_AMIC),
	SND_PCI_QUIRK(0x1043, 0x1443, "ASUS UL30", ALC269_FIXUP_AMIC),
	SND_PCI_QUIRK(0x1043, 0x1453, "ASUS M60Jv", ALC269_FIXUP_AMIC),
	SND_PCI_QUIRK(0x1043, 0x1483, "ASUS UL80", ALC269_FIXUP_AMIC),
	SND_PCI_QUIRK(0x1043, 0x14f3, "ASUS F83Vf", ALC269_FIXUP_AMIC),
	SND_PCI_QUIRK(0x1043, 0x14e3, "ASUS UL20", ALC269_FIXUP_AMIC),
	SND_PCI_QUIRK(0x1043, 0x1513, "ASUS UX30", ALC269_FIXUP_AMIC),
	SND_PCI_QUIRK(0x1043, 0x1593, "ASUS N51Vn", ALC269_FIXUP_AMIC),
	SND_PCI_QUIRK(0x1043, 0x15a3, "ASUS N60Jv", ALC269_FIXUP_AMIC),
	SND_PCI_QUIRK(0x1043, 0x15b3, "ASUS N60Dp", ALC269_FIXUP_AMIC),
	SND_PCI_QUIRK(0x1043, 0x15c3, "ASUS N70De", ALC269_FIXUP_AMIC),
	SND_PCI_QUIRK(0x1043, 0x15e3, "ASUS F83T", ALC269_FIXUP_AMIC),
	SND_PCI_QUIRK(0x1043, 0x1643, "ASUS M60J", ALC269_FIXUP_AMIC),
	SND_PCI_QUIRK(0x1043, 0x1653, "ASUS U50", ALC269_FIXUP_AMIC),
	SND_PCI_QUIRK(0x1043, 0x1693, "ASUS F50N", ALC269_FIXUP_AMIC),
	SND_PCI_QUIRK(0x1043, 0x16a3, "ASUS F5Q", ALC269_FIXUP_AMIC),
	SND_PCI_QUIRK(0x1043, 0x1723, "ASUS P80", ALC269_FIXUP_AMIC),
	SND_PCI_QUIRK(0x1043, 0x1743, "ASUS U80", ALC269_FIXUP_AMIC),
	SND_PCI_QUIRK(0x1043, 0x1773, "ASUS U20A", ALC269_FIXUP_AMIC),
	SND_PCI_QUIRK(0x1043, 0x1883, "ASUS F81Se", ALC269_FIXUP_AMIC),
	SND_PCI_QUIRK(0x152d, 0x1778, "Quanta ON1", ALC269_FIXUP_DMIC),
	SND_PCI_QUIRK(0x17aa, 0x3be9, "Quanta Wistron", ALC269_FIXUP_AMIC),
	SND_PCI_QUIRK(0x17aa, 0x3bf8, "Quanta FL1", ALC269_FIXUP_AMIC),
	SND_PCI_QUIRK(0x17ff, 0x059a, "Quanta EL3", ALC269_FIXUP_DMIC),
	SND_PCI_QUIRK(0x17ff, 0x059b, "Quanta JR1", ALC269_FIXUP_DMIC),
#endif
	{}
};

static const struct snd_pci_quirk alc269_fixup_vendor_tbl[] = {
	SND_PCI_QUIRK_VENDOR(0x1025, "Acer Aspire", ALC271_FIXUP_DMIC),
	SND_PCI_QUIRK_VENDOR(0x103c, "HP", ALC269_FIXUP_HP_MUTE_LED),
	SND_PCI_QUIRK_VENDOR(0x104d, "Sony VAIO", ALC269_FIXUP_SONY_VAIO),
	SND_PCI_QUIRK_VENDOR(0x17aa, "Thinkpad", ALC269_FIXUP_THINKPAD_ACPI),
	SND_PCI_QUIRK_VENDOR(0x19e5, "Huawei Matebook", ALC255_FIXUP_MIC_MUTE_LED),
	{}
};

static const struct hda_model_fixup alc269_fixup_models[] = {
	{.id = ALC269_FIXUP_AMIC, .name = "laptop-amic"},
	{.id = ALC269_FIXUP_DMIC, .name = "laptop-dmic"},
	{.id = ALC269_FIXUP_STEREO_DMIC, .name = "alc269-dmic"},
	{.id = ALC271_FIXUP_DMIC, .name = "alc271-dmic"},
	{.id = ALC269_FIXUP_INV_DMIC, .name = "inv-dmic"},
	{.id = ALC269_FIXUP_HEADSET_MIC, .name = "headset-mic"},
	{.id = ALC269_FIXUP_HEADSET_MODE, .name = "headset-mode"},
	{.id = ALC269_FIXUP_HEADSET_MODE_NO_HP_MIC, .name = "headset-mode-no-hp-mic"},
	{.id = ALC269_FIXUP_LENOVO_DOCK, .name = "lenovo-dock"},
	{.id = ALC269_FIXUP_LENOVO_DOCK_LIMIT_BOOST, .name = "lenovo-dock-limit-boost"},
	{.id = ALC269_FIXUP_HP_GPIO_LED, .name = "hp-gpio-led"},
	{.id = ALC269_FIXUP_HP_DOCK_GPIO_MIC1_LED, .name = "hp-dock-gpio-mic1-led"},
	{.id = ALC269_FIXUP_DELL1_MIC_NO_PRESENCE, .name = "dell-headset-multi"},
	{.id = ALC269_FIXUP_DELL2_MIC_NO_PRESENCE, .name = "dell-headset-dock"},
	{.id = ALC269_FIXUP_DELL3_MIC_NO_PRESENCE, .name = "dell-headset3"},
	{.id = ALC269_FIXUP_DELL4_MIC_NO_PRESENCE, .name = "dell-headset4"},
	{.id = ALC283_FIXUP_CHROME_BOOK, .name = "alc283-dac-wcaps"},
	{.id = ALC283_FIXUP_SENSE_COMBO_JACK, .name = "alc283-sense-combo"},
	{.id = ALC292_FIXUP_TPT440_DOCK, .name = "tpt440-dock"},
	{.id = ALC292_FIXUP_TPT440, .name = "tpt440"},
	{.id = ALC292_FIXUP_TPT460, .name = "tpt460"},
	{.id = ALC298_FIXUP_TPT470_DOCK_FIX, .name = "tpt470-dock-fix"},
	{.id = ALC298_FIXUP_TPT470_DOCK, .name = "tpt470-dock"},
	{.id = ALC233_FIXUP_LENOVO_MULTI_CODECS, .name = "dual-codecs"},
	{.id = ALC700_FIXUP_INTEL_REFERENCE, .name = "alc700-ref"},
	{.id = ALC269_FIXUP_SONY_VAIO, .name = "vaio"},
	{.id = ALC269_FIXUP_DELL_M101Z, .name = "dell-m101z"},
	{.id = ALC269_FIXUP_ASUS_G73JW, .name = "asus-g73jw"},
	{.id = ALC269_FIXUP_LENOVO_EAPD, .name = "lenovo-eapd"},
	{.id = ALC275_FIXUP_SONY_HWEQ, .name = "sony-hweq"},
	{.id = ALC269_FIXUP_PCM_44K, .name = "pcm44k"},
	{.id = ALC269_FIXUP_LIFEBOOK, .name = "lifebook"},
	{.id = ALC269_FIXUP_LIFEBOOK_EXTMIC, .name = "lifebook-extmic"},
	{.id = ALC269_FIXUP_LIFEBOOK_HP_PIN, .name = "lifebook-hp-pin"},
	{.id = ALC255_FIXUP_LIFEBOOK_U7x7_HEADSET_MIC, .name = "lifebook-u7x7"},
	{.id = ALC269VB_FIXUP_AMIC, .name = "alc269vb-amic"},
	{.id = ALC269VB_FIXUP_DMIC, .name = "alc269vb-dmic"},
	{.id = ALC269_FIXUP_HP_MUTE_LED_MIC1, .name = "hp-mute-led-mic1"},
	{.id = ALC269_FIXUP_HP_MUTE_LED_MIC2, .name = "hp-mute-led-mic2"},
	{.id = ALC269_FIXUP_HP_MUTE_LED_MIC3, .name = "hp-mute-led-mic3"},
	{.id = ALC269_FIXUP_HP_GPIO_MIC1_LED, .name = "hp-gpio-mic1"},
	{.id = ALC269_FIXUP_HP_LINE1_MIC1_LED, .name = "hp-line1-mic1"},
	{.id = ALC269_FIXUP_NO_SHUTUP, .name = "noshutup"},
	{.id = ALC286_FIXUP_SONY_MIC_NO_PRESENCE, .name = "sony-nomic"},
	{.id = ALC269_FIXUP_ASPIRE_HEADSET_MIC, .name = "aspire-headset-mic"},
	{.id = ALC269_FIXUP_ASUS_X101, .name = "asus-x101"},
	{.id = ALC271_FIXUP_HP_GATE_MIC_JACK, .name = "acer-ao7xx"},
	{.id = ALC271_FIXUP_HP_GATE_MIC_JACK_E1_572, .name = "acer-aspire-e1"},
	{.id = ALC269_FIXUP_ACER_AC700, .name = "acer-ac700"},
	{.id = ALC269_FIXUP_LIMIT_INT_MIC_BOOST, .name = "limit-mic-boost"},
	{.id = ALC269VB_FIXUP_ASUS_ZENBOOK, .name = "asus-zenbook"},
	{.id = ALC269VB_FIXUP_ASUS_ZENBOOK_UX31A, .name = "asus-zenbook-ux31a"},
	{.id = ALC269VB_FIXUP_ORDISSIMO_EVE2, .name = "ordissimo"},
	{.id = ALC282_FIXUP_ASUS_TX300, .name = "asus-tx300"},
	{.id = ALC283_FIXUP_INT_MIC, .name = "alc283-int-mic"},
	{.id = ALC290_FIXUP_MONO_SPEAKERS_HSJACK, .name = "mono-speakers"},
	{.id = ALC290_FIXUP_SUBWOOFER_HSJACK, .name = "alc290-subwoofer"},
	{.id = ALC269_FIXUP_THINKPAD_ACPI, .name = "thinkpad"},
	{.id = ALC269_FIXUP_DMIC_THINKPAD_ACPI, .name = "dmic-thinkpad"},
	{.id = ALC255_FIXUP_ACER_MIC_NO_PRESENCE, .name = "alc255-acer"},
	{.id = ALC255_FIXUP_ASUS_MIC_NO_PRESENCE, .name = "alc255-asus"},
	{.id = ALC255_FIXUP_DELL1_MIC_NO_PRESENCE, .name = "alc255-dell1"},
	{.id = ALC255_FIXUP_DELL2_MIC_NO_PRESENCE, .name = "alc255-dell2"},
	{.id = ALC293_FIXUP_DELL1_MIC_NO_PRESENCE, .name = "alc293-dell1"},
	{.id = ALC283_FIXUP_HEADSET_MIC, .name = "alc283-headset"},
	{.id = ALC255_FIXUP_MIC_MUTE_LED, .name = "alc255-dell-mute"},
	{.id = ALC282_FIXUP_ASPIRE_V5_PINS, .name = "aspire-v5"},
	{.id = ALC269VB_FIXUP_ASPIRE_E1_COEF, .name = "aspire-e1-coef"},
	{.id = ALC280_FIXUP_HP_GPIO4, .name = "hp-gpio4"},
	{.id = ALC286_FIXUP_HP_GPIO_LED, .name = "hp-gpio-led"},
	{.id = ALC280_FIXUP_HP_GPIO2_MIC_HOTKEY, .name = "hp-gpio2-hotkey"},
	{.id = ALC280_FIXUP_HP_DOCK_PINS, .name = "hp-dock-pins"},
	{.id = ALC269_FIXUP_HP_DOCK_GPIO_MIC1_LED, .name = "hp-dock-gpio-mic"},
	{.id = ALC280_FIXUP_HP_9480M, .name = "hp-9480m"},
	{.id = ALC288_FIXUP_DELL_HEADSET_MODE, .name = "alc288-dell-headset"},
	{.id = ALC288_FIXUP_DELL1_MIC_NO_PRESENCE, .name = "alc288-dell1"},
	{.id = ALC288_FIXUP_DELL_XPS_13, .name = "alc288-dell-xps13"},
	{.id = ALC292_FIXUP_DELL_E7X, .name = "dell-e7x"},
	{.id = ALC293_FIXUP_DISABLE_AAMIX_MULTIJACK, .name = "alc293-dell"},
	{.id = ALC298_FIXUP_DELL1_MIC_NO_PRESENCE, .name = "alc298-dell1"},
	{.id = ALC298_FIXUP_DELL_AIO_MIC_NO_PRESENCE, .name = "alc298-dell-aio"},
	{.id = ALC275_FIXUP_DELL_XPS, .name = "alc275-dell-xps"},
	{.id = ALC293_FIXUP_LENOVO_SPK_NOISE, .name = "lenovo-spk-noise"},
	{.id = ALC233_FIXUP_LENOVO_LINE2_MIC_HOTKEY, .name = "lenovo-hotkey"},
	{.id = ALC255_FIXUP_DELL_SPK_NOISE, .name = "dell-spk-noise"},
	{.id = ALC225_FIXUP_DELL1_MIC_NO_PRESENCE, .name = "alc225-dell1"},
	{.id = ALC295_FIXUP_DISABLE_DAC3, .name = "alc295-disable-dac3"},
	{.id = ALC285_FIXUP_SPEAKER2_TO_DAC1, .name = "alc285-speaker2-to-dac1"},
	{.id = ALC280_FIXUP_HP_HEADSET_MIC, .name = "alc280-hp-headset"},
	{.id = ALC221_FIXUP_HP_FRONT_MIC, .name = "alc221-hp-mic"},
	{.id = ALC298_FIXUP_SPK_VOLUME, .name = "alc298-spk-volume"},
	{.id = ALC256_FIXUP_DELL_INSPIRON_7559_SUBWOOFER, .name = "dell-inspiron-7559"},
	{.id = ALC269_FIXUP_ATIV_BOOK_8, .name = "ativ-book"},
	{.id = ALC221_FIXUP_HP_MIC_NO_PRESENCE, .name = "alc221-hp-mic"},
	{.id = ALC256_FIXUP_ASUS_HEADSET_MODE, .name = "alc256-asus-headset"},
	{.id = ALC256_FIXUP_ASUS_MIC, .name = "alc256-asus-mic"},
	{.id = ALC256_FIXUP_ASUS_AIO_GPIO2, .name = "alc256-asus-aio"},
	{.id = ALC233_FIXUP_ASUS_MIC_NO_PRESENCE, .name = "alc233-asus"},
	{.id = ALC233_FIXUP_EAPD_COEF_AND_MIC_NO_PRESENCE, .name = "alc233-eapd"},
	{.id = ALC294_FIXUP_LENOVO_MIC_LOCATION, .name = "alc294-lenovo-mic"},
	{.id = ALC225_FIXUP_DELL_WYSE_MIC_NO_PRESENCE, .name = "alc225-wyse"},
	{.id = ALC274_FIXUP_DELL_AIO_LINEOUT_VERB, .name = "alc274-dell-aio"},
	{.id = ALC255_FIXUP_DUMMY_LINEOUT_VERB, .name = "alc255-dummy-lineout"},
	{.id = ALC255_FIXUP_DELL_HEADSET_MIC, .name = "alc255-dell-headset"},
	{.id = ALC295_FIXUP_HP_X360, .name = "alc295-hp-x360"},
	{.id = ALC225_FIXUP_HEADSET_JACK, .name = "alc-headset-jack"},
	{.id = ALC295_FIXUP_CHROME_BOOK, .name = "alc-chrome-book"},
	{.id = ALC299_FIXUP_PREDATOR_SPK, .name = "predator-spk"},
	{.id = ALC298_FIXUP_HUAWEI_MBX_STEREO, .name = "huawei-mbx-stereo"},
	{.id = ALC256_FIXUP_MEDION_HEADSET_NO_PRESENCE, .name = "alc256-medion-headset"},
	{.id = ALC298_FIXUP_SAMSUNG_AMP, .name = "alc298-samsung-amp"},
	{.id = ALC256_FIXUP_SAMSUNG_HEADPHONE_VERY_QUIET, .name = "alc256-samsung-headphone"},
	{.id = ALC255_FIXUP_XIAOMI_HEADSET_MIC, .name = "alc255-xiaomi-headset"},
	{.id = ALC274_FIXUP_HP_MIC, .name = "alc274-hp-mic-detect"},
	{.id = ALC245_FIXUP_HP_X360_AMP, .name = "alc245-hp-x360-amp"},
	{.id = ALC295_FIXUP_HP_OMEN, .name = "alc295-hp-omen"},
	{.id = ALC285_FIXUP_HP_SPECTRE_X360, .name = "alc285-hp-spectre-x360"},
	{.id = ALC285_FIXUP_HP_SPECTRE_X360_EB1, .name = "alc285-hp-spectre-x360-eb1"},
	{.id = ALC285_FIXUP_HP_ENVY_X360, .name = "alc285-hp-envy-x360"},
	{.id = ALC287_FIXUP_IDEAPAD_BASS_SPK_AMP, .name = "alc287-ideapad-bass-spk-amp"},
	{.id = ALC287_FIXUP_YOGA9_14IAP7_BASS_SPK_PIN, .name = "alc287-yoga9-bass-spk-pin"},
	{.id = ALC623_FIXUP_LENOVO_THINKSTATION_P340, .name = "alc623-lenovo-thinkstation-p340"},
	{.id = ALC255_FIXUP_ACER_HEADPHONE_AND_MIC, .name = "alc255-acer-headphone-and-mic"},
	{.id = ALC285_FIXUP_HP_GPIO_AMP_INIT, .name = "alc285-hp-amp-init"},
	{}
};
#define ALC225_STANDARD_PINS \
	{0x21, 0x04211020}

#define ALC256_STANDARD_PINS \
	{0x12, 0x90a60140}, \
	{0x14, 0x90170110}, \
	{0x21, 0x02211020}

#define ALC282_STANDARD_PINS \
	{0x14, 0x90170110}

#define ALC290_STANDARD_PINS \
	{0x12, 0x99a30130}

#define ALC292_STANDARD_PINS \
	{0x14, 0x90170110}, \
	{0x15, 0x0221401f}

#define ALC295_STANDARD_PINS \
	{0x12, 0xb7a60130}, \
	{0x14, 0x90170110}, \
	{0x21, 0x04211020}

#define ALC298_STANDARD_PINS \
	{0x12, 0x90a60130}, \
	{0x21, 0x03211020}

static const struct snd_hda_pin_quirk alc269_pin_fixup_tbl[] = {
	SND_HDA_PIN_QUIRK(0x10ec0221, 0x103c, "HP Workstation", ALC221_FIXUP_HP_HEADSET_MIC,
		{0x14, 0x01014020},
		{0x17, 0x90170110},
		{0x18, 0x02a11030},
		{0x19, 0x0181303F},
		{0x21, 0x0221102f}),
	SND_HDA_PIN_QUIRK(0x10ec0255, 0x1025, "Acer", ALC255_FIXUP_ACER_MIC_NO_PRESENCE,
		{0x12, 0x90a601c0},
		{0x14, 0x90171120},
		{0x21, 0x02211030}),
	SND_HDA_PIN_QUIRK(0x10ec0255, 0x1043, "ASUS", ALC255_FIXUP_ASUS_MIC_NO_PRESENCE,
		{0x14, 0x90170110},
		{0x1b, 0x90a70130},
		{0x21, 0x03211020}),
	SND_HDA_PIN_QUIRK(0x10ec0255, 0x1043, "ASUS", ALC255_FIXUP_ASUS_MIC_NO_PRESENCE,
		{0x1a, 0x90a70130},
		{0x1b, 0x90170110},
		{0x21, 0x03211020}),
	SND_HDA_PIN_QUIRK(0x10ec0225, 0x1028, "Dell", ALC225_FIXUP_DELL1_MIC_NO_PRESENCE,
		ALC225_STANDARD_PINS,
		{0x12, 0xb7a60130},
		{0x14, 0x901701a0}),
	SND_HDA_PIN_QUIRK(0x10ec0225, 0x1028, "Dell", ALC225_FIXUP_DELL1_MIC_NO_PRESENCE,
		ALC225_STANDARD_PINS,
		{0x12, 0xb7a60130},
		{0x14, 0x901701b0}),
	SND_HDA_PIN_QUIRK(0x10ec0225, 0x1028, "Dell", ALC225_FIXUP_DELL1_MIC_NO_PRESENCE,
		ALC225_STANDARD_PINS,
		{0x12, 0xb7a60150},
		{0x14, 0x901701a0}),
	SND_HDA_PIN_QUIRK(0x10ec0225, 0x1028, "Dell", ALC225_FIXUP_DELL1_MIC_NO_PRESENCE,
		ALC225_STANDARD_PINS,
		{0x12, 0xb7a60150},
		{0x14, 0x901701b0}),
	SND_HDA_PIN_QUIRK(0x10ec0225, 0x1028, "Dell", ALC225_FIXUP_DELL1_MIC_NO_PRESENCE,
		ALC225_STANDARD_PINS,
		{0x12, 0xb7a60130},
		{0x1b, 0x90170110}),
	SND_HDA_PIN_QUIRK(0x10ec0233, 0x8086, "Intel NUC Skull Canyon", ALC269_FIXUP_DELL1_MIC_NO_PRESENCE,
		{0x1b, 0x01111010},
		{0x1e, 0x01451130},
		{0x21, 0x02211020}),
	SND_HDA_PIN_QUIRK(0x10ec0235, 0x17aa, "Lenovo", ALC233_FIXUP_LENOVO_LINE2_MIC_HOTKEY,
		{0x12, 0x90a60140},
		{0x14, 0x90170110},
		{0x19, 0x02a11030},
		{0x21, 0x02211020}),
	SND_HDA_PIN_QUIRK(0x10ec0235, 0x17aa, "Lenovo", ALC294_FIXUP_LENOVO_MIC_LOCATION,
		{0x14, 0x90170110},
		{0x19, 0x02a11030},
		{0x1a, 0x02a11040},
		{0x1b, 0x01014020},
		{0x21, 0x0221101f}),
	SND_HDA_PIN_QUIRK(0x10ec0235, 0x17aa, "Lenovo", ALC294_FIXUP_LENOVO_MIC_LOCATION,
		{0x14, 0x90170110},
		{0x19, 0x02a11030},
		{0x1a, 0x02a11040},
		{0x1b, 0x01011020},
		{0x21, 0x0221101f}),
	SND_HDA_PIN_QUIRK(0x10ec0235, 0x17aa, "Lenovo", ALC294_FIXUP_LENOVO_MIC_LOCATION,
		{0x14, 0x90170110},
		{0x19, 0x02a11020},
		{0x1a, 0x02a11030},
		{0x21, 0x0221101f}),
	SND_HDA_PIN_QUIRK(0x10ec0236, 0x1028, "Dell", ALC236_FIXUP_DELL_AIO_HEADSET_MIC,
		{0x21, 0x02211010}),
	SND_HDA_PIN_QUIRK(0x10ec0236, 0x103c, "HP", ALC256_FIXUP_HP_HEADSET_MIC,
		{0x14, 0x90170110},
		{0x19, 0x02a11020},
		{0x21, 0x02211030}),
	SND_HDA_PIN_QUIRK(0x10ec0255, 0x1028, "Dell", ALC255_FIXUP_DELL2_MIC_NO_PRESENCE,
		{0x14, 0x90170110},
		{0x21, 0x02211020}),
	SND_HDA_PIN_QUIRK(0x10ec0255, 0x1028, "Dell", ALC255_FIXUP_DELL1_MIC_NO_PRESENCE,
		{0x14, 0x90170130},
		{0x21, 0x02211040}),
	SND_HDA_PIN_QUIRK(0x10ec0255, 0x1028, "Dell", ALC255_FIXUP_DELL1_MIC_NO_PRESENCE,
		{0x12, 0x90a60140},
		{0x14, 0x90170110},
		{0x21, 0x02211020}),
	SND_HDA_PIN_QUIRK(0x10ec0255, 0x1028, "Dell", ALC255_FIXUP_DELL1_MIC_NO_PRESENCE,
		{0x12, 0x90a60160},
		{0x14, 0x90170120},
		{0x21, 0x02211030}),
	SND_HDA_PIN_QUIRK(0x10ec0255, 0x1028, "Dell", ALC255_FIXUP_DELL1_MIC_NO_PRESENCE,
		{0x14, 0x90170110},
		{0x1b, 0x02011020},
		{0x21, 0x0221101f}),
	SND_HDA_PIN_QUIRK(0x10ec0255, 0x1028, "Dell", ALC255_FIXUP_DELL1_MIC_NO_PRESENCE,
		{0x14, 0x90170110},
		{0x1b, 0x01011020},
		{0x21, 0x0221101f}),
	SND_HDA_PIN_QUIRK(0x10ec0255, 0x1028, "Dell", ALC255_FIXUP_DELL1_MIC_NO_PRESENCE,
		{0x14, 0x90170130},
		{0x1b, 0x01014020},
		{0x21, 0x0221103f}),
	SND_HDA_PIN_QUIRK(0x10ec0255, 0x1028, "Dell", ALC255_FIXUP_DELL1_MIC_NO_PRESENCE,
		{0x14, 0x90170130},
		{0x1b, 0x01011020},
		{0x21, 0x0221103f}),
	SND_HDA_PIN_QUIRK(0x10ec0255, 0x1028, "Dell", ALC255_FIXUP_DELL1_MIC_NO_PRESENCE,
		{0x14, 0x90170130},
		{0x1b, 0x02011020},
		{0x21, 0x0221103f}),
	SND_HDA_PIN_QUIRK(0x10ec0255, 0x1028, "Dell", ALC255_FIXUP_DELL1_MIC_NO_PRESENCE,
		{0x14, 0x90170150},
		{0x1b, 0x02011020},
		{0x21, 0x0221105f}),
	SND_HDA_PIN_QUIRK(0x10ec0255, 0x1028, "Dell", ALC255_FIXUP_DELL1_MIC_NO_PRESENCE,
		{0x14, 0x90170110},
		{0x1b, 0x01014020},
		{0x21, 0x0221101f}),
	SND_HDA_PIN_QUIRK(0x10ec0255, 0x1028, "Dell", ALC255_FIXUP_DELL1_MIC_NO_PRESENCE,
		{0x12, 0x90a60160},
		{0x14, 0x90170120},
		{0x17, 0x90170140},
		{0x21, 0x0321102f}),
	SND_HDA_PIN_QUIRK(0x10ec0255, 0x1028, "Dell", ALC255_FIXUP_DELL1_MIC_NO_PRESENCE,
		{0x12, 0x90a60160},
		{0x14, 0x90170130},
		{0x21, 0x02211040}),
	SND_HDA_PIN_QUIRK(0x10ec0255, 0x1028, "Dell", ALC255_FIXUP_DELL1_MIC_NO_PRESENCE,
		{0x12, 0x90a60160},
		{0x14, 0x90170140},
		{0x21, 0x02211050}),
	SND_HDA_PIN_QUIRK(0x10ec0255, 0x1028, "Dell", ALC255_FIXUP_DELL1_MIC_NO_PRESENCE,
		{0x12, 0x90a60170},
		{0x14, 0x90170120},
		{0x21, 0x02211030}),
	SND_HDA_PIN_QUIRK(0x10ec0255, 0x1028, "Dell", ALC255_FIXUP_DELL1_MIC_NO_PRESENCE,
		{0x12, 0x90a60170},
		{0x14, 0x90170130},
		{0x21, 0x02211040}),
	SND_HDA_PIN_QUIRK(0x10ec0255, 0x1028, "Dell", ALC255_FIXUP_DELL1_MIC_NO_PRESENCE,
		{0x12, 0x90a60170},
		{0x14, 0x90171130},
		{0x21, 0x02211040}),
	SND_HDA_PIN_QUIRK(0x10ec0255, 0x1028, "Dell", ALC255_FIXUP_DELL1_MIC_NO_PRESENCE,
		{0x12, 0x90a60170},
		{0x14, 0x90170140},
		{0x21, 0x02211050}),
	SND_HDA_PIN_QUIRK(0x10ec0255, 0x1028, "Dell Inspiron 5548", ALC255_FIXUP_DELL1_MIC_NO_PRESENCE,
		{0x12, 0x90a60180},
		{0x14, 0x90170130},
		{0x21, 0x02211040}),
	SND_HDA_PIN_QUIRK(0x10ec0255, 0x1028, "Dell Inspiron 5565", ALC255_FIXUP_DELL1_MIC_NO_PRESENCE,
		{0x12, 0x90a60180},
		{0x14, 0x90170120},
		{0x21, 0x02211030}),
	SND_HDA_PIN_QUIRK(0x10ec0255, 0x1028, "Dell", ALC255_FIXUP_DELL1_MIC_NO_PRESENCE,
		{0x1b, 0x01011020},
		{0x21, 0x02211010}),
	SND_HDA_PIN_QUIRK(0x10ec0256, 0x1043, "ASUS", ALC256_FIXUP_ASUS_MIC,
		{0x14, 0x90170110},
		{0x1b, 0x90a70130},
		{0x21, 0x04211020}),
	SND_HDA_PIN_QUIRK(0x10ec0256, 0x1043, "ASUS", ALC256_FIXUP_ASUS_MIC,
		{0x14, 0x90170110},
		{0x1b, 0x90a70130},
		{0x21, 0x03211020}),
	SND_HDA_PIN_QUIRK(0x10ec0256, 0x1043, "ASUS", ALC256_FIXUP_ASUS_MIC_NO_PRESENCE,
		{0x12, 0x90a60130},
		{0x14, 0x90170110},
		{0x21, 0x03211020}),
	SND_HDA_PIN_QUIRK(0x10ec0256, 0x1043, "ASUS", ALC256_FIXUP_ASUS_MIC_NO_PRESENCE,
		{0x12, 0x90a60130},
		{0x14, 0x90170110},
		{0x21, 0x04211020}),
	SND_HDA_PIN_QUIRK(0x10ec0256, 0x1043, "ASUS", ALC256_FIXUP_ASUS_MIC_NO_PRESENCE,
		{0x1a, 0x90a70130},
		{0x1b, 0x90170110},
		{0x21, 0x03211020}),
       SND_HDA_PIN_QUIRK(0x10ec0256, 0x103c, "HP", ALC256_FIXUP_HP_HEADSET_MIC,
		{0x14, 0x90170110},
		{0x19, 0x02a11020},
		{0x21, 0x0221101f}),
       SND_HDA_PIN_QUIRK(0x10ec0274, 0x103c, "HP", ALC274_FIXUP_HP_HEADSET_MIC,
		{0x17, 0x90170110},
		{0x19, 0x03a11030},
		{0x21, 0x03211020}),
	SND_HDA_PIN_QUIRK(0x10ec0280, 0x103c, "HP", ALC280_FIXUP_HP_GPIO4,
		{0x12, 0x90a60130},
		{0x14, 0x90170110},
		{0x15, 0x0421101f},
		{0x1a, 0x04a11020}),
	SND_HDA_PIN_QUIRK(0x10ec0280, 0x103c, "HP", ALC269_FIXUP_HP_GPIO_MIC1_LED,
		{0x12, 0x90a60140},
		{0x14, 0x90170110},
		{0x15, 0x0421101f},
		{0x18, 0x02811030},
		{0x1a, 0x04a1103f},
		{0x1b, 0x02011020}),
	SND_HDA_PIN_QUIRK(0x10ec0282, 0x103c, "HP 15 Touchsmart", ALC269_FIXUP_HP_MUTE_LED_MIC1,
		ALC282_STANDARD_PINS,
		{0x12, 0x99a30130},
		{0x19, 0x03a11020},
		{0x21, 0x0321101f}),
	SND_HDA_PIN_QUIRK(0x10ec0282, 0x103c, "HP", ALC269_FIXUP_HP_MUTE_LED_MIC1,
		ALC282_STANDARD_PINS,
		{0x12, 0x99a30130},
		{0x19, 0x03a11020},
		{0x21, 0x03211040}),
	SND_HDA_PIN_QUIRK(0x10ec0282, 0x103c, "HP", ALC269_FIXUP_HP_MUTE_LED_MIC1,
		ALC282_STANDARD_PINS,
		{0x12, 0x99a30130},
		{0x19, 0x03a11030},
		{0x21, 0x03211020}),
	SND_HDA_PIN_QUIRK(0x10ec0282, 0x103c, "HP", ALC269_FIXUP_HP_MUTE_LED_MIC1,
		ALC282_STANDARD_PINS,
		{0x12, 0x99a30130},
		{0x19, 0x04a11020},
		{0x21, 0x0421101f}),
	SND_HDA_PIN_QUIRK(0x10ec0282, 0x103c, "HP", ALC269_FIXUP_HP_LINE1_MIC1_LED,
		ALC282_STANDARD_PINS,
		{0x12, 0x90a60140},
		{0x19, 0x04a11030},
		{0x21, 0x04211020}),
	SND_HDA_PIN_QUIRK(0x10ec0282, 0x1025, "Acer", ALC282_FIXUP_ACER_DISABLE_LINEOUT,
		ALC282_STANDARD_PINS,
		{0x12, 0x90a609c0},
		{0x18, 0x03a11830},
		{0x19, 0x04a19831},
		{0x1a, 0x0481303f},
		{0x1b, 0x04211020},
		{0x21, 0x0321101f}),
	SND_HDA_PIN_QUIRK(0x10ec0282, 0x1025, "Acer", ALC282_FIXUP_ACER_DISABLE_LINEOUT,
		ALC282_STANDARD_PINS,
		{0x12, 0x90a60940},
		{0x18, 0x03a11830},
		{0x19, 0x04a19831},
		{0x1a, 0x0481303f},
		{0x1b, 0x04211020},
		{0x21, 0x0321101f}),
	SND_HDA_PIN_QUIRK(0x10ec0283, 0x1028, "Dell", ALC269_FIXUP_DELL1_MIC_NO_PRESENCE,
		ALC282_STANDARD_PINS,
		{0x12, 0x90a60130},
		{0x21, 0x0321101f}),
	SND_HDA_PIN_QUIRK(0x10ec0283, 0x1028, "Dell", ALC269_FIXUP_DELL1_MIC_NO_PRESENCE,
		{0x12, 0x90a60160},
		{0x14, 0x90170120},
		{0x21, 0x02211030}),
	SND_HDA_PIN_QUIRK(0x10ec0283, 0x1028, "Dell", ALC269_FIXUP_DELL1_MIC_NO_PRESENCE,
		ALC282_STANDARD_PINS,
		{0x12, 0x90a60130},
		{0x19, 0x03a11020},
		{0x21, 0x0321101f}),
	SND_HDA_PIN_QUIRK(0x10ec0285, 0x17aa, "Lenovo", ALC285_FIXUP_LENOVO_PC_BEEP_IN_NOISE,
		{0x12, 0x90a60130},
		{0x14, 0x90170110},
		{0x19, 0x04a11040},
		{0x21, 0x04211020}),
	SND_HDA_PIN_QUIRK(0x10ec0285, 0x17aa, "Lenovo", ALC285_FIXUP_LENOVO_PC_BEEP_IN_NOISE,
		{0x14, 0x90170110},
		{0x19, 0x04a11040},
		{0x1d, 0x40600001},
		{0x21, 0x04211020}),
	SND_HDA_PIN_QUIRK(0x10ec0285, 0x17aa, "Lenovo", ALC285_FIXUP_THINKPAD_NO_BASS_SPK_HEADSET_JACK,
		{0x14, 0x90170110},
		{0x19, 0x04a11040},
		{0x21, 0x04211020}),
	SND_HDA_PIN_QUIRK(0x10ec0287, 0x17aa, "Lenovo", ALC285_FIXUP_THINKPAD_HEADSET_JACK,
		{0x14, 0x90170110},
		{0x17, 0x90170111},
		{0x19, 0x03a11030},
		{0x21, 0x03211020}),
	SND_HDA_PIN_QUIRK(0x10ec0287, 0x17aa, "Lenovo", ALC287_FIXUP_THINKPAD_I2S_SPK,
		{0x17, 0x90170110},
		{0x19, 0x03a11030},
		{0x21, 0x03211020}),
	SND_HDA_PIN_QUIRK(0x10ec0287, 0x17aa, "Lenovo", ALC287_FIXUP_THINKPAD_I2S_SPK,
		{0x17, 0x90170110}, /* 0x231f with RTK I2S AMP */
		{0x19, 0x04a11040},
		{0x21, 0x04211020}),
	SND_HDA_PIN_QUIRK(0x10ec0286, 0x1025, "Acer", ALC286_FIXUP_ACER_AIO_MIC_NO_PRESENCE,
		{0x12, 0x90a60130},
		{0x17, 0x90170110},
		{0x21, 0x02211020}),
	SND_HDA_PIN_QUIRK(0x10ec0288, 0x1028, "Dell", ALC288_FIXUP_DELL1_MIC_NO_PRESENCE,
		{0x12, 0x90a60120},
		{0x14, 0x90170110},
		{0x21, 0x0321101f}),
	SND_HDA_PIN_QUIRK(0x10ec0290, 0x103c, "HP", ALC269_FIXUP_HP_MUTE_LED_MIC1,
		ALC290_STANDARD_PINS,
		{0x15, 0x04211040},
		{0x18, 0x90170112},
		{0x1a, 0x04a11020}),
	SND_HDA_PIN_QUIRK(0x10ec0290, 0x103c, "HP", ALC269_FIXUP_HP_MUTE_LED_MIC1,
		ALC290_STANDARD_PINS,
		{0x15, 0x04211040},
		{0x18, 0x90170110},
		{0x1a, 0x04a11020}),
	SND_HDA_PIN_QUIRK(0x10ec0290, 0x103c, "HP", ALC269_FIXUP_HP_MUTE_LED_MIC1,
		ALC290_STANDARD_PINS,
		{0x15, 0x0421101f},
		{0x1a, 0x04a11020}),
	SND_HDA_PIN_QUIRK(0x10ec0290, 0x103c, "HP", ALC269_FIXUP_HP_MUTE_LED_MIC1,
		ALC290_STANDARD_PINS,
		{0x15, 0x04211020},
		{0x1a, 0x04a11040}),
	SND_HDA_PIN_QUIRK(0x10ec0290, 0x103c, "HP", ALC269_FIXUP_HP_MUTE_LED_MIC1,
		ALC290_STANDARD_PINS,
		{0x14, 0x90170110},
		{0x15, 0x04211020},
		{0x1a, 0x04a11040}),
	SND_HDA_PIN_QUIRK(0x10ec0290, 0x103c, "HP", ALC269_FIXUP_HP_MUTE_LED_MIC1,
		ALC290_STANDARD_PINS,
		{0x14, 0x90170110},
		{0x15, 0x04211020},
		{0x1a, 0x04a11020}),
	SND_HDA_PIN_QUIRK(0x10ec0290, 0x103c, "HP", ALC269_FIXUP_HP_MUTE_LED_MIC1,
		ALC290_STANDARD_PINS,
		{0x14, 0x90170110},
		{0x15, 0x0421101f},
		{0x1a, 0x04a11020}),
	SND_HDA_PIN_QUIRK(0x10ec0292, 0x1028, "Dell", ALC269_FIXUP_DELL2_MIC_NO_PRESENCE,
		ALC292_STANDARD_PINS,
		{0x12, 0x90a60140},
		{0x16, 0x01014020},
		{0x19, 0x01a19030}),
	SND_HDA_PIN_QUIRK(0x10ec0292, 0x1028, "Dell", ALC269_FIXUP_DELL2_MIC_NO_PRESENCE,
		ALC292_STANDARD_PINS,
		{0x12, 0x90a60140},
		{0x16, 0x01014020},
		{0x18, 0x02a19031},
		{0x19, 0x01a1903e}),
	SND_HDA_PIN_QUIRK(0x10ec0292, 0x1028, "Dell", ALC269_FIXUP_DELL3_MIC_NO_PRESENCE,
		ALC292_STANDARD_PINS,
		{0x12, 0x90a60140}),
	SND_HDA_PIN_QUIRK(0x10ec0293, 0x1028, "Dell", ALC293_FIXUP_DELL1_MIC_NO_PRESENCE,
		ALC292_STANDARD_PINS,
		{0x13, 0x90a60140},
		{0x16, 0x21014020},
		{0x19, 0x21a19030}),
	SND_HDA_PIN_QUIRK(0x10ec0293, 0x1028, "Dell", ALC293_FIXUP_DELL1_MIC_NO_PRESENCE,
		ALC292_STANDARD_PINS,
		{0x13, 0x90a60140}),
	SND_HDA_PIN_QUIRK(0x10ec0294, 0x1043, "ASUS", ALC294_FIXUP_ASUS_HPE,
		{0x17, 0x90170110},
		{0x21, 0x04211020}),
	SND_HDA_PIN_QUIRK(0x10ec0294, 0x1043, "ASUS", ALC294_FIXUP_ASUS_MIC,
		{0x14, 0x90170110},
		{0x1b, 0x90a70130},
		{0x21, 0x04211020}),
	SND_HDA_PIN_QUIRK(0x10ec0294, 0x1043, "ASUS", ALC294_FIXUP_ASUS_SPK,
		{0x12, 0x90a60130},
		{0x17, 0x90170110},
		{0x21, 0x03211020}),
	SND_HDA_PIN_QUIRK(0x10ec0294, 0x1043, "ASUS", ALC294_FIXUP_ASUS_SPK,
		{0x12, 0x90a60130},
		{0x17, 0x90170110},
		{0x21, 0x04211020}),
	SND_HDA_PIN_QUIRK(0x10ec0295, 0x1043, "ASUS", ALC294_FIXUP_ASUS_SPK,
		{0x12, 0x90a60130},
		{0x17, 0x90170110},
		{0x21, 0x03211020}),
	SND_HDA_PIN_QUIRK(0x10ec0295, 0x1043, "ASUS", ALC295_FIXUP_ASUS_MIC_NO_PRESENCE,
		{0x12, 0x90a60120},
		{0x17, 0x90170110},
		{0x21, 0x04211030}),
	SND_HDA_PIN_QUIRK(0x10ec0295, 0x1043, "ASUS", ALC295_FIXUP_ASUS_MIC_NO_PRESENCE,
		{0x12, 0x90a60130},
		{0x17, 0x90170110},
		{0x21, 0x03211020}),
	SND_HDA_PIN_QUIRK(0x10ec0295, 0x1043, "ASUS", ALC295_FIXUP_ASUS_MIC_NO_PRESENCE,
		{0x12, 0x90a60130},
		{0x17, 0x90170110},
		{0x21, 0x03211020}),
	SND_HDA_PIN_QUIRK(0x10ec0298, 0x1028, "Dell", ALC298_FIXUP_DELL1_MIC_NO_PRESENCE,
		ALC298_STANDARD_PINS,
		{0x17, 0x90170110}),
	SND_HDA_PIN_QUIRK(0x10ec0298, 0x1028, "Dell", ALC298_FIXUP_DELL1_MIC_NO_PRESENCE,
		ALC298_STANDARD_PINS,
		{0x17, 0x90170140}),
	SND_HDA_PIN_QUIRK(0x10ec0298, 0x1028, "Dell", ALC298_FIXUP_DELL1_MIC_NO_PRESENCE,
		ALC298_STANDARD_PINS,
		{0x17, 0x90170150}),
	SND_HDA_PIN_QUIRK(0x10ec0298, 0x1028, "Dell", ALC298_FIXUP_SPK_VOLUME,
		{0x12, 0xb7a60140},
		{0x13, 0xb7a60150},
		{0x17, 0x90170110},
		{0x1a, 0x03011020},
		{0x21, 0x03211030}),
	SND_HDA_PIN_QUIRK(0x10ec0298, 0x1028, "Dell", ALC298_FIXUP_ALIENWARE_MIC_NO_PRESENCE,
		{0x12, 0xb7a60140},
		{0x17, 0x90170110},
		{0x1a, 0x03a11030},
		{0x21, 0x03211020}),
	SND_HDA_PIN_QUIRK(0x10ec0299, 0x1028, "Dell", ALC269_FIXUP_DELL4_MIC_NO_PRESENCE,
		ALC225_STANDARD_PINS,
		{0x12, 0xb7a60130},
		{0x17, 0x90170110}),
	SND_HDA_PIN_QUIRK(0x10ec0623, 0x17aa, "Lenovo", ALC283_FIXUP_HEADSET_MIC,
		{0x14, 0x01014010},
		{0x17, 0x90170120},
		{0x18, 0x02a11030},
		{0x19, 0x02a1103f},
		{0x21, 0x0221101f}),
	{}
};

/* This is the fallback pin_fixup_tbl for alc269 family, to make the tbl match
 * more machines, don't need to match all valid pins, just need to match
 * all the pins defined in the tbl. Just because of this reason, it is possible
 * that a single machine matches multiple tbls, so there is one limitation:
 *   at most one tbl is allowed to define for the same vendor and same codec
 */
static const struct snd_hda_pin_quirk alc269_fallback_pin_fixup_tbl[] = {
	SND_HDA_PIN_QUIRK(0x10ec0256, 0x1025, "Acer", ALC2XX_FIXUP_HEADSET_MIC,
		{0x19, 0x40000000}),
	SND_HDA_PIN_QUIRK(0x10ec0289, 0x1028, "Dell", ALC269_FIXUP_DELL4_MIC_NO_PRESENCE,
		{0x19, 0x40000000},
		{0x1b, 0x40000000}),
	SND_HDA_PIN_QUIRK(0x10ec0295, 0x1028, "Dell", ALC269_FIXUP_DELL4_MIC_NO_PRESENCE,
		{0x19, 0x40000000},
		{0x1b, 0x40000000}),
	SND_HDA_PIN_QUIRK(0x10ec0256, 0x1028, "Dell", ALC255_FIXUP_DELL1_MIC_NO_PRESENCE,
		{0x19, 0x40000000},
		{0x1a, 0x40000000}),
	SND_HDA_PIN_QUIRK(0x10ec0236, 0x1028, "Dell", ALC255_FIXUP_DELL1_MIC_NO_PRESENCE,
		{0x19, 0x40000000},
		{0x1a, 0x40000000}),
	SND_HDA_PIN_QUIRK(0x10ec0274, 0x1028, "Dell", ALC274_FIXUP_DELL_AIO_LINEOUT_VERB,
		{0x19, 0x40000000},
		{0x1a, 0x40000000}),
	SND_HDA_PIN_QUIRK(0x10ec0256, 0x1043, "ASUS", ALC2XX_FIXUP_HEADSET_MIC,
		{0x19, 0x40000000}),
	{}
};

static void alc269_fill_coef(struct hda_codec *codec)
{
	struct alc_spec *spec = codec->spec;
	int val;

	if (spec->codec_variant != ALC269_TYPE_ALC269VB)
		return;

	if ((alc_get_coef0(codec) & 0x00ff) < 0x015) {
		alc_write_coef_idx(codec, 0xf, 0x960b);
		alc_write_coef_idx(codec, 0xe, 0x8817);
	}

	if ((alc_get_coef0(codec) & 0x00ff) == 0x016) {
		alc_write_coef_idx(codec, 0xf, 0x960b);
		alc_write_coef_idx(codec, 0xe, 0x8814);
	}

	if ((alc_get_coef0(codec) & 0x00ff) == 0x017) {
		/* Power up output pin */
		alc_update_coef_idx(codec, 0x04, 0, 1<<11);
	}

	if ((alc_get_coef0(codec) & 0x00ff) == 0x018) {
		val = alc_read_coef_idx(codec, 0xd);
		if (val != -1 && (val & 0x0c00) >> 10 != 0x1) {
			/* Capless ramp up clock control */
			alc_write_coef_idx(codec, 0xd, val | (1<<10));
		}
		val = alc_read_coef_idx(codec, 0x17);
		if (val != -1 && (val & 0x01c0) >> 6 != 0x4) {
			/* Class D power on reset */
			alc_write_coef_idx(codec, 0x17, val | (1<<7));
		}
	}

	/* HP */
	alc_update_coef_idx(codec, 0x4, 0, 1<<11);
}

/*
 */
static int patch_alc269(struct hda_codec *codec)
{
	struct alc_spec *spec;
	int err;

	err = alc_alloc_spec(codec, 0x0b);
	if (err < 0)
		return err;

	spec = codec->spec;
	spec->gen.shared_mic_vref_pin = 0x18;
	codec->power_save_node = 0;
	spec->en_3kpull_low = true;

	codec->patch_ops.suspend = alc269_suspend;
	codec->patch_ops.resume = alc269_resume;
	spec->shutup = alc_default_shutup;
	spec->init_hook = alc_default_init;

	switch (codec->core.vendor_id) {
	case 0x10ec0269:
		spec->codec_variant = ALC269_TYPE_ALC269VA;
		switch (alc_get_coef0(codec) & 0x00f0) {
		case 0x0010:
			if (codec->bus->pci &&
			    codec->bus->pci->subsystem_vendor == 0x1025 &&
			    spec->cdefine.platform_type == 1)
				err = alc_codec_rename(codec, "ALC271X");
			spec->codec_variant = ALC269_TYPE_ALC269VB;
			break;
		case 0x0020:
			if (codec->bus->pci &&
			    codec->bus->pci->subsystem_vendor == 0x17aa &&
			    codec->bus->pci->subsystem_device == 0x21f3)
				err = alc_codec_rename(codec, "ALC3202");
			spec->codec_variant = ALC269_TYPE_ALC269VC;
			break;
		case 0x0030:
			spec->codec_variant = ALC269_TYPE_ALC269VD;
			break;
		default:
			alc_fix_pll_init(codec, 0x20, 0x04, 15);
		}
		if (err < 0)
			goto error;
		spec->shutup = alc269_shutup;
		spec->init_hook = alc269_fill_coef;
		alc269_fill_coef(codec);
		break;

	case 0x10ec0280:
	case 0x10ec0290:
		spec->codec_variant = ALC269_TYPE_ALC280;
		break;
	case 0x10ec0282:
		spec->codec_variant = ALC269_TYPE_ALC282;
		spec->shutup = alc282_shutup;
		spec->init_hook = alc282_init;
		break;
	case 0x10ec0233:
	case 0x10ec0283:
		spec->codec_variant = ALC269_TYPE_ALC283;
		spec->shutup = alc283_shutup;
		spec->init_hook = alc283_init;
		break;
	case 0x10ec0284:
	case 0x10ec0292:
		spec->codec_variant = ALC269_TYPE_ALC284;
		break;
	case 0x10ec0293:
		spec->codec_variant = ALC269_TYPE_ALC293;
		break;
	case 0x10ec0286:
	case 0x10ec0288:
		spec->codec_variant = ALC269_TYPE_ALC286;
		break;
	case 0x10ec0298:
		spec->codec_variant = ALC269_TYPE_ALC298;
		break;
	case 0x10ec0235:
	case 0x10ec0255:
		spec->codec_variant = ALC269_TYPE_ALC255;
		spec->shutup = alc256_shutup;
		spec->init_hook = alc256_init;
		break;
	case 0x10ec0230:
	case 0x10ec0236:
	case 0x10ec0256:
	case 0x19e58326:
		spec->codec_variant = ALC269_TYPE_ALC256;
		spec->shutup = alc256_shutup;
		spec->init_hook = alc256_init;
		spec->gen.mixer_nid = 0; /* ALC256 does not have any loopback mixer path */
		if (codec->core.vendor_id == 0x10ec0236 &&
		    codec->bus->pci->vendor != PCI_VENDOR_ID_AMD)
			spec->en_3kpull_low = false;
		break;
	case 0x10ec0257:
		spec->codec_variant = ALC269_TYPE_ALC257;
		spec->shutup = alc256_shutup;
		spec->init_hook = alc256_init;
		spec->gen.mixer_nid = 0;
		spec->en_3kpull_low = false;
		break;
	case 0x10ec0215:
	case 0x10ec0245:
	case 0x10ec0285:
	case 0x10ec0289:
		if (alc_get_coef0(codec) & 0x0010)
			spec->codec_variant = ALC269_TYPE_ALC245;
		else
			spec->codec_variant = ALC269_TYPE_ALC215;
		spec->shutup = alc225_shutup;
		spec->init_hook = alc225_init;
		spec->gen.mixer_nid = 0;
		break;
	case 0x10ec0225:
	case 0x10ec0295:
	case 0x10ec0299:
		spec->codec_variant = ALC269_TYPE_ALC225;
		spec->shutup = alc225_shutup;
		spec->init_hook = alc225_init;
		spec->gen.mixer_nid = 0; /* no loopback on ALC225, ALC295 and ALC299 */
		break;
	case 0x10ec0287:
		spec->codec_variant = ALC269_TYPE_ALC287;
		spec->shutup = alc225_shutup;
		spec->init_hook = alc225_init;
		spec->gen.mixer_nid = 0; /* no loopback on ALC287 */
		break;
	case 0x10ec0234:
	case 0x10ec0274:
	case 0x10ec0294:
		spec->codec_variant = ALC269_TYPE_ALC294;
		spec->gen.mixer_nid = 0; /* ALC2x4 does not have any loopback mixer path */
		alc_update_coef_idx(codec, 0x6b, 0x0018, (1<<4) | (1<<3)); /* UAJ MIC Vref control by verb */
		spec->init_hook = alc294_init;
		break;
	case 0x10ec0300:
		spec->codec_variant = ALC269_TYPE_ALC300;
		spec->gen.mixer_nid = 0; /* no loopback on ALC300 */
		break;
	case 0x10ec0623:
		spec->codec_variant = ALC269_TYPE_ALC623;
		break;
	case 0x10ec0700:
	case 0x10ec0701:
	case 0x10ec0703:
	case 0x10ec0711:
		spec->codec_variant = ALC269_TYPE_ALC700;
		spec->gen.mixer_nid = 0; /* ALC700 does not have any loopback mixer path */
		alc_update_coef_idx(codec, 0x4a, 1 << 15, 0); /* Combo jack auto trigger control */
		spec->init_hook = alc294_init;
		break;

	}

	if (snd_hda_codec_read(codec, 0x51, 0, AC_VERB_PARAMETERS, 0) == 0x10ec5505) {
		spec->has_alc5505_dsp = 1;
		spec->init_hook = alc5505_dsp_init;
	}

	alc_pre_init(codec);

	snd_hda_pick_fixup(codec, alc269_fixup_models,
		       alc269_fixup_tbl, alc269_fixups);
	/* FIXME: both TX300 and ROG Strix G17 have the same SSID, and
	 * the quirk breaks the latter (bko#214101).
	 * Clear the wrong entry.
	 */
	if (codec->fixup_id == ALC282_FIXUP_ASUS_TX300 &&
	    codec->core.vendor_id == 0x10ec0294) {
		codec_dbg(codec, "Clear wrong fixup for ASUS ROG Strix G17\n");
		codec->fixup_id = HDA_FIXUP_ID_NOT_SET;
	}

	snd_hda_pick_pin_fixup(codec, alc269_pin_fixup_tbl, alc269_fixups, true);
	snd_hda_pick_pin_fixup(codec, alc269_fallback_pin_fixup_tbl, alc269_fixups, false);
	snd_hda_pick_fixup(codec, NULL,	alc269_fixup_vendor_tbl,
			   alc269_fixups);
	snd_hda_apply_fixup(codec, HDA_FIXUP_ACT_PRE_PROBE);

	alc_auto_parse_customize_define(codec);

	if (has_cdefine_beep(codec))
		spec->gen.beep_nid = 0x01;

	/* automatic parse from the BIOS config */
	err = alc269_parse_auto_config(codec);
	if (err < 0)
		goto error;

	if (!spec->gen.no_analog && spec->gen.beep_nid && spec->gen.mixer_nid) {
		err = set_beep_amp(spec, spec->gen.mixer_nid, 0x04, HDA_INPUT);
		if (err < 0)
			goto error;
	}

	snd_hda_apply_fixup(codec, HDA_FIXUP_ACT_PROBE);

	return 0;

 error:
	alc_free(codec);
	return err;
}

/*
 * ALC861
 */

static int alc861_parse_auto_config(struct hda_codec *codec)
{
	static const hda_nid_t alc861_ignore[] = { 0x1d, 0 };
	static const hda_nid_t alc861_ssids[] = { 0x0e, 0x0f, 0x0b, 0 };
	return alc_parse_auto_config(codec, alc861_ignore, alc861_ssids);
}

/* Pin config fixes */
enum {
	ALC861_FIXUP_FSC_AMILO_PI1505,
	ALC861_FIXUP_AMP_VREF_0F,
	ALC861_FIXUP_NO_JACK_DETECT,
	ALC861_FIXUP_ASUS_A6RP,
	ALC660_FIXUP_ASUS_W7J,
};

/* On some laptops, VREF of pin 0x0f is abused for controlling the main amp */
static void alc861_fixup_asus_amp_vref_0f(struct hda_codec *codec,
			const struct hda_fixup *fix, int action)
{
	struct alc_spec *spec = codec->spec;
	unsigned int val;

	if (action != HDA_FIXUP_ACT_INIT)
		return;
	val = snd_hda_codec_get_pin_target(codec, 0x0f);
	if (!(val & (AC_PINCTL_IN_EN | AC_PINCTL_OUT_EN)))
		val |= AC_PINCTL_IN_EN;
	val |= AC_PINCTL_VREF_50;
	snd_hda_set_pin_ctl(codec, 0x0f, val);
	spec->gen.keep_vref_in_automute = 1;
}

/* suppress the jack-detection */
static void alc_fixup_no_jack_detect(struct hda_codec *codec,
				     const struct hda_fixup *fix, int action)
{
	if (action == HDA_FIXUP_ACT_PRE_PROBE)
		codec->no_jack_detect = 1;
}

static const struct hda_fixup alc861_fixups[] = {
	[ALC861_FIXUP_FSC_AMILO_PI1505] = {
		.type = HDA_FIXUP_PINS,
		.v.pins = (const struct hda_pintbl[]) {
			{ 0x0b, 0x0221101f }, /* HP */
			{ 0x0f, 0x90170310 }, /* speaker */
			{ }
		}
	},
	[ALC861_FIXUP_AMP_VREF_0F] = {
		.type = HDA_FIXUP_FUNC,
		.v.func = alc861_fixup_asus_amp_vref_0f,
	},
	[ALC861_FIXUP_NO_JACK_DETECT] = {
		.type = HDA_FIXUP_FUNC,
		.v.func = alc_fixup_no_jack_detect,
	},
	[ALC861_FIXUP_ASUS_A6RP] = {
		.type = HDA_FIXUP_FUNC,
		.v.func = alc861_fixup_asus_amp_vref_0f,
		.chained = true,
		.chain_id = ALC861_FIXUP_NO_JACK_DETECT,
	},
	[ALC660_FIXUP_ASUS_W7J] = {
		.type = HDA_FIXUP_VERBS,
		.v.verbs = (const struct hda_verb[]) {
			/* ASUS W7J needs a magic pin setup on unused NID 0x10
			 * for enabling outputs
			 */
			{0x10, AC_VERB_SET_PIN_WIDGET_CONTROL, 0x24},
			{ }
		},
	}
};

static const struct snd_pci_quirk alc861_fixup_tbl[] = {
	SND_PCI_QUIRK(0x1043, 0x1253, "ASUS W7J", ALC660_FIXUP_ASUS_W7J),
	SND_PCI_QUIRK(0x1043, 0x1263, "ASUS Z35HL", ALC660_FIXUP_ASUS_W7J),
	SND_PCI_QUIRK(0x1043, 0x1393, "ASUS A6Rp", ALC861_FIXUP_ASUS_A6RP),
	SND_PCI_QUIRK_VENDOR(0x1043, "ASUS laptop", ALC861_FIXUP_AMP_VREF_0F),
	SND_PCI_QUIRK(0x1462, 0x7254, "HP DX2200", ALC861_FIXUP_NO_JACK_DETECT),
	SND_PCI_QUIRK_VENDOR(0x1584, "Haier/Uniwill", ALC861_FIXUP_AMP_VREF_0F),
	SND_PCI_QUIRK(0x1734, 0x10c7, "FSC Amilo Pi1505", ALC861_FIXUP_FSC_AMILO_PI1505),
	{}
};

/*
 */
static int patch_alc861(struct hda_codec *codec)
{
	struct alc_spec *spec;
	int err;

	err = alc_alloc_spec(codec, 0x15);
	if (err < 0)
		return err;

	spec = codec->spec;
	if (has_cdefine_beep(codec))
		spec->gen.beep_nid = 0x23;

	spec->power_hook = alc_power_eapd;

	alc_pre_init(codec);

	snd_hda_pick_fixup(codec, NULL, alc861_fixup_tbl, alc861_fixups);
	snd_hda_apply_fixup(codec, HDA_FIXUP_ACT_PRE_PROBE);

	/* automatic parse from the BIOS config */
	err = alc861_parse_auto_config(codec);
	if (err < 0)
		goto error;

	if (!spec->gen.no_analog) {
		err = set_beep_amp(spec, 0x23, 0, HDA_OUTPUT);
		if (err < 0)
			goto error;
	}

	snd_hda_apply_fixup(codec, HDA_FIXUP_ACT_PROBE);

	return 0;

 error:
	alc_free(codec);
	return err;
}

/*
 * ALC861-VD support
 *
 * Based on ALC882
 *
 * In addition, an independent DAC
 */
static int alc861vd_parse_auto_config(struct hda_codec *codec)
{
	static const hda_nid_t alc861vd_ignore[] = { 0x1d, 0 };
	static const hda_nid_t alc861vd_ssids[] = { 0x15, 0x1b, 0x14, 0 };
	return alc_parse_auto_config(codec, alc861vd_ignore, alc861vd_ssids);
}

enum {
	ALC660VD_FIX_ASUS_GPIO1,
	ALC861VD_FIX_DALLAS,
};

/* exclude VREF80 */
static void alc861vd_fixup_dallas(struct hda_codec *codec,
				  const struct hda_fixup *fix, int action)
{
	if (action == HDA_FIXUP_ACT_PRE_PROBE) {
		snd_hda_override_pin_caps(codec, 0x18, 0x00000734);
		snd_hda_override_pin_caps(codec, 0x19, 0x0000073c);
	}
}

/* reset GPIO1 */
static void alc660vd_fixup_asus_gpio1(struct hda_codec *codec,
				      const struct hda_fixup *fix, int action)
{
	struct alc_spec *spec = codec->spec;

	if (action == HDA_FIXUP_ACT_PRE_PROBE)
		spec->gpio_mask |= 0x02;
	alc_fixup_gpio(codec, action, 0x01);
}

static const struct hda_fixup alc861vd_fixups[] = {
	[ALC660VD_FIX_ASUS_GPIO1] = {
		.type = HDA_FIXUP_FUNC,
		.v.func = alc660vd_fixup_asus_gpio1,
	},
	[ALC861VD_FIX_DALLAS] = {
		.type = HDA_FIXUP_FUNC,
		.v.func = alc861vd_fixup_dallas,
	},
};

static const struct snd_pci_quirk alc861vd_fixup_tbl[] = {
	SND_PCI_QUIRK(0x103c, 0x30bf, "HP TX1000", ALC861VD_FIX_DALLAS),
	SND_PCI_QUIRK(0x1043, 0x1339, "ASUS A7-K", ALC660VD_FIX_ASUS_GPIO1),
	SND_PCI_QUIRK(0x1179, 0xff31, "Toshiba L30-149", ALC861VD_FIX_DALLAS),
	{}
};

/*
 */
static int patch_alc861vd(struct hda_codec *codec)
{
	struct alc_spec *spec;
	int err;

	err = alc_alloc_spec(codec, 0x0b);
	if (err < 0)
		return err;

	spec = codec->spec;
	if (has_cdefine_beep(codec))
		spec->gen.beep_nid = 0x23;

	spec->shutup = alc_eapd_shutup;

	alc_pre_init(codec);

	snd_hda_pick_fixup(codec, NULL, alc861vd_fixup_tbl, alc861vd_fixups);
	snd_hda_apply_fixup(codec, HDA_FIXUP_ACT_PRE_PROBE);

	/* automatic parse from the BIOS config */
	err = alc861vd_parse_auto_config(codec);
	if (err < 0)
		goto error;

	if (!spec->gen.no_analog) {
		err = set_beep_amp(spec, 0x0b, 0x05, HDA_INPUT);
		if (err < 0)
			goto error;
	}

	snd_hda_apply_fixup(codec, HDA_FIXUP_ACT_PROBE);

	return 0;

 error:
	alc_free(codec);
	return err;
}

/*
 * ALC662 support
 *
 * ALC662 is almost identical with ALC880 but has cleaner and more flexible
 * configuration.  Each pin widget can choose any input DACs and a mixer.
 * Each ADC is connected from a mixer of all inputs.  This makes possible
 * 6-channel independent captures.
 *
 * In addition, an independent DAC for the multi-playback (not used in this
 * driver yet).
 */

/*
 * BIOS auto configuration
 */

static int alc662_parse_auto_config(struct hda_codec *codec)
{
	static const hda_nid_t alc662_ignore[] = { 0x1d, 0 };
	static const hda_nid_t alc663_ssids[] = { 0x15, 0x1b, 0x14, 0x21 };
	static const hda_nid_t alc662_ssids[] = { 0x15, 0x1b, 0x14, 0 };
	const hda_nid_t *ssids;

	if (codec->core.vendor_id == 0x10ec0272 || codec->core.vendor_id == 0x10ec0663 ||
	    codec->core.vendor_id == 0x10ec0665 || codec->core.vendor_id == 0x10ec0670 ||
	    codec->core.vendor_id == 0x10ec0671)
		ssids = alc663_ssids;
	else
		ssids = alc662_ssids;
	return alc_parse_auto_config(codec, alc662_ignore, ssids);
}

static void alc272_fixup_mario(struct hda_codec *codec,
			       const struct hda_fixup *fix, int action)
{
	if (action != HDA_FIXUP_ACT_PRE_PROBE)
		return;
	if (snd_hda_override_amp_caps(codec, 0x2, HDA_OUTPUT,
				      (0x3b << AC_AMPCAP_OFFSET_SHIFT) |
				      (0x3b << AC_AMPCAP_NUM_STEPS_SHIFT) |
				      (0x03 << AC_AMPCAP_STEP_SIZE_SHIFT) |
				      (0 << AC_AMPCAP_MUTE_SHIFT)))
		codec_warn(codec, "failed to override amp caps for NID 0x2\n");
}

static const struct snd_pcm_chmap_elem asus_pcm_2_1_chmaps[] = {
	{ .channels = 2,
	  .map = { SNDRV_CHMAP_FL, SNDRV_CHMAP_FR } },
	{ .channels = 4,
	  .map = { SNDRV_CHMAP_FL, SNDRV_CHMAP_FR,
		   SNDRV_CHMAP_NA, SNDRV_CHMAP_LFE } }, /* LFE only on right */
	{ }
};

/* override the 2.1 chmap */
static void alc_fixup_bass_chmap(struct hda_codec *codec,
				    const struct hda_fixup *fix, int action)
{
	if (action == HDA_FIXUP_ACT_BUILD) {
		struct alc_spec *spec = codec->spec;
		spec->gen.pcm_rec[0]->stream[0].chmap = asus_pcm_2_1_chmaps;
	}
}

/* avoid D3 for keeping GPIO up */
static unsigned int gpio_led_power_filter(struct hda_codec *codec,
					  hda_nid_t nid,
					  unsigned int power_state)
{
	struct alc_spec *spec = codec->spec;
	if (nid == codec->core.afg && power_state == AC_PWRST_D3 && spec->gpio_data)
		return AC_PWRST_D0;
	return power_state;
}

static void alc662_fixup_led_gpio1(struct hda_codec *codec,
				   const struct hda_fixup *fix, int action)
{
	struct alc_spec *spec = codec->spec;

	alc_fixup_hp_gpio_led(codec, action, 0x01, 0);
	if (action == HDA_FIXUP_ACT_PRE_PROBE) {
		spec->mute_led_polarity = 1;
		codec->power_filter = gpio_led_power_filter;
	}
}

static void alc662_usi_automute_hook(struct hda_codec *codec,
					 struct hda_jack_callback *jack)
{
	struct alc_spec *spec = codec->spec;
	int vref;
	msleep(200);
	snd_hda_gen_hp_automute(codec, jack);

	vref = spec->gen.hp_jack_present ? PIN_VREF80 : 0;
	msleep(100);
	snd_hda_codec_write(codec, 0x19, 0, AC_VERB_SET_PIN_WIDGET_CONTROL,
			    vref);
}

static void alc662_fixup_usi_headset_mic(struct hda_codec *codec,
				     const struct hda_fixup *fix, int action)
{
	struct alc_spec *spec = codec->spec;
	if (action == HDA_FIXUP_ACT_PRE_PROBE) {
		spec->parse_flags |= HDA_PINCFG_HEADSET_MIC;
		spec->gen.hp_automute_hook = alc662_usi_automute_hook;
	}
}

static void alc662_aspire_ethos_mute_speakers(struct hda_codec *codec,
					struct hda_jack_callback *cb)
{
	/* surround speakers at 0x1b already get muted automatically when
	 * headphones are plugged in, but we have to mute/unmute the remaining
	 * channels manually:
	 * 0x15 - front left/front right
	 * 0x18 - front center/ LFE
	 */
	if (snd_hda_jack_detect_state(codec, 0x1b) == HDA_JACK_PRESENT) {
		snd_hda_set_pin_ctl_cache(codec, 0x15, 0);
		snd_hda_set_pin_ctl_cache(codec, 0x18, 0);
	} else {
		snd_hda_set_pin_ctl_cache(codec, 0x15, PIN_OUT);
		snd_hda_set_pin_ctl_cache(codec, 0x18, PIN_OUT);
	}
}

static void alc662_fixup_aspire_ethos_hp(struct hda_codec *codec,
					const struct hda_fixup *fix, int action)
{
    /* Pin 0x1b: shared headphones jack and surround speakers */
	if (!is_jack_detectable(codec, 0x1b))
		return;

	switch (action) {
	case HDA_FIXUP_ACT_PRE_PROBE:
		snd_hda_jack_detect_enable_callback(codec, 0x1b,
				alc662_aspire_ethos_mute_speakers);
		/* subwoofer needs an extra GPIO setting to become audible */
		alc_setup_gpio(codec, 0x02);
		break;
	case HDA_FIXUP_ACT_INIT:
		/* Make sure to start in a correct state, i.e. if
		 * headphones have been plugged in before powering up the system
		 */
		alc662_aspire_ethos_mute_speakers(codec, NULL);
		break;
	}
}

static void alc671_fixup_hp_headset_mic2(struct hda_codec *codec,
					     const struct hda_fixup *fix, int action)
{
	struct alc_spec *spec = codec->spec;

	static const struct hda_pintbl pincfgs[] = {
		{ 0x19, 0x02a11040 }, /* use as headset mic, with its own jack detect */
		{ 0x1b, 0x0181304f },
		{ }
	};

	switch (action) {
	case HDA_FIXUP_ACT_PRE_PROBE:
		spec->gen.mixer_nid = 0;
		spec->parse_flags |= HDA_PINCFG_HEADSET_MIC;
		snd_hda_apply_pincfgs(codec, pincfgs);
		break;
	case HDA_FIXUP_ACT_INIT:
		alc_write_coef_idx(codec, 0x19, 0xa054);
		break;
	}
}

static void alc897_hp_automute_hook(struct hda_codec *codec,
					 struct hda_jack_callback *jack)
{
	struct alc_spec *spec = codec->spec;
	int vref;

	snd_hda_gen_hp_automute(codec, jack);
	vref = spec->gen.hp_jack_present ? (PIN_HP | AC_PINCTL_VREF_100) : PIN_HP;
	snd_hda_set_pin_ctl(codec, 0x1b, vref);
}

static void alc897_fixup_lenovo_headset_mic(struct hda_codec *codec,
				     const struct hda_fixup *fix, int action)
{
	struct alc_spec *spec = codec->spec;
	if (action == HDA_FIXUP_ACT_PRE_PROBE) {
		spec->gen.hp_automute_hook = alc897_hp_automute_hook;
		spec->no_shutup_pins = 1;
	}
	if (action == HDA_FIXUP_ACT_PROBE) {
		snd_hda_set_pin_ctl_cache(codec, 0x1a, PIN_IN | AC_PINCTL_VREF_100);
	}
}

static void alc897_fixup_lenovo_headset_mode(struct hda_codec *codec,
				     const struct hda_fixup *fix, int action)
{
	struct alc_spec *spec = codec->spec;

	if (action == HDA_FIXUP_ACT_PRE_PROBE) {
		spec->parse_flags |= HDA_PINCFG_HEADSET_MIC;
		spec->gen.hp_automute_hook = alc897_hp_automute_hook;
	}
}

static const struct coef_fw alc668_coefs[] = {
	WRITE_COEF(0x01, 0xbebe), WRITE_COEF(0x02, 0xaaaa), WRITE_COEF(0x03,    0x0),
	WRITE_COEF(0x04, 0x0180), WRITE_COEF(0x06,    0x0), WRITE_COEF(0x07, 0x0f80),
	WRITE_COEF(0x08, 0x0031), WRITE_COEF(0x0a, 0x0060), WRITE_COEF(0x0b,    0x0),
	WRITE_COEF(0x0c, 0x7cf7), WRITE_COEF(0x0d, 0x1080), WRITE_COEF(0x0e, 0x7f7f),
	WRITE_COEF(0x0f, 0xcccc), WRITE_COEF(0x10, 0xddcc), WRITE_COEF(0x11, 0x0001),
	WRITE_COEF(0x13,    0x0), WRITE_COEF(0x14, 0x2aa0), WRITE_COEF(0x17, 0xa940),
	WRITE_COEF(0x19,    0x0), WRITE_COEF(0x1a,    0x0), WRITE_COEF(0x1b,    0x0),
	WRITE_COEF(0x1c,    0x0), WRITE_COEF(0x1d,    0x0), WRITE_COEF(0x1e, 0x7418),
	WRITE_COEF(0x1f, 0x0804), WRITE_COEF(0x20, 0x4200), WRITE_COEF(0x21, 0x0468),
	WRITE_COEF(0x22, 0x8ccc), WRITE_COEF(0x23, 0x0250), WRITE_COEF(0x24, 0x7418),
	WRITE_COEF(0x27,    0x0), WRITE_COEF(0x28, 0x8ccc), WRITE_COEF(0x2a, 0xff00),
	WRITE_COEF(0x2b, 0x8000), WRITE_COEF(0xa7, 0xff00), WRITE_COEF(0xa8, 0x8000),
	WRITE_COEF(0xaa, 0x2e17), WRITE_COEF(0xab, 0xa0c0), WRITE_COEF(0xac,    0x0),
	WRITE_COEF(0xad,    0x0), WRITE_COEF(0xae, 0x2ac6), WRITE_COEF(0xaf, 0xa480),
	WRITE_COEF(0xb0,    0x0), WRITE_COEF(0xb1,    0x0), WRITE_COEF(0xb2,    0x0),
	WRITE_COEF(0xb3,    0x0), WRITE_COEF(0xb4,    0x0), WRITE_COEF(0xb5, 0x1040),
	WRITE_COEF(0xb6, 0xd697), WRITE_COEF(0xb7, 0x902b), WRITE_COEF(0xb8, 0xd697),
	WRITE_COEF(0xb9, 0x902b), WRITE_COEF(0xba, 0xb8ba), WRITE_COEF(0xbb, 0xaaab),
	WRITE_COEF(0xbc, 0xaaaf), WRITE_COEF(0xbd, 0x6aaa), WRITE_COEF(0xbe, 0x1c02),
	WRITE_COEF(0xc0, 0x00ff), WRITE_COEF(0xc1, 0x0fa6),
	{}
};

static void alc668_restore_default_value(struct hda_codec *codec)
{
	alc_process_coef_fw(codec, alc668_coefs);
}

enum {
	ALC662_FIXUP_ASPIRE,
	ALC662_FIXUP_LED_GPIO1,
	ALC662_FIXUP_IDEAPAD,
	ALC272_FIXUP_MARIO,
	ALC662_FIXUP_CZC_ET26,
	ALC662_FIXUP_CZC_P10T,
	ALC662_FIXUP_SKU_IGNORE,
	ALC662_FIXUP_HP_RP5800,
	ALC662_FIXUP_ASUS_MODE1,
	ALC662_FIXUP_ASUS_MODE2,
	ALC662_FIXUP_ASUS_MODE3,
	ALC662_FIXUP_ASUS_MODE4,
	ALC662_FIXUP_ASUS_MODE5,
	ALC662_FIXUP_ASUS_MODE6,
	ALC662_FIXUP_ASUS_MODE7,
	ALC662_FIXUP_ASUS_MODE8,
	ALC662_FIXUP_NO_JACK_DETECT,
	ALC662_FIXUP_ZOTAC_Z68,
	ALC662_FIXUP_INV_DMIC,
	ALC662_FIXUP_DELL_MIC_NO_PRESENCE,
	ALC668_FIXUP_DELL_MIC_NO_PRESENCE,
	ALC662_FIXUP_HEADSET_MODE,
	ALC668_FIXUP_HEADSET_MODE,
	ALC662_FIXUP_BASS_MODE4_CHMAP,
	ALC662_FIXUP_BASS_16,
	ALC662_FIXUP_BASS_1A,
	ALC662_FIXUP_BASS_CHMAP,
	ALC668_FIXUP_AUTO_MUTE,
	ALC668_FIXUP_DELL_DISABLE_AAMIX,
	ALC668_FIXUP_DELL_XPS13,
	ALC662_FIXUP_ASUS_Nx50,
	ALC668_FIXUP_ASUS_Nx51_HEADSET_MODE,
	ALC668_FIXUP_ASUS_Nx51,
	ALC668_FIXUP_MIC_COEF,
	ALC668_FIXUP_ASUS_G751,
	ALC891_FIXUP_HEADSET_MODE,
	ALC891_FIXUP_DELL_MIC_NO_PRESENCE,
	ALC662_FIXUP_ACER_VERITON,
	ALC892_FIXUP_ASROCK_MOBO,
	ALC662_FIXUP_USI_FUNC,
	ALC662_FIXUP_USI_HEADSET_MODE,
	ALC662_FIXUP_LENOVO_MULTI_CODECS,
	ALC669_FIXUP_ACER_ASPIRE_ETHOS,
	ALC669_FIXUP_ACER_ASPIRE_ETHOS_HEADSET,
	ALC671_FIXUP_HP_HEADSET_MIC2,
	ALC662_FIXUP_ACER_X2660G_HEADSET_MODE,
	ALC662_FIXUP_ACER_NITRO_HEADSET_MODE,
	ALC668_FIXUP_ASUS_NO_HEADSET_MIC,
	ALC668_FIXUP_HEADSET_MIC,
	ALC668_FIXUP_MIC_DET_COEF,
	ALC897_FIXUP_LENOVO_HEADSET_MIC,
	ALC897_FIXUP_HEADSET_MIC_PIN,
	ALC897_FIXUP_HP_HSMIC_VERB,
	ALC897_FIXUP_LENOVO_HEADSET_MODE,
	ALC897_FIXUP_HEADSET_MIC_PIN2,
	ALC897_FIXUP_UNIS_H3C_X500S,
};

static const struct hda_fixup alc662_fixups[] = {
	[ALC662_FIXUP_ASPIRE] = {
		.type = HDA_FIXUP_PINS,
		.v.pins = (const struct hda_pintbl[]) {
			{ 0x15, 0x99130112 }, /* subwoofer */
			{ }
		}
	},
	[ALC662_FIXUP_LED_GPIO1] = {
		.type = HDA_FIXUP_FUNC,
		.v.func = alc662_fixup_led_gpio1,
	},
	[ALC662_FIXUP_IDEAPAD] = {
		.type = HDA_FIXUP_PINS,
		.v.pins = (const struct hda_pintbl[]) {
			{ 0x17, 0x99130112 }, /* subwoofer */
			{ }
		},
		.chained = true,
		.chain_id = ALC662_FIXUP_LED_GPIO1,
	},
	[ALC272_FIXUP_MARIO] = {
		.type = HDA_FIXUP_FUNC,
		.v.func = alc272_fixup_mario,
	},
	[ALC662_FIXUP_CZC_ET26] = {
		.type = HDA_FIXUP_PINS,
		.v.pins = (const struct hda_pintbl[]) {
			{0x12, 0x403cc000},
			{0x14, 0x90170110}, /* speaker */
			{0x15, 0x411111f0},
			{0x16, 0x411111f0},
			{0x18, 0x01a19030}, /* mic */
			{0x19, 0x90a7013f}, /* int-mic */
			{0x1a, 0x01014020},
			{0x1b, 0x0121401f},
			{0x1c, 0x411111f0},
			{0x1d, 0x411111f0},
			{0x1e, 0x40478e35},
			{}
		},
		.chained = true,
		.chain_id = ALC662_FIXUP_SKU_IGNORE
	},
	[ALC662_FIXUP_CZC_P10T] = {
		.type = HDA_FIXUP_VERBS,
		.v.verbs = (const struct hda_verb[]) {
			{0x14, AC_VERB_SET_EAPD_BTLENABLE, 0},
			{}
		}
	},
	[ALC662_FIXUP_SKU_IGNORE] = {
		.type = HDA_FIXUP_FUNC,
		.v.func = alc_fixup_sku_ignore,
	},
	[ALC662_FIXUP_HP_RP5800] = {
		.type = HDA_FIXUP_PINS,
		.v.pins = (const struct hda_pintbl[]) {
			{ 0x14, 0x0221201f }, /* HP out */
			{ }
		},
		.chained = true,
		.chain_id = ALC662_FIXUP_SKU_IGNORE
	},
	[ALC662_FIXUP_ASUS_MODE1] = {
		.type = HDA_FIXUP_PINS,
		.v.pins = (const struct hda_pintbl[]) {
			{ 0x14, 0x99130110 }, /* speaker */
			{ 0x18, 0x01a19c20 }, /* mic */
			{ 0x19, 0x99a3092f }, /* int-mic */
			{ 0x21, 0x0121401f }, /* HP out */
			{ }
		},
		.chained = true,
		.chain_id = ALC662_FIXUP_SKU_IGNORE
	},
	[ALC662_FIXUP_ASUS_MODE2] = {
		.type = HDA_FIXUP_PINS,
		.v.pins = (const struct hda_pintbl[]) {
			{ 0x14, 0x99130110 }, /* speaker */
			{ 0x18, 0x01a19820 }, /* mic */
			{ 0x19, 0x99a3092f }, /* int-mic */
			{ 0x1b, 0x0121401f }, /* HP out */
			{ }
		},
		.chained = true,
		.chain_id = ALC662_FIXUP_SKU_IGNORE
	},
	[ALC662_FIXUP_ASUS_MODE3] = {
		.type = HDA_FIXUP_PINS,
		.v.pins = (const struct hda_pintbl[]) {
			{ 0x14, 0x99130110 }, /* speaker */
			{ 0x15, 0x0121441f }, /* HP */
			{ 0x18, 0x01a19840 }, /* mic */
			{ 0x19, 0x99a3094f }, /* int-mic */
			{ 0x21, 0x01211420 }, /* HP2 */
			{ }
		},
		.chained = true,
		.chain_id = ALC662_FIXUP_SKU_IGNORE
	},
	[ALC662_FIXUP_ASUS_MODE4] = {
		.type = HDA_FIXUP_PINS,
		.v.pins = (const struct hda_pintbl[]) {
			{ 0x14, 0x99130110 }, /* speaker */
			{ 0x16, 0x99130111 }, /* speaker */
			{ 0x18, 0x01a19840 }, /* mic */
			{ 0x19, 0x99a3094f }, /* int-mic */
			{ 0x21, 0x0121441f }, /* HP */
			{ }
		},
		.chained = true,
		.chain_id = ALC662_FIXUP_SKU_IGNORE
	},
	[ALC662_FIXUP_ASUS_MODE5] = {
		.type = HDA_FIXUP_PINS,
		.v.pins = (const struct hda_pintbl[]) {
			{ 0x14, 0x99130110 }, /* speaker */
			{ 0x15, 0x0121441f }, /* HP */
			{ 0x16, 0x99130111 }, /* speaker */
			{ 0x18, 0x01a19840 }, /* mic */
			{ 0x19, 0x99a3094f }, /* int-mic */
			{ }
		},
		.chained = true,
		.chain_id = ALC662_FIXUP_SKU_IGNORE
	},
	[ALC662_FIXUP_ASUS_MODE6] = {
		.type = HDA_FIXUP_PINS,
		.v.pins = (const struct hda_pintbl[]) {
			{ 0x14, 0x99130110 }, /* speaker */
			{ 0x15, 0x01211420 }, /* HP2 */
			{ 0x18, 0x01a19840 }, /* mic */
			{ 0x19, 0x99a3094f }, /* int-mic */
			{ 0x1b, 0x0121441f }, /* HP */
			{ }
		},
		.chained = true,
		.chain_id = ALC662_FIXUP_SKU_IGNORE
	},
	[ALC662_FIXUP_ASUS_MODE7] = {
		.type = HDA_FIXUP_PINS,
		.v.pins = (const struct hda_pintbl[]) {
			{ 0x14, 0x99130110 }, /* speaker */
			{ 0x17, 0x99130111 }, /* speaker */
			{ 0x18, 0x01a19840 }, /* mic */
			{ 0x19, 0x99a3094f }, /* int-mic */
			{ 0x1b, 0x01214020 }, /* HP */
			{ 0x21, 0x0121401f }, /* HP */
			{ }
		},
		.chained = true,
		.chain_id = ALC662_FIXUP_SKU_IGNORE
	},
	[ALC662_FIXUP_ASUS_MODE8] = {
		.type = HDA_FIXUP_PINS,
		.v.pins = (const struct hda_pintbl[]) {
			{ 0x14, 0x99130110 }, /* speaker */
			{ 0x12, 0x99a30970 }, /* int-mic */
			{ 0x15, 0x01214020 }, /* HP */
			{ 0x17, 0x99130111 }, /* speaker */
			{ 0x18, 0x01a19840 }, /* mic */
			{ 0x21, 0x0121401f }, /* HP */
			{ }
		},
		.chained = true,
		.chain_id = ALC662_FIXUP_SKU_IGNORE
	},
	[ALC662_FIXUP_NO_JACK_DETECT] = {
		.type = HDA_FIXUP_FUNC,
		.v.func = alc_fixup_no_jack_detect,
	},
	[ALC662_FIXUP_ZOTAC_Z68] = {
		.type = HDA_FIXUP_PINS,
		.v.pins = (const struct hda_pintbl[]) {
			{ 0x1b, 0x02214020 }, /* Front HP */
			{ }
		}
	},
	[ALC662_FIXUP_INV_DMIC] = {
		.type = HDA_FIXUP_FUNC,
		.v.func = alc_fixup_inv_dmic,
	},
	[ALC668_FIXUP_DELL_XPS13] = {
		.type = HDA_FIXUP_FUNC,
		.v.func = alc_fixup_dell_xps13,
		.chained = true,
		.chain_id = ALC668_FIXUP_DELL_DISABLE_AAMIX
	},
	[ALC668_FIXUP_DELL_DISABLE_AAMIX] = {
		.type = HDA_FIXUP_FUNC,
		.v.func = alc_fixup_disable_aamix,
		.chained = true,
		.chain_id = ALC668_FIXUP_DELL_MIC_NO_PRESENCE
	},
	[ALC668_FIXUP_AUTO_MUTE] = {
		.type = HDA_FIXUP_FUNC,
		.v.func = alc_fixup_auto_mute_via_amp,
		.chained = true,
		.chain_id = ALC668_FIXUP_DELL_MIC_NO_PRESENCE
	},
	[ALC662_FIXUP_DELL_MIC_NO_PRESENCE] = {
		.type = HDA_FIXUP_PINS,
		.v.pins = (const struct hda_pintbl[]) {
			{ 0x19, 0x03a1113c }, /* use as headset mic, without its own jack detect */
			/* headphone mic by setting pin control of 0x1b (headphone out) to in + vref_50 */
			{ }
		},
		.chained = true,
		.chain_id = ALC662_FIXUP_HEADSET_MODE
	},
	[ALC662_FIXUP_HEADSET_MODE] = {
		.type = HDA_FIXUP_FUNC,
		.v.func = alc_fixup_headset_mode_alc662,
	},
	[ALC668_FIXUP_DELL_MIC_NO_PRESENCE] = {
		.type = HDA_FIXUP_PINS,
		.v.pins = (const struct hda_pintbl[]) {
			{ 0x19, 0x03a1913d }, /* use as headphone mic, without its own jack detect */
			{ 0x1b, 0x03a1113c }, /* use as headset mic, without its own jack detect */
			{ }
		},
		.chained = true,
		.chain_id = ALC668_FIXUP_HEADSET_MODE
	},
	[ALC668_FIXUP_HEADSET_MODE] = {
		.type = HDA_FIXUP_FUNC,
		.v.func = alc_fixup_headset_mode_alc668,
	},
	[ALC662_FIXUP_BASS_MODE4_CHMAP] = {
		.type = HDA_FIXUP_FUNC,
		.v.func = alc_fixup_bass_chmap,
		.chained = true,
		.chain_id = ALC662_FIXUP_ASUS_MODE4
	},
	[ALC662_FIXUP_BASS_16] = {
		.type = HDA_FIXUP_PINS,
		.v.pins = (const struct hda_pintbl[]) {
			{0x16, 0x80106111}, /* bass speaker */
			{}
		},
		.chained = true,
		.chain_id = ALC662_FIXUP_BASS_CHMAP,
	},
	[ALC662_FIXUP_BASS_1A] = {
		.type = HDA_FIXUP_PINS,
		.v.pins = (const struct hda_pintbl[]) {
			{0x1a, 0x80106111}, /* bass speaker */
			{}
		},
		.chained = true,
		.chain_id = ALC662_FIXUP_BASS_CHMAP,
	},
	[ALC662_FIXUP_BASS_CHMAP] = {
		.type = HDA_FIXUP_FUNC,
		.v.func = alc_fixup_bass_chmap,
	},
	[ALC662_FIXUP_ASUS_Nx50] = {
		.type = HDA_FIXUP_FUNC,
		.v.func = alc_fixup_auto_mute_via_amp,
		.chained = true,
		.chain_id = ALC662_FIXUP_BASS_1A
	},
	[ALC668_FIXUP_ASUS_Nx51_HEADSET_MODE] = {
		.type = HDA_FIXUP_FUNC,
		.v.func = alc_fixup_headset_mode_alc668,
		.chain_id = ALC662_FIXUP_BASS_CHMAP
	},
	[ALC668_FIXUP_ASUS_Nx51] = {
		.type = HDA_FIXUP_PINS,
		.v.pins = (const struct hda_pintbl[]) {
			{ 0x19, 0x03a1913d }, /* use as headphone mic, without its own jack detect */
			{ 0x1a, 0x90170151 }, /* bass speaker */
			{ 0x1b, 0x03a1113c }, /* use as headset mic, without its own jack detect */
			{}
		},
		.chained = true,
		.chain_id = ALC668_FIXUP_ASUS_Nx51_HEADSET_MODE,
	},
	[ALC668_FIXUP_MIC_COEF] = {
		.type = HDA_FIXUP_VERBS,
		.v.verbs = (const struct hda_verb[]) {
			{ 0x20, AC_VERB_SET_COEF_INDEX, 0xc3 },
			{ 0x20, AC_VERB_SET_PROC_COEF, 0x4000 },
			{}
		},
	},
	[ALC668_FIXUP_ASUS_G751] = {
		.type = HDA_FIXUP_PINS,
		.v.pins = (const struct hda_pintbl[]) {
			{ 0x16, 0x0421101f }, /* HP */
			{}
		},
		.chained = true,
		.chain_id = ALC668_FIXUP_MIC_COEF
	},
	[ALC891_FIXUP_HEADSET_MODE] = {
		.type = HDA_FIXUP_FUNC,
		.v.func = alc_fixup_headset_mode,
	},
	[ALC891_FIXUP_DELL_MIC_NO_PRESENCE] = {
		.type = HDA_FIXUP_PINS,
		.v.pins = (const struct hda_pintbl[]) {
			{ 0x19, 0x03a1913d }, /* use as headphone mic, without its own jack detect */
			{ 0x1b, 0x03a1113c }, /* use as headset mic, without its own jack detect */
			{ }
		},
		.chained = true,
		.chain_id = ALC891_FIXUP_HEADSET_MODE
	},
	[ALC662_FIXUP_ACER_VERITON] = {
		.type = HDA_FIXUP_PINS,
		.v.pins = (const struct hda_pintbl[]) {
			{ 0x15, 0x50170120 }, /* no internal speaker */
			{ }
		}
	},
	[ALC892_FIXUP_ASROCK_MOBO] = {
		.type = HDA_FIXUP_PINS,
		.v.pins = (const struct hda_pintbl[]) {
			{ 0x15, 0x40f000f0 }, /* disabled */
			{ 0x16, 0x40f000f0 }, /* disabled */
			{ }
		}
	},
	[ALC662_FIXUP_USI_FUNC] = {
		.type = HDA_FIXUP_FUNC,
		.v.func = alc662_fixup_usi_headset_mic,
	},
	[ALC662_FIXUP_USI_HEADSET_MODE] = {
		.type = HDA_FIXUP_PINS,
		.v.pins = (const struct hda_pintbl[]) {
			{ 0x19, 0x02a1913c }, /* use as headset mic, without its own jack detect */
			{ 0x18, 0x01a1903d },
			{ }
		},
		.chained = true,
		.chain_id = ALC662_FIXUP_USI_FUNC
	},
	[ALC662_FIXUP_LENOVO_MULTI_CODECS] = {
		.type = HDA_FIXUP_FUNC,
		.v.func = alc233_alc662_fixup_lenovo_dual_codecs,
	},
	[ALC669_FIXUP_ACER_ASPIRE_ETHOS_HEADSET] = {
		.type = HDA_FIXUP_FUNC,
		.v.func = alc662_fixup_aspire_ethos_hp,
	},
	[ALC669_FIXUP_ACER_ASPIRE_ETHOS] = {
		.type = HDA_FIXUP_PINS,
		.v.pins = (const struct hda_pintbl[]) {
			{ 0x15, 0x92130110 }, /* front speakers */
			{ 0x18, 0x99130111 }, /* center/subwoofer */
			{ 0x1b, 0x11130012 }, /* surround plus jack for HP */
			{ }
		},
		.chained = true,
		.chain_id = ALC669_FIXUP_ACER_ASPIRE_ETHOS_HEADSET
	},
	[ALC671_FIXUP_HP_HEADSET_MIC2] = {
		.type = HDA_FIXUP_FUNC,
		.v.func = alc671_fixup_hp_headset_mic2,
	},
	[ALC662_FIXUP_ACER_X2660G_HEADSET_MODE] = {
		.type = HDA_FIXUP_PINS,
		.v.pins = (const struct hda_pintbl[]) {
			{ 0x1a, 0x02a1113c }, /* use as headset mic, without its own jack detect */
			{ }
		},
		.chained = true,
		.chain_id = ALC662_FIXUP_USI_FUNC
	},
	[ALC662_FIXUP_ACER_NITRO_HEADSET_MODE] = {
		.type = HDA_FIXUP_PINS,
		.v.pins = (const struct hda_pintbl[]) {
			{ 0x1a, 0x01a11140 }, /* use as headset mic, without its own jack detect */
			{ 0x1b, 0x0221144f },
			{ }
		},
		.chained = true,
		.chain_id = ALC662_FIXUP_USI_FUNC
	},
	[ALC668_FIXUP_ASUS_NO_HEADSET_MIC] = {
		.type = HDA_FIXUP_PINS,
		.v.pins = (const struct hda_pintbl[]) {
			{ 0x1b, 0x04a1112c },
			{ }
		},
		.chained = true,
		.chain_id = ALC668_FIXUP_HEADSET_MIC
	},
	[ALC668_FIXUP_HEADSET_MIC] = {
		.type = HDA_FIXUP_FUNC,
		.v.func = alc269_fixup_headset_mic,
		.chained = true,
		.chain_id = ALC668_FIXUP_MIC_DET_COEF
	},
	[ALC668_FIXUP_MIC_DET_COEF] = {
		.type = HDA_FIXUP_VERBS,
		.v.verbs = (const struct hda_verb[]) {
			{ 0x20, AC_VERB_SET_COEF_INDEX, 0x15 },
			{ 0x20, AC_VERB_SET_PROC_COEF, 0x0d60 },
			{}
		},
	},
	[ALC897_FIXUP_LENOVO_HEADSET_MIC] = {
		.type = HDA_FIXUP_FUNC,
		.v.func = alc897_fixup_lenovo_headset_mic,
	},
	[ALC897_FIXUP_HEADSET_MIC_PIN] = {
		.type = HDA_FIXUP_PINS,
		.v.pins = (const struct hda_pintbl[]) {
			{ 0x1a, 0x03a11050 },
			{ }
		},
		.chained = true,
		.chain_id = ALC897_FIXUP_LENOVO_HEADSET_MIC
	},
	[ALC897_FIXUP_HP_HSMIC_VERB] = {
		.type = HDA_FIXUP_PINS,
		.v.pins = (const struct hda_pintbl[]) {
			{ 0x19, 0x01a1913c }, /* use as headset mic, without its own jack detect */
			{ }
		},
	},
	[ALC897_FIXUP_LENOVO_HEADSET_MODE] = {
		.type = HDA_FIXUP_FUNC,
		.v.func = alc897_fixup_lenovo_headset_mode,
	},
	[ALC897_FIXUP_HEADSET_MIC_PIN2] = {
		.type = HDA_FIXUP_PINS,
		.v.pins = (const struct hda_pintbl[]) {
			{ 0x1a, 0x01a11140 }, /* use as headset mic, without its own jack detect */
			{ }
		},
		.chained = true,
		.chain_id = ALC897_FIXUP_LENOVO_HEADSET_MODE
	},
	[ALC897_FIXUP_UNIS_H3C_X500S] = {
		.type = HDA_FIXUP_VERBS,
		.v.verbs = (const struct hda_verb[]) {
			{ 0x14, AC_VERB_SET_EAPD_BTLENABLE, 0 },
			{}
		},
	},
};

static const struct snd_pci_quirk alc662_fixup_tbl[] = {
	SND_PCI_QUIRK(0x1019, 0x9087, "ECS", ALC662_FIXUP_ASUS_MODE2),
	SND_PCI_QUIRK(0x1025, 0x022f, "Acer Aspire One", ALC662_FIXUP_INV_DMIC),
	SND_PCI_QUIRK(0x1025, 0x0241, "Packard Bell DOTS", ALC662_FIXUP_INV_DMIC),
	SND_PCI_QUIRK(0x1025, 0x0308, "Acer Aspire 8942G", ALC662_FIXUP_ASPIRE),
	SND_PCI_QUIRK(0x1025, 0x031c, "Gateway NV79", ALC662_FIXUP_SKU_IGNORE),
	SND_PCI_QUIRK(0x1025, 0x0349, "eMachines eM250", ALC662_FIXUP_INV_DMIC),
	SND_PCI_QUIRK(0x1025, 0x034a, "Gateway LT27", ALC662_FIXUP_INV_DMIC),
	SND_PCI_QUIRK(0x1025, 0x038b, "Acer Aspire 8943G", ALC662_FIXUP_ASPIRE),
	SND_PCI_QUIRK(0x1025, 0x0566, "Acer Aspire Ethos 8951G", ALC669_FIXUP_ACER_ASPIRE_ETHOS),
	SND_PCI_QUIRK(0x1025, 0x123c, "Acer Nitro N50-600", ALC662_FIXUP_ACER_NITRO_HEADSET_MODE),
	SND_PCI_QUIRK(0x1025, 0x124e, "Acer 2660G", ALC662_FIXUP_ACER_X2660G_HEADSET_MODE),
	SND_PCI_QUIRK(0x1028, 0x05d8, "Dell", ALC668_FIXUP_DELL_MIC_NO_PRESENCE),
	SND_PCI_QUIRK(0x1028, 0x05db, "Dell", ALC668_FIXUP_DELL_MIC_NO_PRESENCE),
	SND_PCI_QUIRK(0x1028, 0x05fe, "Dell XPS 15", ALC668_FIXUP_DELL_XPS13),
	SND_PCI_QUIRK(0x1028, 0x060a, "Dell XPS 13", ALC668_FIXUP_DELL_XPS13),
	SND_PCI_QUIRK(0x1028, 0x060d, "Dell M3800", ALC668_FIXUP_DELL_XPS13),
	SND_PCI_QUIRK(0x1028, 0x0625, "Dell", ALC668_FIXUP_DELL_MIC_NO_PRESENCE),
	SND_PCI_QUIRK(0x1028, 0x0626, "Dell", ALC668_FIXUP_DELL_MIC_NO_PRESENCE),
	SND_PCI_QUIRK(0x1028, 0x0696, "Dell", ALC668_FIXUP_DELL_MIC_NO_PRESENCE),
	SND_PCI_QUIRK(0x1028, 0x0698, "Dell", ALC668_FIXUP_DELL_MIC_NO_PRESENCE),
	SND_PCI_QUIRK(0x1028, 0x069f, "Dell", ALC668_FIXUP_DELL_MIC_NO_PRESENCE),
	SND_PCI_QUIRK(0x103c, 0x1632, "HP RP5800", ALC662_FIXUP_HP_RP5800),
	SND_PCI_QUIRK(0x103c, 0x870c, "HP", ALC897_FIXUP_HP_HSMIC_VERB),
	SND_PCI_QUIRK(0x103c, 0x8719, "HP", ALC897_FIXUP_HP_HSMIC_VERB),
	SND_PCI_QUIRK(0x103c, 0x872b, "HP", ALC897_FIXUP_HP_HSMIC_VERB),
	SND_PCI_QUIRK(0x103c, 0x873e, "HP", ALC671_FIXUP_HP_HEADSET_MIC2),
	SND_PCI_QUIRK(0x103c, 0x8768, "HP Slim Desktop S01", ALC671_FIXUP_HP_HEADSET_MIC2),
	SND_PCI_QUIRK(0x103c, 0x877e, "HP 288 Pro G6", ALC671_FIXUP_HP_HEADSET_MIC2),
	SND_PCI_QUIRK(0x103c, 0x885f, "HP 288 Pro G8", ALC671_FIXUP_HP_HEADSET_MIC2),
	SND_PCI_QUIRK(0x1043, 0x1080, "Asus UX501VW", ALC668_FIXUP_HEADSET_MODE),
	SND_PCI_QUIRK(0x1043, 0x11cd, "Asus N550", ALC662_FIXUP_ASUS_Nx50),
	SND_PCI_QUIRK(0x1043, 0x129d, "Asus N750", ALC662_FIXUP_ASUS_Nx50),
	SND_PCI_QUIRK(0x1043, 0x12ff, "ASUS G751", ALC668_FIXUP_ASUS_G751),
	SND_PCI_QUIRK(0x1043, 0x13df, "Asus N550JX", ALC662_FIXUP_BASS_1A),
	SND_PCI_QUIRK(0x1043, 0x1477, "ASUS N56VZ", ALC662_FIXUP_BASS_MODE4_CHMAP),
	SND_PCI_QUIRK(0x1043, 0x15a7, "ASUS UX51VZH", ALC662_FIXUP_BASS_16),
	SND_PCI_QUIRK(0x1043, 0x177d, "ASUS N551", ALC668_FIXUP_ASUS_Nx51),
	SND_PCI_QUIRK(0x1043, 0x17bd, "ASUS N751", ALC668_FIXUP_ASUS_Nx51),
	SND_PCI_QUIRK(0x1043, 0x185d, "ASUS G551JW", ALC668_FIXUP_ASUS_NO_HEADSET_MIC),
	SND_PCI_QUIRK(0x1043, 0x1963, "ASUS X71SL", ALC662_FIXUP_ASUS_MODE8),
	SND_PCI_QUIRK(0x1043, 0x1b73, "ASUS N55SF", ALC662_FIXUP_BASS_16),
	SND_PCI_QUIRK(0x1043, 0x1bf3, "ASUS N76VZ", ALC662_FIXUP_BASS_MODE4_CHMAP),
	SND_PCI_QUIRK(0x1043, 0x8469, "ASUS mobo", ALC662_FIXUP_NO_JACK_DETECT),
	SND_PCI_QUIRK(0x105b, 0x0cd6, "Foxconn", ALC662_FIXUP_ASUS_MODE2),
	SND_PCI_QUIRK(0x144d, 0xc051, "Samsung R720", ALC662_FIXUP_IDEAPAD),
	SND_PCI_QUIRK(0x14cd, 0x5003, "USI", ALC662_FIXUP_USI_HEADSET_MODE),
	SND_PCI_QUIRK(0x17aa, 0x1036, "Lenovo P520", ALC662_FIXUP_LENOVO_MULTI_CODECS),
	SND_PCI_QUIRK(0x17aa, 0x1057, "Lenovo P360", ALC897_FIXUP_HEADSET_MIC_PIN),
	SND_PCI_QUIRK(0x17aa, 0x1064, "Lenovo P3 Tower", ALC897_FIXUP_HEADSET_MIC_PIN),
	SND_PCI_QUIRK(0x17aa, 0x32ca, "Lenovo ThinkCentre M80", ALC897_FIXUP_HEADSET_MIC_PIN),
	SND_PCI_QUIRK(0x17aa, 0x32cb, "Lenovo ThinkCentre M70", ALC897_FIXUP_HEADSET_MIC_PIN),
	SND_PCI_QUIRK(0x17aa, 0x32cf, "Lenovo ThinkCentre M950", ALC897_FIXUP_HEADSET_MIC_PIN),
	SND_PCI_QUIRK(0x17aa, 0x32f7, "Lenovo ThinkCentre M90", ALC897_FIXUP_HEADSET_MIC_PIN),
	SND_PCI_QUIRK(0x17aa, 0x3321, "Lenovo ThinkCentre M70 Gen4", ALC897_FIXUP_HEADSET_MIC_PIN),
	SND_PCI_QUIRK(0x17aa, 0x331b, "Lenovo ThinkCentre M90 Gen4", ALC897_FIXUP_HEADSET_MIC_PIN),
	SND_PCI_QUIRK(0x17aa, 0x3364, "Lenovo ThinkCentre M90 Gen5", ALC897_FIXUP_HEADSET_MIC_PIN),
	SND_PCI_QUIRK(0x17aa, 0x3742, "Lenovo TianYi510Pro-14IOB", ALC897_FIXUP_HEADSET_MIC_PIN2),
	SND_PCI_QUIRK(0x17aa, 0x38af, "Lenovo Ideapad Y550P", ALC662_FIXUP_IDEAPAD),
	SND_PCI_QUIRK(0x17aa, 0x3a0d, "Lenovo Ideapad Y550", ALC662_FIXUP_IDEAPAD),
	SND_PCI_QUIRK(0x1849, 0x5892, "ASRock B150M", ALC892_FIXUP_ASROCK_MOBO),
	SND_PCI_QUIRK(0x19da, 0xa130, "Zotac Z68", ALC662_FIXUP_ZOTAC_Z68),
	SND_PCI_QUIRK(0x1b0a, 0x01b8, "ACER Veriton", ALC662_FIXUP_ACER_VERITON),
	SND_PCI_QUIRK(0x1b35, 0x1234, "CZC ET26", ALC662_FIXUP_CZC_ET26),
	SND_PCI_QUIRK(0x1b35, 0x2206, "CZC P10T", ALC662_FIXUP_CZC_P10T),
	SND_PCI_QUIRK(0x1c6c, 0x1239, "Compaq N14JP6-V2", ALC897_FIXUP_HP_HSMIC_VERB),

#if 0
	/* Below is a quirk table taken from the old code.
	 * Basically the device should work as is without the fixup table.
	 * If BIOS doesn't give a proper info, enable the corresponding
	 * fixup entry.
	 */
	SND_PCI_QUIRK(0x1043, 0x1000, "ASUS N50Vm", ALC662_FIXUP_ASUS_MODE1),
	SND_PCI_QUIRK(0x1043, 0x1092, "ASUS NB", ALC662_FIXUP_ASUS_MODE3),
	SND_PCI_QUIRK(0x1043, 0x1173, "ASUS K73Jn", ALC662_FIXUP_ASUS_MODE1),
	SND_PCI_QUIRK(0x1043, 0x11c3, "ASUS M70V", ALC662_FIXUP_ASUS_MODE3),
	SND_PCI_QUIRK(0x1043, 0x11d3, "ASUS NB", ALC662_FIXUP_ASUS_MODE1),
	SND_PCI_QUIRK(0x1043, 0x11f3, "ASUS NB", ALC662_FIXUP_ASUS_MODE2),
	SND_PCI_QUIRK(0x1043, 0x1203, "ASUS NB", ALC662_FIXUP_ASUS_MODE1),
	SND_PCI_QUIRK(0x1043, 0x1303, "ASUS G60J", ALC662_FIXUP_ASUS_MODE1),
	SND_PCI_QUIRK(0x1043, 0x1333, "ASUS G60Jx", ALC662_FIXUP_ASUS_MODE1),
	SND_PCI_QUIRK(0x1043, 0x1339, "ASUS NB", ALC662_FIXUP_ASUS_MODE2),
	SND_PCI_QUIRK(0x1043, 0x13e3, "ASUS N71JA", ALC662_FIXUP_ASUS_MODE7),
	SND_PCI_QUIRK(0x1043, 0x1463, "ASUS N71", ALC662_FIXUP_ASUS_MODE7),
	SND_PCI_QUIRK(0x1043, 0x14d3, "ASUS G72", ALC662_FIXUP_ASUS_MODE8),
	SND_PCI_QUIRK(0x1043, 0x1563, "ASUS N90", ALC662_FIXUP_ASUS_MODE3),
	SND_PCI_QUIRK(0x1043, 0x15d3, "ASUS N50SF F50SF", ALC662_FIXUP_ASUS_MODE1),
	SND_PCI_QUIRK(0x1043, 0x16c3, "ASUS NB", ALC662_FIXUP_ASUS_MODE2),
	SND_PCI_QUIRK(0x1043, 0x16f3, "ASUS K40C K50C", ALC662_FIXUP_ASUS_MODE2),
	SND_PCI_QUIRK(0x1043, 0x1733, "ASUS N81De", ALC662_FIXUP_ASUS_MODE1),
	SND_PCI_QUIRK(0x1043, 0x1753, "ASUS NB", ALC662_FIXUP_ASUS_MODE2),
	SND_PCI_QUIRK(0x1043, 0x1763, "ASUS NB", ALC662_FIXUP_ASUS_MODE6),
	SND_PCI_QUIRK(0x1043, 0x1765, "ASUS NB", ALC662_FIXUP_ASUS_MODE6),
	SND_PCI_QUIRK(0x1043, 0x1783, "ASUS NB", ALC662_FIXUP_ASUS_MODE2),
	SND_PCI_QUIRK(0x1043, 0x1793, "ASUS F50GX", ALC662_FIXUP_ASUS_MODE1),
	SND_PCI_QUIRK(0x1043, 0x17b3, "ASUS F70SL", ALC662_FIXUP_ASUS_MODE3),
	SND_PCI_QUIRK(0x1043, 0x17f3, "ASUS X58LE", ALC662_FIXUP_ASUS_MODE2),
	SND_PCI_QUIRK(0x1043, 0x1813, "ASUS NB", ALC662_FIXUP_ASUS_MODE2),
	SND_PCI_QUIRK(0x1043, 0x1823, "ASUS NB", ALC662_FIXUP_ASUS_MODE5),
	SND_PCI_QUIRK(0x1043, 0x1833, "ASUS NB", ALC662_FIXUP_ASUS_MODE6),
	SND_PCI_QUIRK(0x1043, 0x1843, "ASUS NB", ALC662_FIXUP_ASUS_MODE2),
	SND_PCI_QUIRK(0x1043, 0x1853, "ASUS F50Z", ALC662_FIXUP_ASUS_MODE1),
	SND_PCI_QUIRK(0x1043, 0x1864, "ASUS NB", ALC662_FIXUP_ASUS_MODE2),
	SND_PCI_QUIRK(0x1043, 0x1876, "ASUS NB", ALC662_FIXUP_ASUS_MODE2),
	SND_PCI_QUIRK(0x1043, 0x1893, "ASUS M50Vm", ALC662_FIXUP_ASUS_MODE3),
	SND_PCI_QUIRK(0x1043, 0x1894, "ASUS X55", ALC662_FIXUP_ASUS_MODE3),
	SND_PCI_QUIRK(0x1043, 0x18b3, "ASUS N80Vc", ALC662_FIXUP_ASUS_MODE1),
	SND_PCI_QUIRK(0x1043, 0x18c3, "ASUS VX5", ALC662_FIXUP_ASUS_MODE1),
	SND_PCI_QUIRK(0x1043, 0x18d3, "ASUS N81Te", ALC662_FIXUP_ASUS_MODE1),
	SND_PCI_QUIRK(0x1043, 0x18f3, "ASUS N505Tp", ALC662_FIXUP_ASUS_MODE1),
	SND_PCI_QUIRK(0x1043, 0x1903, "ASUS F5GL", ALC662_FIXUP_ASUS_MODE1),
	SND_PCI_QUIRK(0x1043, 0x1913, "ASUS NB", ALC662_FIXUP_ASUS_MODE2),
	SND_PCI_QUIRK(0x1043, 0x1933, "ASUS F80Q", ALC662_FIXUP_ASUS_MODE2),
	SND_PCI_QUIRK(0x1043, 0x1943, "ASUS Vx3V", ALC662_FIXUP_ASUS_MODE1),
	SND_PCI_QUIRK(0x1043, 0x1953, "ASUS NB", ALC662_FIXUP_ASUS_MODE1),
	SND_PCI_QUIRK(0x1043, 0x1963, "ASUS X71C", ALC662_FIXUP_ASUS_MODE3),
	SND_PCI_QUIRK(0x1043, 0x1983, "ASUS N5051A", ALC662_FIXUP_ASUS_MODE1),
	SND_PCI_QUIRK(0x1043, 0x1993, "ASUS N20", ALC662_FIXUP_ASUS_MODE1),
	SND_PCI_QUIRK(0x1043, 0x19b3, "ASUS F7Z", ALC662_FIXUP_ASUS_MODE1),
	SND_PCI_QUIRK(0x1043, 0x19c3, "ASUS F5Z/F6x", ALC662_FIXUP_ASUS_MODE2),
	SND_PCI_QUIRK(0x1043, 0x19e3, "ASUS NB", ALC662_FIXUP_ASUS_MODE1),
	SND_PCI_QUIRK(0x1043, 0x19f3, "ASUS NB", ALC662_FIXUP_ASUS_MODE4),
#endif
	{}
};

static const struct hda_model_fixup alc662_fixup_models[] = {
	{.id = ALC662_FIXUP_ASPIRE, .name = "aspire"},
	{.id = ALC662_FIXUP_IDEAPAD, .name = "ideapad"},
	{.id = ALC272_FIXUP_MARIO, .name = "mario"},
	{.id = ALC662_FIXUP_HP_RP5800, .name = "hp-rp5800"},
	{.id = ALC662_FIXUP_ASUS_MODE1, .name = "asus-mode1"},
	{.id = ALC662_FIXUP_ASUS_MODE2, .name = "asus-mode2"},
	{.id = ALC662_FIXUP_ASUS_MODE3, .name = "asus-mode3"},
	{.id = ALC662_FIXUP_ASUS_MODE4, .name = "asus-mode4"},
	{.id = ALC662_FIXUP_ASUS_MODE5, .name = "asus-mode5"},
	{.id = ALC662_FIXUP_ASUS_MODE6, .name = "asus-mode6"},
	{.id = ALC662_FIXUP_ASUS_MODE7, .name = "asus-mode7"},
	{.id = ALC662_FIXUP_ASUS_MODE8, .name = "asus-mode8"},
	{.id = ALC662_FIXUP_ZOTAC_Z68, .name = "zotac-z68"},
	{.id = ALC662_FIXUP_INV_DMIC, .name = "inv-dmic"},
	{.id = ALC662_FIXUP_DELL_MIC_NO_PRESENCE, .name = "alc662-headset-multi"},
	{.id = ALC668_FIXUP_DELL_MIC_NO_PRESENCE, .name = "dell-headset-multi"},
	{.id = ALC662_FIXUP_HEADSET_MODE, .name = "alc662-headset"},
	{.id = ALC668_FIXUP_HEADSET_MODE, .name = "alc668-headset"},
	{.id = ALC662_FIXUP_BASS_16, .name = "bass16"},
	{.id = ALC662_FIXUP_BASS_1A, .name = "bass1a"},
	{.id = ALC668_FIXUP_AUTO_MUTE, .name = "automute"},
	{.id = ALC668_FIXUP_DELL_XPS13, .name = "dell-xps13"},
	{.id = ALC662_FIXUP_ASUS_Nx50, .name = "asus-nx50"},
	{.id = ALC668_FIXUP_ASUS_Nx51, .name = "asus-nx51"},
	{.id = ALC668_FIXUP_ASUS_G751, .name = "asus-g751"},
	{.id = ALC891_FIXUP_HEADSET_MODE, .name = "alc891-headset"},
	{.id = ALC891_FIXUP_DELL_MIC_NO_PRESENCE, .name = "alc891-headset-multi"},
	{.id = ALC662_FIXUP_ACER_VERITON, .name = "acer-veriton"},
	{.id = ALC892_FIXUP_ASROCK_MOBO, .name = "asrock-mobo"},
	{.id = ALC662_FIXUP_USI_HEADSET_MODE, .name = "usi-headset"},
	{.id = ALC662_FIXUP_LENOVO_MULTI_CODECS, .name = "dual-codecs"},
	{.id = ALC669_FIXUP_ACER_ASPIRE_ETHOS, .name = "aspire-ethos"},
	{.id = ALC897_FIXUP_UNIS_H3C_X500S, .name = "unis-h3c-x500s"},
	{}
};

static const struct snd_hda_pin_quirk alc662_pin_fixup_tbl[] = {
	SND_HDA_PIN_QUIRK(0x10ec0867, 0x1028, "Dell", ALC891_FIXUP_DELL_MIC_NO_PRESENCE,
		{0x17, 0x02211010},
		{0x18, 0x01a19030},
		{0x1a, 0x01813040},
		{0x21, 0x01014020}),
	SND_HDA_PIN_QUIRK(0x10ec0867, 0x1028, "Dell", ALC891_FIXUP_DELL_MIC_NO_PRESENCE,
		{0x16, 0x01813030},
		{0x17, 0x02211010},
		{0x18, 0x01a19040},
		{0x21, 0x01014020}),
	SND_HDA_PIN_QUIRK(0x10ec0662, 0x1028, "Dell", ALC662_FIXUP_DELL_MIC_NO_PRESENCE,
		{0x14, 0x01014010},
		{0x18, 0x01a19020},
		{0x1a, 0x0181302f},
		{0x1b, 0x0221401f}),
	SND_HDA_PIN_QUIRK(0x10ec0668, 0x1028, "Dell", ALC668_FIXUP_AUTO_MUTE,
		{0x12, 0x99a30130},
		{0x14, 0x90170110},
		{0x15, 0x0321101f},
		{0x16, 0x03011020}),
	SND_HDA_PIN_QUIRK(0x10ec0668, 0x1028, "Dell", ALC668_FIXUP_AUTO_MUTE,
		{0x12, 0x99a30140},
		{0x14, 0x90170110},
		{0x15, 0x0321101f},
		{0x16, 0x03011020}),
	SND_HDA_PIN_QUIRK(0x10ec0668, 0x1028, "Dell", ALC668_FIXUP_AUTO_MUTE,
		{0x12, 0x99a30150},
		{0x14, 0x90170110},
		{0x15, 0x0321101f},
		{0x16, 0x03011020}),
	SND_HDA_PIN_QUIRK(0x10ec0668, 0x1028, "Dell", ALC668_FIXUP_AUTO_MUTE,
		{0x14, 0x90170110},
		{0x15, 0x0321101f},
		{0x16, 0x03011020}),
	SND_HDA_PIN_QUIRK(0x10ec0668, 0x1028, "Dell XPS 15", ALC668_FIXUP_AUTO_MUTE,
		{0x12, 0x90a60130},
		{0x14, 0x90170110},
		{0x15, 0x0321101f}),
	SND_HDA_PIN_QUIRK(0x10ec0671, 0x103c, "HP cPC", ALC671_FIXUP_HP_HEADSET_MIC2,
		{0x14, 0x01014010},
		{0x17, 0x90170150},
		{0x19, 0x02a11060},
		{0x1b, 0x01813030},
		{0x21, 0x02211020}),
	SND_HDA_PIN_QUIRK(0x10ec0671, 0x103c, "HP cPC", ALC671_FIXUP_HP_HEADSET_MIC2,
		{0x14, 0x01014010},
		{0x18, 0x01a19040},
		{0x1b, 0x01813030},
		{0x21, 0x02211020}),
	SND_HDA_PIN_QUIRK(0x10ec0671, 0x103c, "HP cPC", ALC671_FIXUP_HP_HEADSET_MIC2,
		{0x14, 0x01014020},
		{0x17, 0x90170110},
		{0x18, 0x01a19050},
		{0x1b, 0x01813040},
		{0x21, 0x02211030}),
	{}
};

/*
 */
static int patch_alc662(struct hda_codec *codec)
{
	struct alc_spec *spec;
	int err;

	err = alc_alloc_spec(codec, 0x0b);
	if (err < 0)
		return err;

	spec = codec->spec;

	spec->shutup = alc_eapd_shutup;

	/* handle multiple HPs as is */
	spec->parse_flags = HDA_PINCFG_NO_HP_FIXUP;

	alc_fix_pll_init(codec, 0x20, 0x04, 15);

	switch (codec->core.vendor_id) {
	case 0x10ec0668:
		spec->init_hook = alc668_restore_default_value;
		break;
	}

	alc_pre_init(codec);

	snd_hda_pick_fixup(codec, alc662_fixup_models,
		       alc662_fixup_tbl, alc662_fixups);
	snd_hda_pick_pin_fixup(codec, alc662_pin_fixup_tbl, alc662_fixups, true);
	snd_hda_apply_fixup(codec, HDA_FIXUP_ACT_PRE_PROBE);

	alc_auto_parse_customize_define(codec);

	if (has_cdefine_beep(codec))
		spec->gen.beep_nid = 0x01;

	if ((alc_get_coef0(codec) & (1 << 14)) &&
	    codec->bus->pci && codec->bus->pci->subsystem_vendor == 0x1025 &&
	    spec->cdefine.platform_type == 1) {
		err = alc_codec_rename(codec, "ALC272X");
		if (err < 0)
			goto error;
	}

	/* automatic parse from the BIOS config */
	err = alc662_parse_auto_config(codec);
	if (err < 0)
		goto error;

	if (!spec->gen.no_analog && spec->gen.beep_nid) {
		switch (codec->core.vendor_id) {
		case 0x10ec0662:
			err = set_beep_amp(spec, 0x0b, 0x05, HDA_INPUT);
			break;
		case 0x10ec0272:
		case 0x10ec0663:
		case 0x10ec0665:
		case 0x10ec0668:
			err = set_beep_amp(spec, 0x0b, 0x04, HDA_INPUT);
			break;
		case 0x10ec0273:
			err = set_beep_amp(spec, 0x0b, 0x03, HDA_INPUT);
			break;
		}
		if (err < 0)
			goto error;
	}

	snd_hda_apply_fixup(codec, HDA_FIXUP_ACT_PROBE);

	return 0;

 error:
	alc_free(codec);
	return err;
}

/*
 * ALC680 support
 */

static int alc680_parse_auto_config(struct hda_codec *codec)
{
	return alc_parse_auto_config(codec, NULL, NULL);
}

/*
 */
static int patch_alc680(struct hda_codec *codec)
{
	int err;

	/* ALC680 has no aa-loopback mixer */
	err = alc_alloc_spec(codec, 0);
	if (err < 0)
		return err;

	/* automatic parse from the BIOS config */
	err = alc680_parse_auto_config(codec);
	if (err < 0) {
		alc_free(codec);
		return err;
	}

	return 0;
}

/*
 * patch entries
 */
static const struct hda_device_id snd_hda_id_realtek[] = {
	HDA_CODEC_ENTRY(0x10ec0215, "ALC215", patch_alc269),
	HDA_CODEC_ENTRY(0x10ec0221, "ALC221", patch_alc269),
	HDA_CODEC_ENTRY(0x10ec0222, "ALC222", patch_alc269),
	HDA_CODEC_ENTRY(0x10ec0225, "ALC225", patch_alc269),
	HDA_CODEC_ENTRY(0x10ec0230, "ALC236", patch_alc269),
	HDA_CODEC_ENTRY(0x10ec0231, "ALC231", patch_alc269),
	HDA_CODEC_ENTRY(0x10ec0233, "ALC233", patch_alc269),
	HDA_CODEC_ENTRY(0x10ec0234, "ALC234", patch_alc269),
	HDA_CODEC_ENTRY(0x10ec0235, "ALC233", patch_alc269),
	HDA_CODEC_ENTRY(0x10ec0236, "ALC236", patch_alc269),
	HDA_CODEC_ENTRY(0x10ec0245, "ALC245", patch_alc269),
	HDA_CODEC_ENTRY(0x10ec0255, "ALC255", patch_alc269),
	HDA_CODEC_ENTRY(0x10ec0256, "ALC256", patch_alc269),
	HDA_CODEC_ENTRY(0x10ec0257, "ALC257", patch_alc269),
	HDA_CODEC_ENTRY(0x10ec0260, "ALC260", patch_alc260),
	HDA_CODEC_ENTRY(0x10ec0262, "ALC262", patch_alc262),
	HDA_CODEC_ENTRY(0x10ec0267, "ALC267", patch_alc268),
	HDA_CODEC_ENTRY(0x10ec0268, "ALC268", patch_alc268),
	HDA_CODEC_ENTRY(0x10ec0269, "ALC269", patch_alc269),
	HDA_CODEC_ENTRY(0x10ec0270, "ALC270", patch_alc269),
	HDA_CODEC_ENTRY(0x10ec0272, "ALC272", patch_alc662),
	HDA_CODEC_ENTRY(0x10ec0274, "ALC274", patch_alc269),
	HDA_CODEC_ENTRY(0x10ec0275, "ALC275", patch_alc269),
	HDA_CODEC_ENTRY(0x10ec0276, "ALC276", patch_alc269),
	HDA_CODEC_ENTRY(0x10ec0280, "ALC280", patch_alc269),
	HDA_CODEC_ENTRY(0x10ec0282, "ALC282", patch_alc269),
	HDA_CODEC_ENTRY(0x10ec0283, "ALC283", patch_alc269),
	HDA_CODEC_ENTRY(0x10ec0284, "ALC284", patch_alc269),
	HDA_CODEC_ENTRY(0x10ec0285, "ALC285", patch_alc269),
	HDA_CODEC_ENTRY(0x10ec0286, "ALC286", patch_alc269),
	HDA_CODEC_ENTRY(0x10ec0287, "ALC287", patch_alc269),
	HDA_CODEC_ENTRY(0x10ec0288, "ALC288", patch_alc269),
	HDA_CODEC_ENTRY(0x10ec0289, "ALC289", patch_alc269),
	HDA_CODEC_ENTRY(0x10ec0290, "ALC290", patch_alc269),
	HDA_CODEC_ENTRY(0x10ec0292, "ALC292", patch_alc269),
	HDA_CODEC_ENTRY(0x10ec0293, "ALC293", patch_alc269),
	HDA_CODEC_ENTRY(0x10ec0294, "ALC294", patch_alc269),
	HDA_CODEC_ENTRY(0x10ec0295, "ALC295", patch_alc269),
	HDA_CODEC_ENTRY(0x10ec0298, "ALC298", patch_alc269),
	HDA_CODEC_ENTRY(0x10ec0299, "ALC299", patch_alc269),
	HDA_CODEC_ENTRY(0x10ec0300, "ALC300", patch_alc269),
	HDA_CODEC_ENTRY(0x10ec0623, "ALC623", patch_alc269),
	HDA_CODEC_REV_ENTRY(0x10ec0861, 0x100340, "ALC660", patch_alc861),
	HDA_CODEC_ENTRY(0x10ec0660, "ALC660-VD", patch_alc861vd),
	HDA_CODEC_ENTRY(0x10ec0861, "ALC861", patch_alc861),
	HDA_CODEC_ENTRY(0x10ec0862, "ALC861-VD", patch_alc861vd),
	HDA_CODEC_REV_ENTRY(0x10ec0662, 0x100002, "ALC662 rev2", patch_alc882),
	HDA_CODEC_REV_ENTRY(0x10ec0662, 0x100101, "ALC662 rev1", patch_alc662),
	HDA_CODEC_REV_ENTRY(0x10ec0662, 0x100300, "ALC662 rev3", patch_alc662),
	HDA_CODEC_ENTRY(0x10ec0663, "ALC663", patch_alc662),
	HDA_CODEC_ENTRY(0x10ec0665, "ALC665", patch_alc662),
	HDA_CODEC_ENTRY(0x10ec0667, "ALC667", patch_alc662),
	HDA_CODEC_ENTRY(0x10ec0668, "ALC668", patch_alc662),
	HDA_CODEC_ENTRY(0x10ec0670, "ALC670", patch_alc662),
	HDA_CODEC_ENTRY(0x10ec0671, "ALC671", patch_alc662),
	HDA_CODEC_ENTRY(0x10ec0680, "ALC680", patch_alc680),
	HDA_CODEC_ENTRY(0x10ec0700, "ALC700", patch_alc269),
	HDA_CODEC_ENTRY(0x10ec0701, "ALC701", patch_alc269),
	HDA_CODEC_ENTRY(0x10ec0703, "ALC703", patch_alc269),
	HDA_CODEC_ENTRY(0x10ec0711, "ALC711", patch_alc269),
	HDA_CODEC_ENTRY(0x10ec0867, "ALC891", patch_alc662),
	HDA_CODEC_ENTRY(0x10ec0880, "ALC880", patch_alc880),
	HDA_CODEC_ENTRY(0x10ec0882, "ALC882", patch_alc882),
	HDA_CODEC_ENTRY(0x10ec0883, "ALC883", patch_alc882),
	HDA_CODEC_REV_ENTRY(0x10ec0885, 0x100101, "ALC889A", patch_alc882),
	HDA_CODEC_REV_ENTRY(0x10ec0885, 0x100103, "ALC889A", patch_alc882),
	HDA_CODEC_ENTRY(0x10ec0885, "ALC885", patch_alc882),
	HDA_CODEC_ENTRY(0x10ec0887, "ALC887", patch_alc882),
	HDA_CODEC_REV_ENTRY(0x10ec0888, 0x100101, "ALC1200", patch_alc882),
	HDA_CODEC_ENTRY(0x10ec0888, "ALC888", patch_alc882),
	HDA_CODEC_ENTRY(0x10ec0889, "ALC889", patch_alc882),
	HDA_CODEC_ENTRY(0x10ec0892, "ALC892", patch_alc662),
	HDA_CODEC_ENTRY(0x10ec0897, "ALC897", patch_alc662),
	HDA_CODEC_ENTRY(0x10ec0899, "ALC898", patch_alc882),
	HDA_CODEC_ENTRY(0x10ec0900, "ALC1150", patch_alc882),
	HDA_CODEC_ENTRY(0x10ec0b00, "ALCS1200A", patch_alc882),
	HDA_CODEC_ENTRY(0x10ec1168, "ALC1220", patch_alc882),
	HDA_CODEC_ENTRY(0x10ec1220, "ALC1220", patch_alc882),
	HDA_CODEC_ENTRY(0x19e58326, "HW8326", patch_alc269),
	{} /* terminator */
};
MODULE_DEVICE_TABLE(hdaudio, snd_hda_id_realtek);

MODULE_LICENSE("GPL");
MODULE_DESCRIPTION("Realtek HD-audio codec");
MODULE_IMPORT_NS(SND_HDA_SCODEC_COMPONENT);

static struct hda_codec_driver realtek_driver = {
	.id = snd_hda_id_realtek,
};

module_hda_codec_driver(realtek_driver);<|MERGE_RESOLUTION|>--- conflicted
+++ resolved
@@ -7196,11 +7196,7 @@
 	}
 }
 
-<<<<<<< HEAD
-static void __maybe_unused alc287_s4_power_gpio3_default(struct hda_codec *codec)
-=======
 static void alc287_s4_power_gpio3_default(struct hda_codec *codec)
->>>>>>> f95ad593
 {
 	if (is_s4_suspend(codec)) {
 		alc_write_coef_idx(codec, 0x10, 0x8806); /* Change MLK to GPIO3 */
@@ -7215,13 +7211,7 @@
 
 	if (action != HDA_FIXUP_ACT_PRE_PROBE)
 		return;
-<<<<<<< HEAD
-#ifdef CONFIG_PM
 	spec->power_hook = alc287_s4_power_gpio3_default;
-#endif
-=======
-	spec->power_hook = alc287_s4_power_gpio3_default;
->>>>>>> f95ad593
 	spec->gen.pcm_playback_hook = alc287_alc1318_playback_pcm_hook;
 }
 
