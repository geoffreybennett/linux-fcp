--- conflicted
+++ resolved
@@ -176,10 +176,7 @@
 	struct snd_pcm_hw_params *params)
 {
 	struct snd_soc_pcm_runtime *runtime = substream->private_data;
-<<<<<<< HEAD
-=======
 	struct snd_soc_dai *codec_dai;
->>>>>>> 04d5ce62
 	int ret, j;
 
 	for_each_rtd_codec_dais(runtime, j, codec_dai) {
